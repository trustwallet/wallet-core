// Copyright © 2017-2019 Trust Wallet.
//
// This file is part of Trust. The full Trust copyright notice, including
// terms governing use, modification, and redistribution, is contained in the
// file LICENSE at the root of the source code distribution tree.

import XCTest
import TrustWalletCore

class CoinAddressDerivationTests: XCTestCase {

    func testDerive() {
        let wallet = HDWallet(mnemonic: "shoot island position soft burden budget tooth cruel issue economy destroy above", passphrase: "")

        for _ in 0..<4 {
            for coin in CoinType.allCases {
                let privateKey = wallet.getKeyForCoin(coin: coin)
                let derivedAddress = coin.deriveAddress(privateKey: privateKey)
                let address = coin.address(string: derivedAddress)

                switch coin {
                case .aion:
                    let expectedResult = "0xa0629f34c9ea4757ad0b275628d4d02e3db6c9009ba2ceeba76a5b55fb2ca42e"
                    AssetCoinDerivation(coin, expectedResult, derivedAddress, address)
                case .binance:
                    let expectedResult = "tbnb12vtaxl9952zm6rwf7v8jerq74pvaf77fkw9xhl"
                    AssetCoinDerivation(coin, expectedResult, derivedAddress, address)
                case .cosmos:
                    let expectedResult = "cosmos142j9u5eaduzd7faumygud6ruhdwme98qsy2ekn"
                    AssetCoinDerivation(coin, expectedResult, derivedAddress, address)
                case .bitcoin:
                    let expectedResult = "bc1quvuarfksewfeuevuc6tn0kfyptgjvwsvrprk9d"
                    AssetCoinDerivation(coin, expectedResult, derivedAddress, address)
                case .bitcoinCash:
                    let expectedResult = "bitcoincash:qpzl3jxkzgvfd9flnd26leud5duv795fnv7vuaha70"
                    AssetCoinDerivation(coin, expectedResult, derivedAddress, address)
                case .callisto:
                    let expectedResult = "0x3E6FFC80745E6669135a76F4A7ce6BCF02436e04"
                    AssetCoinDerivation(coin, expectedResult, derivedAddress, address)
                case .dash:
                    let expectedResult = "XqHiz8EXYbTAtBEYs4pWTHh7ipEDQcNQeT"
                    AssetCoinDerivation(coin, expectedResult, derivedAddress, address)
                case .dogecoin:
                    let expectedResult = "DJRFZNg8jkUtjcpo2zJd92FUAzwRjitw6f"
                    AssetCoinDerivation(coin, expectedResult, derivedAddress, address)
                case .ethereum:
                    let expectedResult = "0x8f348F300873Fd5DA36950B2aC75a26584584feE"
                    AssetCoinDerivation(coin, expectedResult, derivedAddress, address)
                case .ethereumClassic:
                    let expectedResult = "0x078bA3228F3E6C08bEEac9A005de0b7e7089aD1c"
                    AssetCoinDerivation(coin, expectedResult, derivedAddress, address)
                case .go:
                    let expectedResult = "0x5940ce4A14210d4Ccd0ac206CE92F21828016aC2"
                    AssetCoinDerivation(coin, expectedResult, derivedAddress, address)
                case .icon:
                    let expectedResult = "hx18b380b53c23dc4ee9f6666bc20d1be02f3fe106"
                    AssetCoinDerivation(coin, expectedResult, derivedAddress, address)
                case .litecoin:
                    let expectedResult = "ltc1qhd8fxxp2dx3vsmpac43z6ev0kllm4n53t5sk0u"
                    AssetCoinDerivation(coin, expectedResult, derivedAddress, address)
                case .ontology:
                    let expectedResult = "AHKTnybvnWo3TeY8uvNXekvYxMrXogUjeT"
                    AssetCoinDerivation(coin, expectedResult, derivedAddress, address)
                case .poa:
                    let expectedResult = "0xe8a3e8bE17E172B6926130eAfB521e9D2849aca9"
                    AssetCoinDerivation(coin, expectedResult, derivedAddress, address)
                case .ripple:
                    let expectedResult = "rPwE3gChNKtZ1mhH3Ko8YFGqKmGRWLWXV3"
                    AssetCoinDerivation(coin, expectedResult, derivedAddress, address)
                case .tezos:
                    let expectedResult = "tz1acnY9VbMagps26Kj3RfoGRWD9nYG5qaRX"
                    AssetCoinDerivation(coin, expectedResult, derivedAddress, address)
                case .thunderToken:
                    let expectedResult = "0x4b92b3ED6d8b24575Bf5ce4C6a86ED261DA0C8d7"
                    AssetCoinDerivation(coin, expectedResult, derivedAddress, address)
                case .tomoChain:
                    let expectedResult = "0xC74b6D8897cBa9A4b659d43fEF73C9cA852cE424"
                    AssetCoinDerivation(coin, expectedResult, derivedAddress, address)
                case .tron:
                    let expectedResult = "TQ5NMqJjhpQGK7YJbESKtNCo86PJ89ujio"
                    AssetCoinDerivation(coin, expectedResult, derivedAddress, address)
                case .veChain:
                    let expectedResult = "0x1a553275dF34195eAf23942CB7328AcF9d48c160"
                    AssetCoinDerivation(coin, expectedResult, derivedAddress, address)
                case .wanChain:
                    let expectedResult = "0xd5CA90B928279fe5d06144136A25dEd90127Ac15"
                    AssetCoinDerivation(coin, expectedResult, derivedAddress, address)
                case .xdai:
                    let expectedResult = "0x364d0551599B97EAf997bc06c8c40Aaf73124402"
                    AssetCoinDerivation(coin, expectedResult, derivedAddress, address)
                case .zcash:
                    let expectedResult = "t1YYnByMzdGhQv3W3rnjHMrJs6HH4Y231gy"
                    AssetCoinDerivation(coin, expectedResult, derivedAddress, address)
                case .zcoin:
                    let expectedResult = "aEd5XFChyXobvEics2ppAqgK3Bgusjxtik"
                    AssetCoinDerivation(coin, expectedResult, derivedAddress, address)
                case .nimiq:
                    let expectedResult = "NQ76 7AVR EHDA N05U X7SY XB14 XJU7 8ERV GM6H"
                    AssetCoinDerivation(coin, expectedResult, derivedAddress, address)
                case .stellar:
                    let expectedResult = "GA3H6I4C5XUBYGVB66KXR27JV5KS3APSTKRUWOIXZ5MVWZKVTLXWKZ2P"
                    AssetCoinDerivation(coin, expectedResult, derivedAddress, address)
                case .neo:
                    let expectedResult = "AUa3rzbGJe7MbHf8Kra9em8oaLBL1MDYKF"
                    AssetCoinDerivation(coin, expectedResult, derivedAddress, address)
                case .kin:
                    let expectedResult = "GBL3MT2ICHHM5OJ2QJ44CAHGDK6MLPINVXBKOKLHGBWQDVRWTWQ7U2EA"
                    AssetCoinDerivation(coin, expectedResult, derivedAddress, address)
                case .decred:
                    let expectedResult = "DsidJiDGceqHTyqiejABy1ZQ3FX4SiWZkYG"
                    AssetCoinDerivation(coin, expectedResult, derivedAddress, address)
                case .theta:
                    let expectedResult = "0x0d1fa20c218Fec2f2C55d52aB267940485fa5DA4"
                    AssetCoinDerivation(coin, expectedResult, derivedAddress, address)
                case .groestlcoin:
                    let expectedResult = "grs1qexwmshts5pdpeqglkl39zyl6693tmfwp0cue4j"
                    AssetCoinDerivation(coin, expectedResult, derivedAddress, address)
                case .iost:
                    let expectedResult = "TyEiLWJ2R5fN12dCH5i6fmALoYUsn49CqbRhZU96R1GD"
                    AssetCoinDerivation(coin, expectedResult, derivedAddress, address)
                case .viacoin:
<<<<<<< HEAD
                    XCTAssertEqual("via1qnmsgjd6cvfprnszdgmyg9kewtjfgqflz67wwhc", address)
                case .qtum:
                    XCTAssertEqual("QhceuaTdeCZtcxmVc6yyEDEJ7Riu5gWFoF", address)
=======
                    let expectedResult = "via1qnmsgjd6cvfprnszdgmyg9kewtjfgqflz67wwhc"
                    AssetCoinDerivation(coin, expectedResult, derivedAddress, address)
>>>>>>> a8ecd712
                }
            }
        }
    }

    private func AssetCoinDerivation(_ coin: CoinType, _ expected: String, _ derivedAddress: String, _ address: Address?) {
        XCTAssertNotNil(address, "\(coin) is not implemented CoinType.address(string: String)")
        XCTAssertEqual(expected, derivedAddress, "\(coin) failed to match address")
        XCTAssertEqual(expected, address?.description, "\(coin) is not implemented CoinType.address(string: String)")
    }
}<|MERGE_RESOLUTION|>--- conflicted
+++ resolved
@@ -119,14 +119,11 @@
                     let expectedResult = "TyEiLWJ2R5fN12dCH5i6fmALoYUsn49CqbRhZU96R1GD"
                     AssetCoinDerivation(coin, expectedResult, derivedAddress, address)
                 case .viacoin:
-<<<<<<< HEAD
-                    XCTAssertEqual("via1qnmsgjd6cvfprnszdgmyg9kewtjfgqflz67wwhc", address)
-                case .qtum:
-                    XCTAssertEqual("QhceuaTdeCZtcxmVc6yyEDEJ7Riu5gWFoF", address)
-=======
                     let expectedResult = "via1qnmsgjd6cvfprnszdgmyg9kewtjfgqflz67wwhc"
                     AssetCoinDerivation(coin, expectedResult, derivedAddress, address)
->>>>>>> a8ecd712
+                case .qtum:
+                    let expectedResult = "QhceuaTdeCZtcxmVc6yyEDEJ7Riu5gWFoF"
+                    AssetCoinDerivation(coin, expectedResult, derivedAddress, address)
                 }
             }
         }
