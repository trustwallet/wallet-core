--- conflicted
+++ resolved
@@ -157,13 +157,11 @@
                 case .semux:
                     let expectedResult = "0xfe604170382452f77bc922bc19eb4b53504b09c2"
                     AssetCoinDerivation(coin, expectedResult, derivedAddress, address)
-<<<<<<< HEAD
                 case .dexon:
                     let expectedResult = "0x6F3E6a6dDf2C2B4B32B8Bb452eA3F36B2BB489BF"
-=======
+                  AssetCoinDerivation(coin, expectedResult, derivedAddress, address)
                 case .zelcash:
                     let expectedResult = "t1UKbRPzL4WN8Rs8aZ8RNiWoD2ftCMHKGUf"
->>>>>>> ca3873a3
                     AssetCoinDerivation(coin, expectedResult, derivedAddress, address)
                 }
             }
