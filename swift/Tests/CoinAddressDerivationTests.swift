// Copyright © 2017-2019 Trust Wallet.
//
// This file is part of Trust. The full Trust copyright notice, including
// terms governing use, modification, and redistribution, is contained in the
// file LICENSE at the root of the source code distribution tree.

import XCTest
import TrustWalletCore

class CoinAddressDerivationTests: XCTestCase {

    func testDerive() {
        let wallet = HDWallet(mnemonic: "shoot island position soft burden budget tooth cruel issue economy destroy above", passphrase: "")

        for _ in 0..<4 {
            for coin in CoinType.allCases {
                let privateKey = wallet.getKeyForCoin(coin: coin)
                let address = coin.deriveAddress(privateKey: privateKey)
                switch coin {
                case .aion:
                    XCTAssertEqual("0xa0629f34c9ea4757ad0b275628d4d02e3db6c9009ba2ceeba76a5b55fb2ca42e", address)
                case .binance:
                    XCTAssertEqual("tbnb12vtaxl9952zm6rwf7v8jerq74pvaf77fkw9xhl", address)
                case .cosmos:
                    XCTAssertEqual("cosmos142j9u5eaduzd7faumygud6ruhdwme98qsy2ekn", address)
                case .bitcoin:
                    XCTAssertEqual("bc1quvuarfksewfeuevuc6tn0kfyptgjvwsvrprk9d", address)
                case .bitcoinCash:
                    XCTAssertEqual("bitcoincash:qpzl3jxkzgvfd9flnd26leud5duv795fnv7vuaha70", address)
                case .callisto:
                    XCTAssertEqual("0x3E6FFC80745E6669135a76F4A7ce6BCF02436e04", address)
                case .dash:
                    XCTAssertEqual("XqHiz8EXYbTAtBEYs4pWTHh7ipEDQcNQeT", address)
                case .ethereum:
                    XCTAssertEqual("0x8f348F300873Fd5DA36950B2aC75a26584584feE", address)
                case .ethereumClassic:
                    XCTAssertEqual("0x078bA3228F3E6C08bEEac9A005de0b7e7089aD1c", address)
                case .go:
                    XCTAssertEqual("0x5940ce4A14210d4Ccd0ac206CE92F21828016aC2", address)
                case .icon:
                    XCTAssertEqual("hx18b380b53c23dc4ee9f6666bc20d1be02f3fe106", address)
                case .litecoin:
                    XCTAssertEqual("ltc1qhd8fxxp2dx3vsmpac43z6ev0kllm4n53t5sk0u", address)
                case .ontology:
                    XCTAssertEqual("AHKTnybvnWo3TeY8uvNXekvYxMrXogUjeT", address)
                case .poa:
                    XCTAssertEqual("0xe8a3e8bE17E172B6926130eAfB521e9D2849aca9", address)
                case .ripple:
                    XCTAssertEqual("rPwE3gChNKtZ1mhH3Ko8YFGqKmGRWLWXV3", address)
                case .tezos:
                    XCTAssertEqual("tz1acnY9VbMagps26Kj3RfoGRWD9nYG5qaRX", address)
                case .thunderToken:
                    XCTAssertEqual("0x4b92b3ED6d8b24575Bf5ce4C6a86ED261DA0C8d7", address)
                case .tomoChain:
                    XCTAssertEqual("0xC74b6D8897cBa9A4b659d43fEF73C9cA852cE424", address)
                case .tron:
                    XCTAssertEqual("TQ5NMqJjhpQGK7YJbESKtNCo86PJ89ujio", address)
                case .veChain:
                    XCTAssertEqual("0x1a553275dF34195eAf23942CB7328AcF9d48c160", address)
                case .wanChain:
                    XCTAssertEqual("0xd5CA90B928279fe5d06144136A25dEd90127Ac15", address)
                case .xdai:
                    XCTAssertEqual("0x364d0551599B97EAf997bc06c8c40Aaf73124402", address)
                case .zcash:
                    XCTAssertEqual("t1YYnByMzdGhQv3W3rnjHMrJs6HH4Y231gy", address)
                case .zcoin:
                    XCTAssertEqual("aEd5XFChyXobvEics2ppAqgK3Bgusjxtik", address)
                case .nimiq:
                    XCTAssertEqual("NQ76 7AVR EHDA N05U X7SY XB14 XJU7 8ERV GM6H", address)
                case .stellar:
                    XCTAssertEqual("GA3H6I4C5XUBYGVB66KXR27JV5KS3APSTKRUWOIXZ5MVWZKVTLXWKZ2P", address)
                case .neo:
                    XCTAssertEqual("AUa3rzbGJe7MbHf8Kra9em8oaLBL1MDYKF", address)
                case .kin:
                    XCTAssertEqual("GBL3MT2ICHHM5OJ2QJ44CAHGDK6MLPINVXBKOKLHGBWQDVRWTWQ7U2EA", address)
                case .decred:
                    XCTAssertEqual("DsidJiDGceqHTyqiejABy1ZQ3FX4SiWZkYG", address)
                case .theta:
                    XCTAssertEqual("0x0d1fa20c218Fec2f2C55d52aB267940485fa5DA4", address)
<<<<<<< HEAD
=======
                case .groestlcoin:
                    XCTAssertEqual("grs1qexwmshts5pdpeqglkl39zyl6693tmfwp0cue4j", address)
>>>>>>> 2542c5c0
                }
            }
        }
    }
}<|MERGE_RESOLUTION|>--- conflicted
+++ resolved
@@ -77,11 +77,8 @@
                     XCTAssertEqual("DsidJiDGceqHTyqiejABy1ZQ3FX4SiWZkYG", address)
                 case .theta:
                     XCTAssertEqual("0x0d1fa20c218Fec2f2C55d52aB267940485fa5DA4", address)
-<<<<<<< HEAD
-=======
                 case .groestlcoin:
                     XCTAssertEqual("grs1qexwmshts5pdpeqglkl39zyl6693tmfwp0cue4j", address)
->>>>>>> 2542c5c0
                 }
             }
         }
