--- conflicted
+++ resolved
@@ -75,13 +75,10 @@
                     XCTAssertEqual("GBL3MT2ICHHM5OJ2QJ44CAHGDK6MLPINVXBKOKLHGBWQDVRWTWQ7U2EA", address)
                 case .decred:
                     XCTAssertEqual("DsidJiDGceqHTyqiejABy1ZQ3FX4SiWZkYG", address)
-<<<<<<< HEAD
                 case .theta:
                     XCTAssertEqual("0x0d1fa20c218Fec2f2C55d52aB267940485fa5DA4", address)
-=======
                 case .lux:
                     XCTAssertEqual("LfvXBsfiAfyJTy6YY7YS5MmcFt7TEgJfjb", address)
->>>>>>> 9ee294c2
                 }
             }
         }
