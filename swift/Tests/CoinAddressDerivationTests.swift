// Copyright © 2017-2020 Trust Wallet.
//
// This file is part of Trust. The full Trust copyright notice, including
// terms governing use, modification, and redistribution, is contained in the
// file LICENSE at the root of the source code distribution tree.

import XCTest
import WalletCore

class CoinAddressDerivationTests: XCTestCase {

    func testDerive() {
        let wallet = HDWallet(mnemonic: "shoot island position soft burden budget tooth cruel issue economy destroy above", passphrase: "")!

        for _ in 0..<4 {
            for coin in CoinType.allCases {
                let privateKey = wallet.getKeyForCoin(coin: coin)
                let derivedAddress = coin.deriveAddress(privateKey: privateKey)
                let address = coin.address(string: derivedAddress)

                switch coin {
                case .acala:
                    let expectedResult = "25GGezx3LWFQj6HZpYzoWoVzLsHojGtybef3vthC9nd19ms3"
                    assertCoinDerivation(coin, expectedResult, derivedAddress, address)
                case .aeternity:
                    let expectedResult = "ak_QDHJSfvHG9sDHBobaWt2TAGhuhipYjEqZEH34bWugpJfJc3GN"
                    assertCoinDerivation(coin, expectedResult, derivedAddress, address)
                case .aion:
                    let expectedResult = "0xa0629f34c9ea4757ad0b275628d4d02e3db6c9009ba2ceeba76a5b55fb2ca42e"
                    assertCoinDerivation(coin, expectedResult, derivedAddress, address)
                case .algorand:
                    let expectedResult = "JTJWO524JXIHVPGBDWFLJE7XUIA32ECOZOBLF2QP3V5TQBT3NKZSCG67BQ"
                    assertCoinDerivation(coin, expectedResult, derivedAddress, address)
                case .bandChain:
                    let expectedResult = "band1624hqgend0s3d94z68fyka2y5jak6vd7u0l50r"
                    assertCoinDerivation(coin, expectedResult, derivedAddress, address)
                case .binance:
                    let expectedResult = "bnb12vtaxl9952zm6rwf7v8jerq74pvaf77fcmvzhw"
                    assertCoinDerivation(coin, expectedResult, derivedAddress, address)
                case .tbinance:
                    let expectedResult = "tbnb12vtaxl9952zm6rwf7v8jerq74pvaf77fkw9xhl"
                    assertCoinDerivation(coin, expectedResult, derivedAddress, address)
                case .bitcoin:
                    let expectedResult = "bc1quvuarfksewfeuevuc6tn0kfyptgjvwsvrprk9d"
                    assertCoinDerivation(coin, expectedResult, derivedAddress, address)
                case .bitcoinDiamond:
                    let expectedResult = "1KaRW9xPPtCTZ9FdaTHduCPck4YvSeEWNn"
                    assertCoinDerivation(coin, expectedResult, derivedAddress, address)
                case .bitcoinCash:
                    let expectedResult = "bitcoincash:qpzl3jxkzgvfd9flnd26leud5duv795fnv7vuaha70"
                    assertCoinDerivation(coin, expectedResult, derivedAddress, address)
                case .bitcoinGold:
                    let expectedResult = "btg1qwz9sed0k4neu6ycrudzkca6cnqe3zweq35hvtg"
                    assertCoinDerivation(coin, expectedResult, derivedAddress, address)
                case .callisto:
                    let expectedResult = "0x3E6FFC80745E6669135a76F4A7ce6BCF02436e04"
                    assertCoinDerivation(coin, expectedResult, derivedAddress, address)
                case .cardano:
                    let expectedResult = "addr1qyr8jjfnypp95eq74aqzn7ss687ehxclgj7mu6gratmg3mul2040vt35dypp042awzsjk5xm3zr3zm5qh7454uwdv08s84ray2"
                    assertCoinDerivation(coin, expectedResult, derivedAddress, address)
                case .cosmos:
                    let expectedResult = "cosmos142j9u5eaduzd7faumygud6ruhdwme98qsy2ekn"
                    assertCoinDerivation(coin, expectedResult, derivedAddress, address)
                case .dash:
                    let expectedResult = "XqHiz8EXYbTAtBEYs4pWTHh7ipEDQcNQeT"
                    assertCoinDerivation(coin, expectedResult, derivedAddress, address)
                case .decred:
                    let expectedResult = "DsidJiDGceqHTyqiejABy1ZQ3FX4SiWZkYG"
                    assertCoinDerivation(coin, expectedResult, derivedAddress, address)
                case .digiByte:
                    let expectedResult = "dgb1qtjgmerfqwdffyf8ghcrkgy52cghsqptynmyswu"
                    assertCoinDerivation(coin, expectedResult, derivedAddress, address)
                case .dogecoin:
                    let expectedResult = "DJRFZNg8jkUtjcpo2zJd92FUAzwRjitw6f"
                    assertCoinDerivation(coin, expectedResult, derivedAddress, address)
                case .multiversX:
                    let expectedResult = "erd1jfcy8aeru6vlx4fe6h3pc3vlpe2cnnur5zetxdhp879yagq7vqvs8na4f8"
                    assertCoinDerivation(coin, expectedResult, derivedAddress, address)
                case .eos, .wax:
                    let expectedResult = "EOS6hs8sRvGSzuQtq223zwJipMzqTJpXUVjyvHPvPwBSZWWrJTJkg"
                    assertCoinDerivation(coin, expectedResult, derivedAddress, address)
                case .ethereum,
                     .smartChain,
                     .polygon,
                     .optimism,
                     .zksync,
                     .polygonzkEVM,
                     .scroll,
                     .arbitrum,
                     .ecochain,
                     .avalancheCChain,
                     .xdai,
                     .fantom,
                     .celo,
                     .cronosChain,
                     .smartBitcoinCash,
                     .kuCoinCommunityChain,
                     .boba,
                     .metis,
                     .aurora,
                     .evmos,
                     .moonriver,
                     .moonbeam,
                     .kavaEvm,
                     .klaytn,
                     .meter,
                     .okxchain,
                     .confluxeSpace,
                     .opBNB,
                     .acalaEVM,
                     .neon,
                     .base:
                    let expectedResult = "0x8f348F300873Fd5DA36950B2aC75a26584584feE"
                    assertCoinDerivation(coin, expectedResult, derivedAddress, address)
                case .ronin:
                    let expectedResult = "ronin:8f348F300873Fd5DA36950B2aC75a26584584feE"
                    assertCoinDerivation(coin, expectedResult, derivedAddress, address)
                case .ethereumClassic:
                    let expectedResult = "0x078bA3228F3E6C08bEEac9A005de0b7e7089aD1c"
                    assertCoinDerivation(coin, expectedResult, derivedAddress, address)
                case .rootstock:
                    let expectedResult = "0xA2D7065F94F838a3aB9C04D67B312056846424Df"
                    assertCoinDerivation(coin, expectedResult, derivedAddress, address)       
                case .filecoin:
                    let expectedResult = "f1zzykebxldfcakj5wdb5n3n7priul522fnmjzori"
                    assertCoinDerivation(coin, expectedResult, derivedAddress, address)
                case .fio:
                    let expectedResult = "FIO7MN1LuSfFgrbVHmrt9cVa2FYAs857Ppr9dzvEXoD1miKSxm3n3"
                    assertCoinDerivation(coin, expectedResult, derivedAddress, address)
                case .goChain:
                    let expectedResult = "0x5940ce4A14210d4Ccd0ac206CE92F21828016aC2"
                    assertCoinDerivation(coin, expectedResult, derivedAddress, address)
                case .groestlcoin:
                    let expectedResult = "grs1qexwmshts5pdpeqglkl39zyl6693tmfwp0cue4j"
                    assertCoinDerivation(coin, expectedResult, derivedAddress, address)
                case .harmony:
                    let expectedResult = "one12fk20wmvgypdkn59n4hq8e3aa5899xfx4vsu09"
                    assertCoinDerivation(coin, expectedResult, derivedAddress, address)
                case .icon:
                    let expectedResult = "hx18b380b53c23dc4ee9f6666bc20d1be02f3fe106"
                    assertCoinDerivation(coin, expectedResult, derivedAddress, address)
                case .ioTeX:
                    let expectedResult = "io1qw9cccecw09q7p5kzyqtuhfhvah2mhfrc84jfk"
                    assertCoinDerivation(coin, expectedResult, derivedAddress, address)
                case .ioTeXEVM:
                    let expectedResult = "0x038B8C633873Ca0f06961100BE5d37676EADDD23"
                    assertCoinDerivation(coin, expectedResult, derivedAddress, address)
                case .litecoin:
                    let expectedResult = "ltc1qhd8fxxp2dx3vsmpac43z6ev0kllm4n53t5sk0u"
                    assertCoinDerivation(coin, expectedResult, derivedAddress, address)
                case .monacoin:
                    let expectedResult = "M9xFZzZdZhCDxpx42cM8bQHnLwaeX1aNja"
                    assertCoinDerivation(coin, expectedResult, derivedAddress, address)
                case .nano:
                    let expectedResult = "nano_39gsbcishxn3n7wd17ono4otq5wazwzusqgqigztx73wbrh5jwbdbshfnumc"
                    assertCoinDerivation(coin, expectedResult, derivedAddress, address)
                case .near:
                    let expectedResult = "0c91f6106ff835c0195d5388565a2d69e25038a7e23d26198f85caf6594117ec"
                    assertCoinDerivation(coin, expectedResult, derivedAddress, address)
                case .nebulas:
                    let expectedResult = "n1ZVgEidtdseYv9ogmGz69Cz4mbqmHYSNqJ"
                    assertCoinDerivation(coin, expectedResult, derivedAddress, address)
                case .neo:
                    let expectedResult = "AT6w7PJvwPcSqHvtbNBY2aHPDv12eW5Uuf"
                    assertCoinDerivation(coin, expectedResult, derivedAddress, address)
                case .nervos:
                    let expectedResult = "ckb1qzda0cr08m85hc8jlnfp3zer7xulejywt49kt2rr0vthywaa50xwsqdtyq04tvp02wectaumxn0664yw2jd53lqk4mxg3";
                    assertCoinDerivation(coin, expectedResult, derivedAddress, address)
                case .nimiq:
                    let expectedResult = "NQ76 7AVR EHDA N05U X7SY XB14 XJU7 8ERV GM6H"
                    assertCoinDerivation(coin, expectedResult, derivedAddress, address)
                case .nuls:
                    let expectedResult = "NULSd6HgU8MoRnNjBgvJpa9tqvGxYdv5ne4en"
                    assertCoinDerivation(coin, expectedResult, derivedAddress, address)
                case .kava:
                    let expectedResult = "kava1drpa0x9ptz0fql3frv562rcrhj2nstuz3pas87"
                    assertCoinDerivation(coin, expectedResult, derivedAddress, address)
                case .kin:
                    let expectedResult = "GBL3MT2ICHHM5OJ2QJ44CAHGDK6MLPINVXBKOKLHGBWQDVRWTWQ7U2EA"
                    assertCoinDerivation(coin, expectedResult, derivedAddress, address)
                case .kusama:
                    let expectedResult = "G9xV2EatmrjRC1FLPexc3ddqNRRzCsAdURU8RFiAAJX6ppY"
                    assertCoinDerivation(coin, expectedResult, derivedAddress, address)
                case .ontology:
                    let expectedResult = "AHKTnybvnWo3TeY8uvNXekvYxMrXogUjeT"
                    assertCoinDerivation(coin, expectedResult, derivedAddress, address)
                case .poanetwork:
                    let expectedResult = "0xe8a3e8bE17E172B6926130eAfB521e9D2849aca9"
                    assertCoinDerivation(coin, expectedResult, derivedAddress, address)
                case .pivx:
                    let expectedResult = "D81AqC8zKma3Cht4TbVuh4jyVVyLkZULCm"
                    assertCoinDerivation(coin, expectedResult, derivedAddress, address)
                case .polkadot:
                    let expectedResult = "13nN6BGAoJwd7Nw1XxeBCx5YcBXuYnL94Mh7i3xBprqVSsFk"
                    assertCoinDerivation(coin, expectedResult, derivedAddress, address)
                case .qtum:
                    let expectedResult = "QhceuaTdeCZtcxmVc6yyEDEJ7Riu5gWFoF"
                    assertCoinDerivation(coin, expectedResult, derivedAddress, address)
                case .ravencoin:
                    let expectedResult = "RHoCwPc2FCQqwToYnSiAb3SrCET4zEHsbS"
                    assertCoinDerivation(coin, expectedResult, derivedAddress, address)
                case .solana:
                    let expectedResult = "2bUBiBNZyD29gP1oV6de7nxowMLoDBtopMMTGgMvjG5m"
                    assertCoinDerivation(coin, expectedResult, derivedAddress, address)
                case .stellar:
                    let expectedResult = "GA3H6I4C5XUBYGVB66KXR27JV5KS3APSTKRUWOIXZ5MVWZKVTLXWKZ2P"
                    assertCoinDerivation(coin, expectedResult, derivedAddress, address)
                case .terra,
                     .terraV2:
                    let expectedResult = "terra1rh402g98t7sly8trzqw5cyracntlep6qe3smug"
                    assertCoinDerivation(coin, expectedResult, derivedAddress, address)
                case .tezos:
                    let expectedResult = "tz1acnY9VbMagps26Kj3RfoGRWD9nYG5qaRX"
                    assertCoinDerivation(coin, expectedResult, derivedAddress, address)
                case .theta,
                     .thetaFuel:
                    let expectedResult = "0x0d1fa20c218Fec2f2C55d52aB267940485fa5DA4"
                    assertCoinDerivation(coin, expectedResult, derivedAddress, address)
                case .thunderCore:
                    let expectedResult = "0x4b92b3ED6d8b24575Bf5ce4C6a86ED261DA0C8d7"
                    assertCoinDerivation(coin, expectedResult, derivedAddress, address)
                case .tomoChain:
                    let expectedResult = "0xC74b6D8897cBa9A4b659d43fEF73C9cA852cE424"
                    assertCoinDerivation(coin, expectedResult, derivedAddress, address)
                case .tron:
                    let expectedResult = "TQ5NMqJjhpQGK7YJbESKtNCo86PJ89ujio"
                    assertCoinDerivation(coin, expectedResult, derivedAddress, address)
                case .veChain:
                    let expectedResult = "0x1a553275dF34195eAf23942CB7328AcF9d48c160"
                    assertCoinDerivation(coin, expectedResult, derivedAddress, address)
                case .viacoin:
                    let expectedResult = "via1qnmsgjd6cvfprnszdgmyg9kewtjfgqflz67wwhc"
                    assertCoinDerivation(coin, expectedResult, derivedAddress, address)
                case .verge:
                    let expectedResult = "DPb3Xz4vjB6QGLKDmrbprrtv4XzNqkADc2"
                    assertCoinDerivation(coin, expectedResult, derivedAddress, address)
                case .wanchain:
                    let expectedResult = "0xD5ca90b928279FE5D06144136a25DeD90127aC15"
                    assertCoinDerivation(coin, expectedResult, derivedAddress, address)
                case .waves:
                    let expectedResult = "3P63vkaHhyE9pPv9EfsjwGKqmZYcCRHys4n"
                    assertCoinDerivation(coin, expectedResult, derivedAddress, address)
                case .xrp:
                    let expectedResult = "rPwE3gChNKtZ1mhH3Ko8YFGqKmGRWLWXV3"
                    assertCoinDerivation(coin, expectedResult, derivedAddress, address)
                case .zcash:
                    let expectedResult = "t1YYnByMzdGhQv3W3rnjHMrJs6HH4Y231gy"
                    assertCoinDerivation(coin, expectedResult, derivedAddress, address)
                case .komodo:
                    let expectedResult = "RCWJLXE5CSXydxdSnwcghzPgkFswERegyb"
                    assertCoinDerivation(coin, expectedResult, derivedAddress, address)
                case .zen:
                    let expectedResult = "znUmzvod1f4P9LYsBhNxjqCDQvNSStAmYEX"
                    assertCoinDerivation(coin, expectedResult, derivedAddress, address)
                case .firo:
                    let expectedResult = "aEd5XFChyXobvEics2ppAqgK3Bgusjxtik"
                    assertCoinDerivation(coin, expectedResult, derivedAddress, address)
                case .zelcash:
                    let expectedResult = "t1UKbRPzL4WN8Rs8aZ8RNiWoD2ftCMHKGUf"
                    assertCoinDerivation(coin, expectedResult, derivedAddress, address)
                case .zilliqa:
                    let expectedResult = "zil1mk6pqphhkmaguhalq6n3cq0h38ltcehg0rfmv6"
                    assertCoinDerivation(coin, expectedResult, derivedAddress, address)
                case .smartChainLegacy:
                    let expectedResult = "0x49784f90176D8D9d4A3feCDE7C1373dAAb5b13b8"
                    assertCoinDerivation(coin, expectedResult, derivedAddress, address)
                case .oasis:
                    let expectedResult = "oasis1qzcpavvmuw280dk0kd4lxjhtpf0u3ll27yf7sqps"
                    assertCoinDerivation(coin, expectedResult, derivedAddress, address)
                case .thorchain:
                    let expectedResult = "thor1c8jd7ad9pcw4k3wkuqlkz4auv95mldr2kyhc65"
                    assertCoinDerivation(coin, expectedResult, derivedAddress, address)
                case .bluzelle:
                    let expectedResult = "bluzelle1xccvees6ev4wm2r49rc6ptulsdxa8x8jfpmund"
                    assertCoinDerivation(coin, expectedResult, derivedAddress, address)
                case .cryptoOrg:
                    let expectedResult = "cro16fdf785ejm00jf9a24d23pzqzjh2h05klxjwu8"
                    assertCoinDerivation(coin, expectedResult, derivedAddress, address)
                case .osmosis:
                    let expectedResult = "osmo142j9u5eaduzd7faumygud6ruhdwme98qclefqp"
                    assertCoinDerivation(coin, expectedResult, derivedAddress, address)
                case .ecash:
                    let expectedResult = "ecash:qpelrdn7a0hcucjlf9ascz3lkxv7r3rffgzn6x5377"
                    assertCoinDerivation(coin, expectedResult, derivedAddress, address)
                case .iost:
                    let expectedResult = "4av8w81EyzUgHonsVWqfs15WM4Vrpgox4BYYQWhNQDVu"
                    assertCoinDerivation(coin, expectedResult, derivedAddress, address)
                case .syscoin:
                    let expectedResult = "sys1qkl640se3mwpt666e3lyywnwh09e9jquvx9x8qj"
                    assertCoinDerivation(coin, expectedResult, derivedAddress, address)
                case .stratis:
                    let expectedResult = "strax1q0caanaw4nkf6fzwnzq2p7yum680e57pdg05zkm"
                    assertCoinDerivation(coin, expectedResult, derivedAddress, address)
                case .nativeEvmos:
                    let expectedResult = "evmos13u6g7vqgw074mgmf2ze2cadzvkz9snlwstd20d"
                    assertCoinDerivation(coin, expectedResult, derivedAddress, address)
                case .everscale:
                    let expectedResult = "0:0c39661089f86ec5926ea7d4ee4223d634ba4ed6dcc2e80c7b6a8e6d59f79b04";
                    assertCoinDerivation(coin, expectedResult, derivedAddress, address)
                case .ton:
                    let expectedResult = "EQDgEMqToTacHic7SnvnPFmvceG5auFkCcAw0mSCvzvKUfk9";
                    assertCoinDerivation(coin, expectedResult, derivedAddress, address)
                case .aptos:
                    let expectedResult = "0x07968dab936c1bad187c60ce4082f307d030d780e91e694ae03aef16aba73f30";
                    assertCoinDerivation(coin, expectedResult, derivedAddress, address)
                case .nebl:
                    let expectedResult = "NgDVaXAwNgBwb88xLiFKomfBmPkEh9F2d7";
                    assertCoinDerivation(coin, expectedResult, derivedAddress, address)
                case .sui:
                    let expectedResult = "0xada112cfb90b44ba889cc5d39ac2bf46281e4a91f7919c693bcd9b8323e81ed2";
                    assertCoinDerivation(coin, expectedResult, derivedAddress, address)
                case .hedera:
                    let expectedResult = "0.0.302a300506032b657003210049eba62f64d0d941045595d9433e65d84ecc46bcdb1421de55e05fcf2d8357d5";
                    assertCoinDerivation(coin, expectedResult, derivedAddress, address)
                case .secret:
                    let expectedResult = "secret1f69sk5033zcdr2p2yf3xjehn7xvgdeq09d2llh"
                    assertCoinDerivation(coin, expectedResult, derivedAddress, address)
                case .nativeInjective:
                    let expectedResult = "inj13u6g7vqgw074mgmf2ze2cadzvkz9snlwcrtq8a"
                    assertCoinDerivation(coin, expectedResult, derivedAddress, address)
                case .agoric:
                    let expectedResult = "agoric18zvvgk6j3eq5wd7mqxccgt20gz2w94cy88aek5"
                    assertCoinDerivation(coin, expectedResult, derivedAddress, address)
                case .stargaze:
                    let expectedResult = "stars142j9u5eaduzd7faumygud6ruhdwme98qycayaz"
                    assertCoinDerivation(coin, expectedResult, derivedAddress, address)
                case .juno:
                    let expectedResult = "juno142j9u5eaduzd7faumygud6ruhdwme98qxkfz30"
                    assertCoinDerivation(coin, expectedResult, derivedAddress, address)
                case .stride:
                    let expectedResult = "stride142j9u5eaduzd7faumygud6ruhdwme98qn029zl"
                    assertCoinDerivation(coin, expectedResult, derivedAddress, address)
                case .axelar:
                    let expectedResult = "axelar142j9u5eaduzd7faumygud6ruhdwme98q52u3aj"
                    assertCoinDerivation(coin, expectedResult, derivedAddress, address)
                case .crescent:
                    let expectedResult = "cre142j9u5eaduzd7faumygud6ruhdwme98q5veur7"
                    assertCoinDerivation(coin, expectedResult, derivedAddress, address)
                case .kujira:
                    let expectedResult = "kujira142j9u5eaduzd7faumygud6ruhdwme98qpvgpme"
                    assertCoinDerivation(coin, expectedResult, derivedAddress, address)
                case .nativeCanto:
                    let expectedResult = "canto13u6g7vqgw074mgmf2ze2cadzvkz9snlwqua5pd"
                    assertCoinDerivation(coin, expectedResult, derivedAddress, address)
                case .comdex:
                    let expectedResult = "comdex142j9u5eaduzd7faumygud6ruhdwme98qhtgm0y"
                    assertCoinDerivation(coin, expectedResult, derivedAddress, address)
                case .neutron:
                    let expectedResult = "neutron142j9u5eaduzd7faumygud6ruhdwme98q5mrmv5"
                    assertCoinDerivation(coin, expectedResult, derivedAddress, address)
                case .sommelier:
                    let expectedResult = "somm142j9u5eaduzd7faumygud6ruhdwme98quc948e"
                    assertCoinDerivation(coin, expectedResult, derivedAddress, address)
                case .fetchAI:
                    let expectedResult = "fetch142j9u5eaduzd7faumygud6ruhdwme98qrera5y"
                    assertCoinDerivation(coin, expectedResult, derivedAddress, address)
                case .mars:
                    let expectedResult = "mars142j9u5eaduzd7faumygud6ruhdwme98qdenqrg"
                    assertCoinDerivation(coin, expectedResult, derivedAddress, address)
                case .umee:
                    let expectedResult = "umee142j9u5eaduzd7faumygud6ruhdwme98qzjhxjp"
                    assertCoinDerivation(coin, expectedResult, derivedAddress, address)
                case .coreum:
                    let expectedResult = "core1rawf376jz2lnchgc4wzf4h9c77neg3zldc7xa8"
                    assertCoinDerivation(coin, expectedResult, derivedAddress, address)
                case .quasar:
                    let expectedResult = "quasar142j9u5eaduzd7faumygud6ruhdwme98q78symk"
                    assertCoinDerivation(coin, expectedResult, derivedAddress, address)
                case .persistence:
                    let expectedResult = "persistence142j9u5eaduzd7faumygud6ruhdwme98q7gv2ch"
                    assertCoinDerivation(coin, expectedResult, derivedAddress, address)
                case .akash:
                    let expectedResult = "akash142j9u5eaduzd7faumygud6ruhdwme98qal870f"
                    assertCoinDerivation(coin, expectedResult, derivedAddress, address)
                case .noble:
                    let expectedResult = "noble142j9u5eaduzd7faumygud6ruhdwme98qc8l3wa"
                    assertCoinDerivation(coin, expectedResult, derivedAddress, address)
<<<<<<< HEAD
                case .mayachain:
                    let expectedResult = "maya1c8jd7ad9pcw4k3wkuqlkz4auv95mldr2knf5vy"
=======
                case .sei:
                    let expectedResult = "sei142j9u5eaduzd7faumygud6ruhdwme98qagm0sj"
>>>>>>> aa747553
                    assertCoinDerivation(coin, expectedResult, derivedAddress, address)
                @unknown default:
                    fatalError()
                }
            }
        }
    }

    private func assertCoinDerivation(_ coin: CoinType, _ expected: String, _ derivedAddress: String, _ address: AnyAddress?) {
        XCTAssertNotNil(address, "\(coin) is not implemented CoinType.address(string: String)")
        XCTAssertEqual(expected, derivedAddress, "\(coin) failed to match address")
        XCTAssertEqual(expected, address?.description, "\(coin) is not implemented CoinType.address(string: String)")
    }
}<|MERGE_RESOLUTION|>--- conflicted
+++ resolved
@@ -375,13 +375,10 @@
                 case .noble:
                     let expectedResult = "noble142j9u5eaduzd7faumygud6ruhdwme98qc8l3wa"
                     assertCoinDerivation(coin, expectedResult, derivedAddress, address)
-<<<<<<< HEAD
                 case .mayachain:
                     let expectedResult = "maya1c8jd7ad9pcw4k3wkuqlkz4auv95mldr2knf5vy"
-=======
                 case .sei:
                     let expectedResult = "sei142j9u5eaduzd7faumygud6ruhdwme98qagm0sj"
->>>>>>> aa747553
                     assertCoinDerivation(coin, expectedResult, derivedAddress, address)
                 @unknown default:
                     fatalError()
