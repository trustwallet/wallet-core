--- conflicted
+++ resolved
@@ -187,13 +187,11 @@
                 case .fio:
                     let expectedResult = "FIO7MN1LuSfFgrbVHmrt9cVa2FYAs857Ppr9dzvEXoD1miKSxm3n3"
                     AssetCoinDerivation(coin, expectedResult, derivedAddress, address)
-<<<<<<< HEAD
                 case .harmony:
                     let expectedResult = "one12fk20wmvgypdkn59n4hq8e3aa5899xfx4vsu09"
-=======
+                    AssetCoinDerivation(coin, expectedResult, derivedAddress, address)
                 case .solana:
                     let expectedResult = "2bUBiBNZyD29gP1oV6de7nxowMLoDBtopMMTGgMvjG5m"
->>>>>>> c98107ad
                     AssetCoinDerivation(coin, expectedResult, derivedAddress, address)
                 }
             }
