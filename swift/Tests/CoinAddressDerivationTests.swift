--- conflicted
+++ resolved
@@ -187,28 +187,23 @@
                 case .xrp:
                     let expectedResult = "rPwE3gChNKtZ1mhH3Ko8YFGqKmGRWLWXV3"
                     assertCoinDerivation(coin, expectedResult, derivedAddress, address)
-<<<<<<< HEAD
+                case .zcash:
+                    let expectedResult = "t1YYnByMzdGhQv3W3rnjHMrJs6HH4Y231gy"
+                    assertCoinDerivation(coin, expectedResult, derivedAddress, address)
+                case .zcoin:
+                    let expectedResult = "aEd5XFChyXobvEics2ppAqgK3Bgusjxtik"
+                    assertCoinDerivation(coin, expectedResult, derivedAddress, address)
+                case .zelcash:
+                    let expectedResult = "t1UKbRPzL4WN8Rs8aZ8RNiWoD2ftCMHKGUf"
+                    assertCoinDerivation(coin, expectedResult, derivedAddress, address)
+                case .zilliqa:
+                    let expectedResult = "zil1mk6pqphhkmaguhalq6n3cq0h38ltcehg0rfmv6"
+                    assertCoinDerivation(coin, expectedResult, derivedAddress, address)
+                case .smartChainLegacy:
+                    let expectedResult = "0x49784f90176D8D9d4A3feCDE7C1373dAAb5b13b8"
+                    assertCoinDerivation(coin, expectedResult, derivedAddress, address)
                 case .iov:
                     let expectedResult = "star1vx5uwgjzrmdmt0evmgaxmejnzplkuhqs8kqt4m"
-                    assertCoinDerivation(coin, expectedResult, derivedAddress, address)
-                case .cardano:
-                    let expectedResult = "addr1snpa4z7ntyfszv7ckquprdw75w4qjqh0qmya9jtkpxxlzxghlqyvv7l0yjamh8fxraw06p3ua8sj2g2gv98v4849s43t9g2999kquuu5egnprk"
-=======
-                case .zcash:
-                    let expectedResult = "t1YYnByMzdGhQv3W3rnjHMrJs6HH4Y231gy"
->>>>>>> f206fc79
-                    assertCoinDerivation(coin, expectedResult, derivedAddress, address)
-                case .zcoin:
-                    let expectedResult = "aEd5XFChyXobvEics2ppAqgK3Bgusjxtik"
-                    assertCoinDerivation(coin, expectedResult, derivedAddress, address)
-                case .zelcash:
-                    let expectedResult = "t1UKbRPzL4WN8Rs8aZ8RNiWoD2ftCMHKGUf"
-                    assertCoinDerivation(coin, expectedResult, derivedAddress, address)
-                case .zilliqa:
-                    let expectedResult = "zil1mk6pqphhkmaguhalq6n3cq0h38ltcehg0rfmv6"
-                    assertCoinDerivation(coin, expectedResult, derivedAddress, address)
-                case .smartChainLegacy:
-                    let expectedResult = "0x49784f90176D8D9d4A3feCDE7C1373dAAb5b13b8"
                     assertCoinDerivation(coin, expectedResult, derivedAddress, address)
                 @unknown default:
                     fatalError()
