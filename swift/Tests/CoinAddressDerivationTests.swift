--- conflicted
+++ resolved
@@ -86,13 +86,9 @@
                      .cronosChain,
                      .smartBitcoinCash,
                      .kuCoinCommunityChain,
-<<<<<<< HEAD
-                     .boba:
-=======
                      .boba,
                      .metis,
                      .aurora:
->>>>>>> 49e557b2
                     let expectedResult = "0x8f348F300873Fd5DA36950B2aC75a26584584feE"
                     assertCoinDerivation(coin, expectedResult, derivedAddress, address)
                 case .ronin:
