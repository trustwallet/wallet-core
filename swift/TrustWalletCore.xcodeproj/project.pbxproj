// !$*UTF8*$!
{
	archiveVersion = 1;
	classes = {
	};
	objectVersion = 50;
	objects = {

/* Begin PBXBuildFile section */
		140352E622336B3400DF0815 /* StellarVersionByte.swift in Sources */ = {isa = PBXBuildFile; fileRef = 140352E422336B3400DF0815 /* StellarVersionByte.swift */; };
		140352E722336B3400DF0815 /* StellarAddress.swift in Sources */ = {isa = PBXBuildFile; fileRef = 140352E522336B3400DF0815 /* StellarAddress.swift */; };
		140352F52233740C00DF0815 /* Stellar.swift in Sources */ = {isa = PBXBuildFile; fileRef = 140352F42233740C00DF0815 /* Stellar.swift */; };
		14FDB4AD2236B894002FC058 /* StellarSigner.swift in Sources */ = {isa = PBXBuildFile; fileRef = 14FDB4AB2236B894002FC058 /* StellarSigner.swift */; };
		14FDB4AE2236B894002FC058 /* Stellar.pb.swift in Sources */ = {isa = PBXBuildFile; fileRef = 14FDB4AC2236B894002FC058 /* Stellar.pb.swift */; };
		14FDB4B02236B8AE002FC058 /* TWStellarSigner.h in Headers */ = {isa = PBXBuildFile; fileRef = 14FDB4AF2236B8AE002FC058 /* TWStellarSigner.h */; settings = {ATTRIBUTES = (Public, ); }; };
		14FDB4B72236BC9B002FC058 /* Signer.cpp in Sources */ = {isa = PBXBuildFile; fileRef = 14FDB4B52236BC9B002FC058 /* Signer.cpp */; };
		14FDB4B82236BC9B002FC058 /* Signer.h in Headers */ = {isa = PBXBuildFile; fileRef = 14FDB4B62236BC9B002FC058 /* Signer.h */; };
		14FDB4BB2236BDBD002FC058 /* Stellar.pb.cc in Sources */ = {isa = PBXBuildFile; fileRef = 14FDB4B92236BDBC002FC058 /* Stellar.pb.cc */; };
		14FDB4BC2236BDBD002FC058 /* Stellar.pb.h in Headers */ = {isa = PBXBuildFile; fileRef = 14FDB4BA2236BDBD002FC058 /* Stellar.pb.h */; };
		34339D36023473D76FAF18EE /* Pods_TrustWalletCore_TrustWalletCoreTests.framework in Frameworks */ = {isa = PBXBuildFile; fileRef = 7B3B8FA185E5408ACD70CFB5 /* Pods_TrustWalletCore_TrustWalletCoreTests.framework */; };
		467181FB9EFC0E4C01DDB460 /* Pods_TrustWalletCore.framework in Frameworks */ = {isa = PBXBuildFile; fileRef = 36F25C48C7A120965C189BCE /* Pods_TrustWalletCore.framework */; };
		4E8BBE8C2230998600F98E04 /* RLP.h in Headers */ = {isa = PBXBuildFile; fileRef = 4E8BBE852230998500F98E04 /* RLP.h */; };
		4E8BBE8D2230998600F98E04 /* Transaction.cpp in Sources */ = {isa = PBXBuildFile; fileRef = 4E8BBE862230998500F98E04 /* Transaction.cpp */; };
		4E8BBE8E2230998600F98E04 /* Signer.cpp in Sources */ = {isa = PBXBuildFile; fileRef = 4E8BBE872230998500F98E04 /* Signer.cpp */; };
		4E8BBE8F2230998600F98E04 /* Signer.h in Headers */ = {isa = PBXBuildFile; fileRef = 4E8BBE882230998500F98E04 /* Signer.h */; };
		4E8BBE902230998600F98E04 /* Transaction.h in Headers */ = {isa = PBXBuildFile; fileRef = 4E8BBE892230998600F98E04 /* Transaction.h */; };
		4E8BBE912230998600F98E04 /* Address.cpp in Sources */ = {isa = PBXBuildFile; fileRef = 4E8BBE8A2230998600F98E04 /* Address.cpp */; };
		4E8BBE922230998600F98E04 /* Address.h in Headers */ = {isa = PBXBuildFile; fileRef = 4E8BBE8B2230998600F98E04 /* Address.h */; };
		4E8BBE952230999400F98E04 /* TWAionSigner.cpp in Sources */ = {isa = PBXBuildFile; fileRef = 4E8BBE932230999400F98E04 /* TWAionSigner.cpp */; };
		4E8BBE962230999400F98E04 /* TWAionAddress.cpp in Sources */ = {isa = PBXBuildFile; fileRef = 4E8BBE942230999400F98E04 /* TWAionAddress.cpp */; };
		4E8BBE99223099A400F98E04 /* Aion.pb.cc in Sources */ = {isa = PBXBuildFile; fileRef = 4E8BBE97223099A300F98E04 /* Aion.pb.cc */; };
		4E8BBE9A223099A400F98E04 /* Aion.pb.h in Headers */ = {isa = PBXBuildFile; fileRef = 4E8BBE98223099A300F98E04 /* Aion.pb.h */; };
		4E8BBE9E223099C500F98E04 /* TWAionProto.h in Headers */ = {isa = PBXBuildFile; fileRef = 4E8BBE9B223099C400F98E04 /* TWAionProto.h */; settings = {ATTRIBUTES = (Public, ); }; };
		4E8BBE9F223099C500F98E04 /* TWAionSigner.h in Headers */ = {isa = PBXBuildFile; fileRef = 4E8BBE9C223099C500F98E04 /* TWAionSigner.h */; settings = {ATTRIBUTES = (Public, ); }; };
		4E8BBEA0223099C500F98E04 /* TWAionAddress.h in Headers */ = {isa = PBXBuildFile; fileRef = 4E8BBE9D223099C500F98E04 /* TWAionAddress.h */; settings = {ATTRIBUTES = (Public, ); }; };
		4E8BBEA522309A6F00F98E04 /* AionSigner.swift in Sources */ = {isa = PBXBuildFile; fileRef = 4E8BBEA122309A6C00F98E04 /* AionSigner.swift */; };
		4E8BBEA622309A6F00F98E04 /* Aion.pb.swift in Sources */ = {isa = PBXBuildFile; fileRef = 4E8BBEA222309A6D00F98E04 /* Aion.pb.swift */; };
		4E8BBEA722309A6F00F98E04 /* AionAddress.swift in Sources */ = {isa = PBXBuildFile; fileRef = 4E8BBEA322309A6E00F98E04 /* AionAddress.swift */; };
		4E8BBEA822309A6F00F98E04 /* Aion.swift in Sources */ = {isa = PBXBuildFile; fileRef = 4E8BBEA422309A6E00F98E04 /* Aion.swift */; };
		4E8BBEAA22309B7D00F98E04 /* AionTests.swift in Sources */ = {isa = PBXBuildFile; fileRef = 4E8BBEA922309B7C00F98E04 /* AionTests.swift */; };
		610AEF4521C04DF6008ABB74 /* TWHDWallet.h in Headers */ = {isa = PBXBuildFile; fileRef = 610AEF4421C04DF6008ABB74 /* TWHDWallet.h */; settings = {ATTRIBUTES = (Public, ); }; };
		610AEF4921C04E24008ABB74 /* HDWallet.swift in Sources */ = {isa = PBXBuildFile; fileRef = 610AEF4821C04E24008ABB74 /* HDWallet.swift */; };
		610AEF4D21C1A5C5008ABB74 /* TWBitcoin.h in Headers */ = {isa = PBXBuildFile; fileRef = 610AEF4B21C1A5C5008ABB74 /* TWBitcoin.h */; settings = {ATTRIBUTES = (Public, ); }; };
		610AEF7421C8A934008ABB74 /* TWBitcoinTransactionSigner.h in Headers */ = {isa = PBXBuildFile; fileRef = 610AEF7221C8A934008ABB74 /* TWBitcoinTransactionSigner.h */; settings = {ATTRIBUTES = (Public, ); }; };
		610AEF7621C8A95A008ABB74 /* BitcoinTransactionSigner.swift in Sources */ = {isa = PBXBuildFile; fileRef = 610AEF7521C8A959008ABB74 /* BitcoinTransactionSigner.swift */; };
		611B46D322335A020043EBA6 /* Address.cpp in Sources */ = {isa = PBXBuildFile; fileRef = 611B46D122335A020043EBA6 /* Address.cpp */; };
		611B46D422335A020043EBA6 /* Address.h in Headers */ = {isa = PBXBuildFile; fileRef = 611B46D222335A020043EBA6 /* Address.h */; };
		611BBE1F2235952A0043FB94 /* TWAccount.h in Headers */ = {isa = PBXBuildFile; fileRef = 611BBE1D2235952A0043FB94 /* TWAccount.h */; settings = {ATTRIBUTES = (Public, ); }; };
		611BBE202235952A0043FB94 /* TWStoredKey.h in Headers */ = {isa = PBXBuildFile; fileRef = 611BBE1E2235952A0043FB94 /* TWStoredKey.h */; settings = {ATTRIBUTES = (Public, ); }; };
		611BBE23223595420043FB94 /* TWStoredKey.cpp in Sources */ = {isa = PBXBuildFile; fileRef = 611BBE21223595420043FB94 /* TWStoredKey.cpp */; };
		611BBE24223595420043FB94 /* TWAccount.cpp in Sources */ = {isa = PBXBuildFile; fileRef = 611BBE22223595420043FB94 /* TWAccount.cpp */; };
		611BBE30223595550043FB94 /* EncryptionParameters.h in Headers */ = {isa = PBXBuildFile; fileRef = 611BBE26223595550043FB94 /* EncryptionParameters.h */; };
		611BBE31223595550043FB94 /* AESParameters.h in Headers */ = {isa = PBXBuildFile; fileRef = 611BBE27223595550043FB94 /* AESParameters.h */; };
		611BBE32223595550043FB94 /* EncryptionParameters.cpp in Sources */ = {isa = PBXBuildFile; fileRef = 611BBE28223595550043FB94 /* EncryptionParameters.cpp */; };
		611BBE33223595550043FB94 /* Account.h in Headers */ = {isa = PBXBuildFile; fileRef = 611BBE29223595550043FB94 /* Account.h */; };
		611BBE34223595550043FB94 /* StoredKey.cpp in Sources */ = {isa = PBXBuildFile; fileRef = 611BBE2A223595550043FB94 /* StoredKey.cpp */; };
		611BBE35223595550043FB94 /* AESParameters.cpp in Sources */ = {isa = PBXBuildFile; fileRef = 611BBE2B223595550043FB94 /* AESParameters.cpp */; };
		611BBE36223595550043FB94 /* ScryptParameters.cpp in Sources */ = {isa = PBXBuildFile; fileRef = 611BBE2C223595550043FB94 /* ScryptParameters.cpp */; };
		611BBE37223595550043FB94 /* ScryptParameters.h in Headers */ = {isa = PBXBuildFile; fileRef = 611BBE2D223595550043FB94 /* ScryptParameters.h */; };
		611BBE38223595550043FB94 /* Account.cpp in Sources */ = {isa = PBXBuildFile; fileRef = 611BBE2E223595550043FB94 /* Account.cpp */; };
		611BBE39223595550043FB94 /* StoredKey.h in Headers */ = {isa = PBXBuildFile; fileRef = 611BBE2F223595550043FB94 /* StoredKey.h */; };
		611BBE3C223595690043FB94 /* StoredKey.swift in Sources */ = {isa = PBXBuildFile; fileRef = 611BBE3A223595680043FB94 /* StoredKey.swift */; };
		611BBE3D223595690043FB94 /* Account.swift in Sources */ = {isa = PBXBuildFile; fileRef = 611BBE3B223595690043FB94 /* Account.swift */; };
		6131E03A2219C53200CF699D /* any.cc in Sources */ = {isa = PBXBuildFile; fileRef = 61A9B31D21FF978900E601B3 /* any.cc */; };
		6131E0412219C54200CF699D /* any.pb.cc in Sources */ = {isa = PBXBuildFile; fileRef = 61A9B31921FF978800E601B3 /* any.pb.cc */; };
		6131E0422219C54200CF699D /* api.pb.cc in Sources */ = {isa = PBXBuildFile; fileRef = 61A9B30B21FF978700E601B3 /* api.pb.cc */; };
		6131E0432219C54200CF699D /* descriptor_database.cc in Sources */ = {isa = PBXBuildFile; fileRef = 61A9B31421FF978800E601B3 /* descriptor_database.cc */; };
		6131E0442219C54200CF699D /* descriptor.cc in Sources */ = {isa = PBXBuildFile; fileRef = 61A9B32021FF978900E601B3 /* descriptor.cc */; };
		6131E0452219C54200CF699D /* descriptor.pb.cc in Sources */ = {isa = PBXBuildFile; fileRef = 61A9B31721FF978800E601B3 /* descriptor.pb.cc */; };
		6131E0462219C54200CF699D /* duration.pb.cc in Sources */ = {isa = PBXBuildFile; fileRef = 61A9B31C21FF978900E601B3 /* duration.pb.cc */; };
		6131E0472219C54200CF699D /* dynamic_message.cc in Sources */ = {isa = PBXBuildFile; fileRef = 61A9B31221FF978800E601B3 /* dynamic_message.cc */; };
		6131E0482219C54200CF699D /* empty.pb.cc in Sources */ = {isa = PBXBuildFile; fileRef = 61A9B30E21FF978700E601B3 /* empty.pb.cc */; };
		6131E0492219C54200CF699D /* extension_set_heavy.cc in Sources */ = {isa = PBXBuildFile; fileRef = 61A9B31821FF978800E601B3 /* extension_set_heavy.cc */; };
		6131E04A2219C54200CF699D /* field_mask.pb.cc in Sources */ = {isa = PBXBuildFile; fileRef = 61A9B31121FF978800E601B3 /* field_mask.pb.cc */; };
		6131E04B2219C54200CF699D /* generated_message_reflection.cc in Sources */ = {isa = PBXBuildFile; fileRef = 61A9B30A21FF978700E601B3 /* generated_message_reflection.cc */; };
		6131E04C2219C54200CF699D /* generated_message_table_driven.cc in Sources */ = {isa = PBXBuildFile; fileRef = 61A9B30F21FF978700E601B3 /* generated_message_table_driven.cc */; };
		6131E0522219C54700CF699D /* gzip_stream.cc in Sources */ = {isa = PBXBuildFile; fileRef = 61A9B33F21FF97A900E601B3 /* gzip_stream.cc */; };
		6131E0532219C54700CF699D /* printer.cc in Sources */ = {isa = PBXBuildFile; fileRef = 61A9B33D21FF97A900E601B3 /* printer.cc */; };
		6131E0542219C54700CF699D /* strtod.cc in Sources */ = {isa = PBXBuildFile; fileRef = 61A9B33C21FF97A900E601B3 /* strtod.cc */; };
		6131E0552219C54700CF699D /* tokenizer.cc in Sources */ = {isa = PBXBuildFile; fileRef = 61A9B33B21FF97A900E601B3 /* tokenizer.cc */; };
		6131E0562219C54700CF699D /* zero_copy_stream_impl.cc in Sources */ = {isa = PBXBuildFile; fileRef = 61A9B33E21FF97A900E601B3 /* zero_copy_stream_impl.cc */; };
		6131E0572219C54700CF699D /* map_field.cc in Sources */ = {isa = PBXBuildFile; fileRef = 61A9B30C21FF978700E601B3 /* map_field.cc */; };
		6131E0582219C54700CF699D /* message.cc in Sources */ = {isa = PBXBuildFile; fileRef = 61A9B31F21FF978900E601B3 /* message.cc */; };
		6131E0592219C54700CF699D /* reflection_ops.cc in Sources */ = {isa = PBXBuildFile; fileRef = 61A9B31E21FF978900E601B3 /* reflection_ops.cc */; };
		6131E05A2219C54700CF699D /* service.cc in Sources */ = {isa = PBXBuildFile; fileRef = 61A9B31521FF978800E601B3 /* service.cc */; };
		6131E05B2219C54700CF699D /* source_context.pb.cc in Sources */ = {isa = PBXBuildFile; fileRef = 61A9B32121FF978900E601B3 /* source_context.pb.cc */; };
		6131E05C2219C54700CF699D /* struct.pb.cc in Sources */ = {isa = PBXBuildFile; fileRef = 61A9B31B21FF978900E601B3 /* struct.pb.cc */; };
		6131E0682219C54E00CF699D /* mathlimits.cc in Sources */ = {isa = PBXBuildFile; fileRef = 61A9B34521FF97CA00E601B3 /* mathlimits.cc */; };
		6131E0692219C54E00CF699D /* substitute.cc in Sources */ = {isa = PBXBuildFile; fileRef = 61A9B34621FF97CA00E601B3 /* substitute.cc */; };
		6131E06A2219C54E00CF699D /* text_format.cc in Sources */ = {isa = PBXBuildFile; fileRef = 61A9B30D21FF978700E601B3 /* text_format.cc */; };
		6131E06B2219C54E00CF699D /* timestamp.pb.cc in Sources */ = {isa = PBXBuildFile; fileRef = 61A9B30921FF978700E601B3 /* timestamp.pb.cc */; };
		6131E06C2219C54E00CF699D /* type.pb.cc in Sources */ = {isa = PBXBuildFile; fileRef = 61A9B31021FF978800E601B3 /* type.pb.cc */; };
		6131E06D2219C54E00CF699D /* unknown_field_set.cc in Sources */ = {isa = PBXBuildFile; fileRef = 61A9B31A21FF978900E601B3 /* unknown_field_set.cc */; };
		6131E06E2219C54E00CF699D /* wire_format.cc in Sources */ = {isa = PBXBuildFile; fileRef = 61A9B31621FF978800E601B3 /* wire_format.cc */; };
		6131E06F2219C54E00CF699D /* wrappers.pb.cc in Sources */ = {isa = PBXBuildFile; fileRef = 61A9B31321FF978800E601B3 /* wrappers.pb.cc */; };
		61346D17220B6F7C00F0141B /* Data+Hex.swift in Sources */ = {isa = PBXBuildFile; fileRef = 61346D16220B6F7C00F0141B /* Data+Hex.swift */; };
		61376FFF220D48E800573D0F /* BinanceSignerTests.swift in Sources */ = {isa = PBXBuildFile; fileRef = 61376FFE220D48E800573D0F /* BinanceSignerTests.swift */; };
		615D9B9B21CED9C700878D22 /* Address.cpp in Sources */ = {isa = PBXBuildFile; fileRef = 615D9B9721CED9C700878D22 /* Address.cpp */; };
		615D9B9C21CED9C700878D22 /* CashAddress.cpp in Sources */ = {isa = PBXBuildFile; fileRef = 615D9B9821CED9C700878D22 /* CashAddress.cpp */; };
		615D9B9D21CED9C700878D22 /* Address.h in Headers */ = {isa = PBXBuildFile; fileRef = 615D9B9921CED9C700878D22 /* Address.h */; };
		615D9B9E21CED9C700878D22 /* CashAddress.h in Headers */ = {isa = PBXBuildFile; fileRef = 615D9B9A21CED9C700878D22 /* CashAddress.h */; };
		616D0410220A544400A776E8 /* Data.h in Headers */ = {isa = PBXBuildFile; fileRef = 616D040E220A544400A776E8 /* Data.h */; };
		616D0411220A544400A776E8 /* Result.h in Headers */ = {isa = PBXBuildFile; fileRef = 616D040F220A544400A776E8 /* Result.h */; };
		616D0413220A6C5B00A776E8 /* BitcoinTransactionSignerTests.swift in Sources */ = {isa = PBXBuildFile; fileRef = 616D0412220A6C5B00A776E8 /* BitcoinTransactionSignerTests.swift */; };
		616E122C21A78094009798FC /* Hash.swift in Sources */ = {isa = PBXBuildFile; fileRef = 616E122B21A78094009798FC /* Hash.swift */; };
		616E125F21AE14E8009798FC /* TWString.h in Headers */ = {isa = PBXBuildFile; fileRef = 616E125D21AE14E8009798FC /* TWString.h */; settings = {ATTRIBUTES = (Public, ); }; };
		616E126121AE15C4009798FC /* TWBitcoinScript.h in Headers */ = {isa = PBXBuildFile; fileRef = 616E126021AE15C4009798FC /* TWBitcoinScript.h */; settings = {ATTRIBUTES = (Public, ); }; };
		616F8794222F2C850007ECA3 /* TWCurve.h in Headers */ = {isa = PBXBuildFile; fileRef = 616F8793222F2C850007ECA3 /* TWCurve.h */; settings = {ATTRIBUTES = (Public, ); }; };
		616F8797222F2CA10007ECA3 /* Base64.h in Headers */ = {isa = PBXBuildFile; fileRef = 616F8795222F2CA00007ECA3 /* Base64.h */; };
		616F8798222F2CA10007ECA3 /* BinaryCoding.h in Headers */ = {isa = PBXBuildFile; fileRef = 616F8796222F2CA00007ECA3 /* BinaryCoding.h */; };
		616F879A222F2CB90007ECA3 /* Curve.swift in Sources */ = {isa = PBXBuildFile; fileRef = 616F8799222F2CB90007ECA3 /* Curve.swift */; };
		616F879C222F3EFE0007ECA3 /* TWCoinType.cpp in Sources */ = {isa = PBXBuildFile; fileRef = 616F879B222F3EFC0007ECA3 /* TWCoinType.cpp */; };
		616F87A0223041710007ECA3 /* TWNimiqProto.h in Headers */ = {isa = PBXBuildFile; fileRef = 616F879D223041710007ECA3 /* TWNimiqProto.h */; settings = {ATTRIBUTES = (Public, ); }; };
		616F87A1223041710007ECA3 /* TWNimiqAddress.h in Headers */ = {isa = PBXBuildFile; fileRef = 616F879E223041710007ECA3 /* TWNimiqAddress.h */; settings = {ATTRIBUTES = (Public, ); }; };
		616F87A2223041710007ECA3 /* TWNimiqSigner.h in Headers */ = {isa = PBXBuildFile; fileRef = 616F879F223041710007ECA3 /* TWNimiqSigner.h */; settings = {ATTRIBUTES = (Public, ); }; };
		616F87AC223041970007ECA3 /* Address.h in Headers */ = {isa = PBXBuildFile; fileRef = 616F87A6223041970007ECA3 /* Address.h */; };
		616F87AD223041970007ECA3 /* Address.cpp in Sources */ = {isa = PBXBuildFile; fileRef = 616F87A7223041970007ECA3 /* Address.cpp */; };
		616F87AE223041970007ECA3 /* Transaction.cpp in Sources */ = {isa = PBXBuildFile; fileRef = 616F87A8223041970007ECA3 /* Transaction.cpp */; };
		616F87AF223041970007ECA3 /* Signer.cpp in Sources */ = {isa = PBXBuildFile; fileRef = 616F87A9223041970007ECA3 /* Signer.cpp */; };
		616F87B0223041970007ECA3 /* Transaction.h in Headers */ = {isa = PBXBuildFile; fileRef = 616F87AA223041970007ECA3 /* Transaction.h */; };
		616F87B1223041970007ECA3 /* Signer.h in Headers */ = {isa = PBXBuildFile; fileRef = 616F87AB223041970007ECA3 /* Signer.h */; };
		616F87B4223041B00007ECA3 /* Nimiq.pb.h in Headers */ = {isa = PBXBuildFile; fileRef = 616F87B2223041B00007ECA3 /* Nimiq.pb.h */; };
		616F87B5223041B00007ECA3 /* Nimiq.pb.cc in Sources */ = {isa = PBXBuildFile; fileRef = 616F87B3223041B00007ECA3 /* Nimiq.pb.cc */; };
		616F87B9223041C10007ECA3 /* NimiqAddress.swift in Sources */ = {isa = PBXBuildFile; fileRef = 616F87B6223041C10007ECA3 /* NimiqAddress.swift */; };
		616F87BA223041C10007ECA3 /* Nimiq.pb.swift in Sources */ = {isa = PBXBuildFile; fileRef = 616F87B7223041C10007ECA3 /* Nimiq.pb.swift */; };
		616F87BB223041C10007ECA3 /* NimiqSigner.swift in Sources */ = {isa = PBXBuildFile; fileRef = 616F87B8223041C10007ECA3 /* NimiqSigner.swift */; };
		616F87BD223041F30007ECA3 /* Nimq.swift in Sources */ = {isa = PBXBuildFile; fileRef = 616F87BC223041F30007ECA3 /* Nimq.swift */; };
		616F87C0223044860007ECA3 /* TWNimiqAddress.cpp in Sources */ = {isa = PBXBuildFile; fileRef = 616F87BE223044830007ECA3 /* TWNimiqAddress.cpp */; };
		616F87C1223044860007ECA3 /* TWNimiqSigner.cpp in Sources */ = {isa = PBXBuildFile; fileRef = 616F87BF223044860007ECA3 /* TWNimiqSigner.cpp */; };
		61722BD7220E455500D7BA9A /* TWZcashTransactionSigner.h in Headers */ = {isa = PBXBuildFile; fileRef = 61722BD3220E455400D7BA9A /* TWZcashTransactionSigner.h */; settings = {ATTRIBUTES = (Public, ); }; };
		61722BD8220E455500D7BA9A /* TWBitcoinProto.h in Headers */ = {isa = PBXBuildFile; fileRef = 61722BD4220E455400D7BA9A /* TWBitcoinProto.h */; settings = {ATTRIBUTES = (Public, ); }; };
		61722BD9220E455500D7BA9A /* TWBinanceProto.h in Headers */ = {isa = PBXBuildFile; fileRef = 61722BD5220E455400D7BA9A /* TWBinanceProto.h */; settings = {ATTRIBUTES = (Public, ); }; };
		61722BDA220E455500D7BA9A /* TWCommonProto.h in Headers */ = {isa = PBXBuildFile; fileRef = 61722BD6220E455400D7BA9A /* TWCommonProto.h */; settings = {ATTRIBUTES = (Public, ); }; };
		61722BE2220E457D00D7BA9A /* Binance.pb.swift in Sources */ = {isa = PBXBuildFile; fileRef = 61722BDB220E457C00D7BA9A /* Binance.pb.swift */; };
		61722BE3220E457D00D7BA9A /* ChainID.swift in Sources */ = {isa = PBXBuildFile; fileRef = 61722BDC220E457C00D7BA9A /* ChainID.swift */; };
		61722BE4220E457D00D7BA9A /* Common.pb.swift in Sources */ = {isa = PBXBuildFile; fileRef = 61722BDD220E457D00D7BA9A /* Common.pb.swift */; };
		61722BE5220E457D00D7BA9A /* Bitcoin.pb.swift in Sources */ = {isa = PBXBuildFile; fileRef = 61722BDE220E457D00D7BA9A /* Bitcoin.pb.swift */; };
		61722BE6220E457D00D7BA9A /* CoinTypeConfiguration.swift in Sources */ = {isa = PBXBuildFile; fileRef = 61722BDF220E457D00D7BA9A /* CoinTypeConfiguration.swift */; };
		61722BE7220E457D00D7BA9A /* ZcashTransactionSigner.swift in Sources */ = {isa = PBXBuildFile; fileRef = 61722BE0220E457D00D7BA9A /* ZcashTransactionSigner.swift */; };
		61722BE8220E457D00D7BA9A /* EthereumChainID.swift in Sources */ = {isa = PBXBuildFile; fileRef = 61722BE1220E457D00D7BA9A /* EthereumChainID.swift */; };
		61722BEC220E45A300D7BA9A /* TransactionPlan.h in Headers */ = {isa = PBXBuildFile; fileRef = 61722BEA220E45A300D7BA9A /* TransactionPlan.h */; };
		61722BF3220E45BA00D7BA9A /* Common.pb.cc in Sources */ = {isa = PBXBuildFile; fileRef = 61722BED220E45B900D7BA9A /* Common.pb.cc */; };
		61722BF4220E45BA00D7BA9A /* Binance.pb.h in Headers */ = {isa = PBXBuildFile; fileRef = 61722BEE220E45B900D7BA9A /* Binance.pb.h */; };
		61722BF5220E45BA00D7BA9A /* Bitcoin.pb.cc in Sources */ = {isa = PBXBuildFile; fileRef = 61722BEF220E45B900D7BA9A /* Bitcoin.pb.cc */; };
		61722BF6220E45BA00D7BA9A /* Common.pb.h in Headers */ = {isa = PBXBuildFile; fileRef = 61722BF0220E45B900D7BA9A /* Common.pb.h */; };
		61722BF7220E45BA00D7BA9A /* Binance.pb.cc in Sources */ = {isa = PBXBuildFile; fileRef = 61722BF1220E45B900D7BA9A /* Binance.pb.cc */; };
		61722BF8220E45BA00D7BA9A /* Bitcoin.pb.h in Headers */ = {isa = PBXBuildFile; fileRef = 61722BF2220E45B900D7BA9A /* Bitcoin.pb.h */; };
		61722C04220E461A00D7BA9A /* TWBitcoinCashAddress.cpp in Sources */ = {isa = PBXBuildFile; fileRef = 61722BF9220E461900D7BA9A /* TWBitcoinCashAddress.cpp */; };
		61722C05220E461A00D7BA9A /* TWHRP.cpp in Sources */ = {isa = PBXBuildFile; fileRef = 61722BFA220E461900D7BA9A /* TWHRP.cpp */; };
		61722C06220E461A00D7BA9A /* TWTendermintAddress.cpp in Sources */ = {isa = PBXBuildFile; fileRef = 61722BFB220E461A00D7BA9A /* TWTendermintAddress.cpp */; };
		61722C07220E461A00D7BA9A /* TWCoinTypeConfiguration.cpp in Sources */ = {isa = PBXBuildFile; fileRef = 61722BFC220E461A00D7BA9A /* TWCoinTypeConfiguration.cpp */; };
		61722C08220E461A00D7BA9A /* TWZcashTAddress.cpp in Sources */ = {isa = PBXBuildFile; fileRef = 61722BFD220E461A00D7BA9A /* TWZcashTAddress.cpp */; };
		61722C09220E461A00D7BA9A /* TWBitcoinTransactionSigner.cpp in Sources */ = {isa = PBXBuildFile; fileRef = 61722BFE220E461A00D7BA9A /* TWBitcoinTransactionSigner.cpp */; };
		61722C0A220E461A00D7BA9A /* TWBinanceSigner.cpp in Sources */ = {isa = PBXBuildFile; fileRef = 61722BFF220E461A00D7BA9A /* TWBinanceSigner.cpp */; };
		61722C0B220E461A00D7BA9A /* TWBitcoinAddress.cpp in Sources */ = {isa = PBXBuildFile; fileRef = 61722C00220E461A00D7BA9A /* TWBitcoinAddress.cpp */; };
		61722C0C220E461A00D7BA9A /* TWBech32Address.cpp in Sources */ = {isa = PBXBuildFile; fileRef = 61722C01220E461A00D7BA9A /* TWBech32Address.cpp */; };
		61722C0D220E461A00D7BA9A /* TWBitcoinScript.cpp in Sources */ = {isa = PBXBuildFile; fileRef = 61722C02220E461A00D7BA9A /* TWBitcoinScript.cpp */; };
		61722C0E220E461A00D7BA9A /* TWZcashTransactionSigner.cpp in Sources */ = {isa = PBXBuildFile; fileRef = 61722C03220E461A00D7BA9A /* TWZcashTransactionSigner.cpp */; };
		61722C11220E463500D7BA9A /* HDWallet.h in Headers */ = {isa = PBXBuildFile; fileRef = 61722C0F220E463500D7BA9A /* HDWallet.h */; };
		61722C12220E463500D7BA9A /* HDWallet.cpp in Sources */ = {isa = PBXBuildFile; fileRef = 61722C10220E463500D7BA9A /* HDWallet.cpp */; };
		61735AD4219DF044007BF637 /* TWData.h in Headers */ = {isa = PBXBuildFile; fileRef = 617358E0219DF043007BF637 /* TWData.h */; settings = {ATTRIBUTES = (Public, ); }; };
		61735AD5219DF044007BF637 /* TWPrivateKey.h in Headers */ = {isa = PBXBuildFile; fileRef = 617358E1219DF043007BF637 /* TWPrivateKey.h */; settings = {ATTRIBUTES = (Public, ); }; };
		61735AD6219DF044007BF637 /* TWBase.h in Headers */ = {isa = PBXBuildFile; fileRef = 617358E2219DF043007BF637 /* TWBase.h */; settings = {ATTRIBUTES = (Public, ); }; };
		61735AEA219DF044007BF637 /* ripemd160.h in Headers */ = {isa = PBXBuildFile; fileRef = 617358FA219DF043007BF637 /* ripemd160.h */; };
		61735AEB219DF044007BF637 /* ed25519-donna.h in Headers */ = {isa = PBXBuildFile; fileRef = 617358FB219DF043007BF637 /* ed25519-donna.h */; };
		61735AEC219DF044007BF637 /* blake2b.h in Headers */ = {isa = PBXBuildFile; fileRef = 617358FC219DF043007BF637 /* blake2b.h */; };
		61735AED219DF044007BF637 /* memzero.h in Headers */ = {isa = PBXBuildFile; fileRef = 617358FD219DF043007BF637 /* memzero.h */; };
		61735AEE219DF044007BF637 /* base58.h in Headers */ = {isa = PBXBuildFile; fileRef = 617358FE219DF043007BF637 /* base58.h */; };
		61735AEF219DF044007BF637 /* blake2s.h in Headers */ = {isa = PBXBuildFile; fileRef = 617358FF219DF043007BF637 /* blake2s.h */; };
		61735AF0219DF044007BF637 /* sha3.h in Headers */ = {isa = PBXBuildFile; fileRef = 61735900219DF043007BF637 /* sha3.h */; };
		61735AF1219DF044007BF637 /* address.h in Headers */ = {isa = PBXBuildFile; fileRef = 61735901219DF043007BF637 /* address.h */; };
		61735AF2219DF044007BF637 /* ed25519-donna-basepoint-table.h in Headers */ = {isa = PBXBuildFile; fileRef = 61735903219DF043007BF637 /* ed25519-donna-basepoint-table.h */; };
		61735AF3219DF044007BF637 /* modm-donna-32bit.h in Headers */ = {isa = PBXBuildFile; fileRef = 61735904219DF043007BF637 /* modm-donna-32bit.h */; };
		61735AF4219DF044007BF637 /* curve25519-donna-32bit.h in Headers */ = {isa = PBXBuildFile; fileRef = 61735905219DF043007BF637 /* curve25519-donna-32bit.h */; };
		61735AF5219DF044007BF637 /* ed25519-donna-impl-base.h in Headers */ = {isa = PBXBuildFile; fileRef = 61735906219DF043007BF637 /* ed25519-donna-impl-base.h */; };
		61735AF6219DF044007BF637 /* ed25519-donna-portable.h in Headers */ = {isa = PBXBuildFile; fileRef = 61735907219DF043007BF637 /* ed25519-donna-portable.h */; };
		61735AF7219DF044007BF637 /* ed25519-donna-32bit-tables.h in Headers */ = {isa = PBXBuildFile; fileRef = 61735908219DF043007BF637 /* ed25519-donna-32bit-tables.h */; };
		61735AF8219DF044007BF637 /* curve25519-donna-helpers.h in Headers */ = {isa = PBXBuildFile; fileRef = 61735909219DF043007BF637 /* curve25519-donna-helpers.h */; };
		61735AF9219DF044007BF637 /* bip32.h in Headers */ = {isa = PBXBuildFile; fileRef = 6173590A219DF043007BF637 /* bip32.h */; };
		61735AFA219DF044007BF637 /* ecdsa.h in Headers */ = {isa = PBXBuildFile; fileRef = 6173590B219DF043007BF637 /* ecdsa.h */; };
		61735AFB219DF044007BF637 /* pbkdf2.h in Headers */ = {isa = PBXBuildFile; fileRef = 6173590C219DF043007BF637 /* pbkdf2.h */; };
		61735AFC219DF044007BF637 /* monero.h in Headers */ = {isa = PBXBuildFile; fileRef = 6173590D219DF043007BF637 /* monero.h */; };
		61735AFD219DF044007BF637 /* chacha20poly1305.h in Headers */ = {isa = PBXBuildFile; fileRef = 6173590E219DF043007BF637 /* chacha20poly1305.h */; };
		61735AFE219DF044007BF637 /* base32.h in Headers */ = {isa = PBXBuildFile; fileRef = 6173590F219DF043007BF637 /* base32.h */; };
		61735AFF219DF044007BF637 /* hasher.h in Headers */ = {isa = PBXBuildFile; fileRef = 61735910219DF043007BF637 /* hasher.h */; };
		61735B00219DF044007BF637 /* sha2.h in Headers */ = {isa = PBXBuildFile; fileRef = 61735911219DF043007BF637 /* sha2.h */; };
		61735B01219DF044007BF637 /* hmac.h in Headers */ = {isa = PBXBuildFile; fileRef = 61735912219DF043007BF637 /* hmac.h */; };
		61735B02219DF044007BF637 /* bip39.h in Headers */ = {isa = PBXBuildFile; fileRef = 61735913219DF043007BF637 /* bip39.h */; };
		61735B03219DF044007BF637 /* aes.h in Headers */ = {isa = PBXBuildFile; fileRef = 61735914219DF043007BF637 /* aes.h */; };
		61735B04219DF044007BF637 /* rand.h in Headers */ = {isa = PBXBuildFile; fileRef = 61735915219DF043007BF637 /* rand.h */; };
		61735B05219DF044007BF637 /* ed25519.h in Headers */ = {isa = PBXBuildFile; fileRef = 61735916219DF043007BF637 /* ed25519.h */; };
		61735B06219DF044007BF637 /* nem.h in Headers */ = {isa = PBXBuildFile; fileRef = 61735917219DF043007BF637 /* nem.h */; };
		61735B07219DF044007BF637 /* curves.h in Headers */ = {isa = PBXBuildFile; fileRef = 61735918219DF043007BF637 /* curves.h */; };
		61735B08219DF044007BF637 /* cash_addr.h in Headers */ = {isa = PBXBuildFile; fileRef = 61735919219DF043007BF637 /* cash_addr.h */; };
		61735B09219DF044007BF637 /* blake256.h in Headers */ = {isa = PBXBuildFile; fileRef = 6173591A219DF043007BF637 /* blake256.h */; };
		61735B0A219DF044007BF637 /* bignum.h in Headers */ = {isa = PBXBuildFile; fileRef = 6173591B219DF043007BF637 /* bignum.h */; };
		61735B0B219DF044007BF637 /* secp256k1.h in Headers */ = {isa = PBXBuildFile; fileRef = 6173591C219DF043007BF637 /* secp256k1.h */; };
		61735B0C219DF044007BF637 /* ecrypt-types.h in Headers */ = {isa = PBXBuildFile; fileRef = 6173591E219DF043007BF637 /* ecrypt-types.h */; };
		61735B0D219DF044007BF637 /* poly1305-donna.h in Headers */ = {isa = PBXBuildFile; fileRef = 6173591F219DF043007BF637 /* poly1305-donna.h */; };
		61735B0E219DF044007BF637 /* ecrypt-config.h in Headers */ = {isa = PBXBuildFile; fileRef = 61735920219DF043007BF637 /* ecrypt-config.h */; };
		61735B0F219DF044007BF637 /* ecrypt-sync.h in Headers */ = {isa = PBXBuildFile; fileRef = 61735921219DF043007BF637 /* ecrypt-sync.h */; };
		61735BF2219DF044007BF637 /* bip39.c in Sources */ = {isa = PBXBuildFile; fileRef = 61735A2E219DF043007BF637 /* bip39.c */; };
		61735BF3219DF044007BF637 /* hmac.c in Sources */ = {isa = PBXBuildFile; fileRef = 61735A2F219DF043007BF637 /* hmac.c */; };
		61735BF6219DF044007BF637 /* sha2.c in Sources */ = {isa = PBXBuildFile; fileRef = 61735A32219DF043007BF637 /* sha2.c */; };
		61735BFA219DF044007BF637 /* base32.c in Sources */ = {isa = PBXBuildFile; fileRef = 61735A36219DF043007BF637 /* base32.c */; };
		61735BFC219DF044007BF637 /* hasher.c in Sources */ = {isa = PBXBuildFile; fileRef = 61735A38219DF043007BF637 /* hasher.c */; };
		61735BFE219DF044007BF637 /* script.h in Headers */ = {isa = PBXBuildFile; fileRef = 61735A3A219DF043007BF637 /* script.h */; };
		61735BFF219DF044007BF637 /* rand.c in Sources */ = {isa = PBXBuildFile; fileRef = 61735A3B219DF043007BF637 /* rand.c */; };
		61735C01219DF044007BF637 /* rc4.c in Sources */ = {isa = PBXBuildFile; fileRef = 61735A3D219DF043007BF637 /* rc4.c */; };
		61735C03219DF044007BF637 /* blake256.c in Sources */ = {isa = PBXBuildFile; fileRef = 61735A3F219DF043007BF637 /* blake256.c */; };
		61735C06219DF044007BF637 /* cash_addr.c in Sources */ = {isa = PBXBuildFile; fileRef = 61735A42219DF043007BF637 /* cash_addr.c */; };
		61735C09219DF044007BF637 /* curves.c in Sources */ = {isa = PBXBuildFile; fileRef = 61735A45219DF043007BF637 /* curves.c */; };
		61735C0C219DF044007BF637 /* curve25519-donna-scalarmult-base.c in Sources */ = {isa = PBXBuildFile; fileRef = 61735A49219DF043007BF637 /* curve25519-donna-scalarmult-base.c */; };
		61735C0E219DF044007BF637 /* ed25519-donna-32bit-tables.c in Sources */ = {isa = PBXBuildFile; fileRef = 61735A4B219DF043007BF637 /* ed25519-donna-32bit-tables.c */; };
		61735C10219DF044007BF637 /* ed25519.c in Sources */ = {isa = PBXBuildFile; fileRef = 61735A4D219DF043007BF637 /* ed25519.c */; };
		61735C11219DF044007BF637 /* curve25519-donna-helpers.c in Sources */ = {isa = PBXBuildFile; fileRef = 61735A4E219DF043007BF637 /* curve25519-donna-helpers.c */; };
		61735C12219DF044007BF637 /* ed25519-keccak.c in Sources */ = {isa = PBXBuildFile; fileRef = 61735A4F219DF043007BF637 /* ed25519-keccak.c */; };
		61735C13219DF044007BF637 /* ed25519-hash-custom.h in Headers */ = {isa = PBXBuildFile; fileRef = 61735A50219DF043007BF637 /* ed25519-hash-custom.h */; };
		61735C15219DF044007BF637 /* ed25519-sha3.c in Sources */ = {isa = PBXBuildFile; fileRef = 61735A52219DF043007BF637 /* ed25519-sha3.c */; };
		61735C17219DF044007BF637 /* README.md in Resources */ = {isa = PBXBuildFile; fileRef = 61735A54219DF043007BF637 /* README.md */; };
		61735C18219DF044007BF637 /* ed25519-donna-basepoint-table.c in Sources */ = {isa = PBXBuildFile; fileRef = 61735A55219DF043007BF637 /* ed25519-donna-basepoint-table.c */; };
		61735C1A219DF044007BF637 /* curve25519-donna-scalarmult-base.h in Headers */ = {isa = PBXBuildFile; fileRef = 61735A57219DF043007BF637 /* curve25519-donna-scalarmult-base.h */; };
		61735C1C219DF044007BF637 /* ed25519-hash-custom-keccak.h in Headers */ = {isa = PBXBuildFile; fileRef = 61735A59219DF043007BF637 /* ed25519-hash-custom-keccak.h */; };
		61735C1E219DF044007BF637 /* ed25519-keccak.h in Headers */ = {isa = PBXBuildFile; fileRef = 61735A5B219DF043007BF637 /* ed25519-keccak.h */; };
		61735C1F219DF044007BF637 /* modm-donna-32bit.c in Sources */ = {isa = PBXBuildFile; fileRef = 61735A5C219DF043007BF637 /* modm-donna-32bit.c */; };
		61735C22219DF044007BF637 /* curve25519-donna-32bit.c in Sources */ = {isa = PBXBuildFile; fileRef = 61735A5F219DF043007BF637 /* curve25519-donna-32bit.c */; };
		61735C23219DF044007BF637 /* ed25519-hash-custom-sha3.h in Headers */ = {isa = PBXBuildFile; fileRef = 61735A60219DF043007BF637 /* ed25519-hash-custom-sha3.h */; };
		61735C24219DF044007BF637 /* ed25519-donna-impl-base.c in Sources */ = {isa = PBXBuildFile; fileRef = 61735A61219DF043007BF637 /* ed25519-donna-impl-base.c */; };
		61735C26219DF044007BF637 /* ed25519-sha3.h in Headers */ = {isa = PBXBuildFile; fileRef = 61735A63219DF043007BF637 /* ed25519-sha3.h */; };
		61735C28219DF044007BF637 /* nem.c in Sources */ = {isa = PBXBuildFile; fileRef = 61735A65219DF043007BF637 /* nem.c */; };
		61735C29219DF044007BF637 /* check_mem.h in Headers */ = {isa = PBXBuildFile; fileRef = 61735A66219DF043007BF637 /* check_mem.h */; };
		61735C2B219DF044007BF637 /* secp256k1.c in Sources */ = {isa = PBXBuildFile; fileRef = 61735A68219DF043007BF637 /* secp256k1.c */; };
		61735C31219DF044007BF637 /* bignum.c in Sources */ = {isa = PBXBuildFile; fileRef = 61735A6F219DF043007BF637 /* bignum.c */; };
		61735C32219DF044007BF637 /* options.h in Headers */ = {isa = PBXBuildFile; fileRef = 61735A70219DF043007BF637 /* options.h */; };
		61735C38219DF044007BF637 /* bip39_english.h in Headers */ = {isa = PBXBuildFile; fileRef = 61735A76219DF043007BF637 /* bip39_english.h */; };
		61735C39219DF044007BF637 /* ripemd160.c in Sources */ = {isa = PBXBuildFile; fileRef = 61735A77219DF043007BF637 /* ripemd160.c */; };
		61735C41219DF044007BF637 /* xmr.h in Headers */ = {isa = PBXBuildFile; fileRef = 61735A80219DF043007BF637 /* xmr.h */; };
		61735C43219DF044007BF637 /* serialize.c in Sources */ = {isa = PBXBuildFile; fileRef = 61735A82219DF043007BF637 /* serialize.c */; };
		61735C45219DF044007BF637 /* base58.h in Headers */ = {isa = PBXBuildFile; fileRef = 61735A84219DF043007BF637 /* base58.h */; };
		61735C46219DF044007BF637 /* range_proof.c in Sources */ = {isa = PBXBuildFile; fileRef = 61735A85219DF043007BF637 /* range_proof.c */; };
		61735C47219DF044007BF637 /* xmr.c in Sources */ = {isa = PBXBuildFile; fileRef = 61735A86219DF043007BF637 /* xmr.c */; };
		61735C49219DF044007BF637 /* range_proof.h in Headers */ = {isa = PBXBuildFile; fileRef = 61735A88219DF043007BF637 /* range_proof.h */; };
		61735C4B219DF044007BF637 /* serialize.h in Headers */ = {isa = PBXBuildFile; fileRef = 61735A8A219DF043007BF637 /* serialize.h */; };
		61735C4C219DF044007BF637 /* base58.c in Sources */ = {isa = PBXBuildFile; fileRef = 61735A8B219DF043007BF637 /* base58.c */; };
		61735C4D219DF044007BF637 /* int-util.h in Headers */ = {isa = PBXBuildFile; fileRef = 61735A8C219DF043007BF637 /* int-util.h */; };
		61735C4E219DF044007BF637 /* memzero.c in Sources */ = {isa = PBXBuildFile; fileRef = 61735A8D219DF043007BF637 /* memzero.c */; };
		61735C4F219DF044007BF637 /* rc4.h in Headers */ = {isa = PBXBuildFile; fileRef = 61735A8E219DF043007BF637 /* rc4.h */; };
		61735C57219DF044007BF637 /* blake2b.c in Sources */ = {isa = PBXBuildFile; fileRef = 61735A97219DF043007BF637 /* blake2b.c */; };
		61735C58219DF044007BF637 /* script.c in Sources */ = {isa = PBXBuildFile; fileRef = 61735A98219DF043007BF637 /* script.c */; };
		61735C5B219DF044007BF637 /* bip32.c in Sources */ = {isa = PBXBuildFile; fileRef = 61735A9B219DF043007BF637 /* bip32.c */; };
		61735C5D219DF044007BF637 /* rfc6979.h in Headers */ = {isa = PBXBuildFile; fileRef = 61735A9D219DF043007BF637 /* rfc6979.h */; };
		61735C5E219DF044007BF637 /* address.c in Sources */ = {isa = PBXBuildFile; fileRef = 61735A9E219DF043007BF637 /* address.c */; };
		61735C60219DF044007BF637 /* blake2s.c in Sources */ = {isa = PBXBuildFile; fileRef = 61735AA0219DF043007BF637 /* blake2s.c */; };
		61735C61219DF044007BF637 /* blake2_common.h in Headers */ = {isa = PBXBuildFile; fileRef = 61735AA1219DF043007BF637 /* blake2_common.h */; };
		61735C63219DF044007BF637 /* sha3.c in Sources */ = {isa = PBXBuildFile; fileRef = 61735AA3219DF043007BF637 /* sha3.c */; };
		61735C65219DF044007BF637 /* base58.c in Sources */ = {isa = PBXBuildFile; fileRef = 61735AA5219DF043007BF637 /* base58.c */; };
		61735C67219DF044007BF637 /* ecdsa.c in Sources */ = {isa = PBXBuildFile; fileRef = 61735AA7219DF043007BF637 /* ecdsa.c */; };
		61735C68219DF044007BF637 /* pbkdf2.c in Sources */ = {isa = PBXBuildFile; fileRef = 61735AA8219DF044007BF637 /* pbkdf2.c */; };
		61735C69219DF044007BF637 /* aeskey.c in Sources */ = {isa = PBXBuildFile; fileRef = 61735AAA219DF044007BF637 /* aeskey.c */; };
		61735C6B219DF044007BF637 /* aestab.h in Headers */ = {isa = PBXBuildFile; fileRef = 61735AAC219DF044007BF637 /* aestab.h */; };
		61735C6C219DF044007BF637 /* aescrypt.c in Sources */ = {isa = PBXBuildFile; fileRef = 61735AAD219DF044007BF637 /* aescrypt.c */; };
		61735C6D219DF044007BF637 /* aesopt.h in Headers */ = {isa = PBXBuildFile; fileRef = 61735AAE219DF044007BF637 /* aesopt.h */; };
		61735C6F219DF044007BF637 /* aes_modes.c in Sources */ = {isa = PBXBuildFile; fileRef = 61735AB0219DF044007BF637 /* aes_modes.c */; };
		61735C72219DF044007BF637 /* aestab.c in Sources */ = {isa = PBXBuildFile; fileRef = 61735AB3219DF044007BF637 /* aestab.c */; };
		61735C75219DF044007BF637 /* chacha_merged.c in Sources */ = {isa = PBXBuildFile; fileRef = 61735AB7219DF044007BF637 /* chacha_merged.c */; };
		61735C76219DF044007BF637 /* rfc7539.h in Headers */ = {isa = PBXBuildFile; fileRef = 61735AB8219DF044007BF637 /* rfc7539.h */; };
		61735C79219DF044007BF637 /* ecrypt-portable.h in Headers */ = {isa = PBXBuildFile; fileRef = 61735ABB219DF044007BF637 /* ecrypt-portable.h */; };
		61735C7B219DF044007BF637 /* rfc7539.c in Sources */ = {isa = PBXBuildFile; fileRef = 61735ABD219DF044007BF637 /* rfc7539.c */; };
		61735C7D219DF044007BF637 /* ecrypt-machine.h in Headers */ = {isa = PBXBuildFile; fileRef = 61735ABF219DF044007BF637 /* ecrypt-machine.h */; };
		61735C7E219DF044007BF637 /* poly1305-donna.c in Sources */ = {isa = PBXBuildFile; fileRef = 61735AC0219DF044007BF637 /* poly1305-donna.c */; };
		61735C7F219DF044007BF637 /* chacha20poly1305.c in Sources */ = {isa = PBXBuildFile; fileRef = 61735AC1219DF044007BF637 /* chacha20poly1305.c */; };
		61735C80219DF044007BF637 /* poly1305-donna-32.h in Headers */ = {isa = PBXBuildFile; fileRef = 61735AC2219DF044007BF637 /* poly1305-donna-32.h */; };
		61735C83219DF044007BF637 /* TrustWalletCore.h in Headers */ = {isa = PBXBuildFile; fileRef = 61735ACD219DF044007BF637 /* TrustWalletCore.h */; settings = {ATTRIBUTES = (Public, ); }; };
		61735C84219DF044007BF637 /* PrivateKey.swift in Sources */ = {isa = PBXBuildFile; fileRef = 61735AD1219DF044007BF637 /* PrivateKey.swift */; };
		61735C88219DF64D007BF637 /* SecRandom.m in Sources */ = {isa = PBXBuildFile; fileRef = 61735C87219DF64D007BF637 /* SecRandom.m */; };
		61735C9A219E1A81007BF637 /* TrustWalletCore.framework in Frameworks */ = {isa = PBXBuildFile; fileRef = 61CDEB9B219B36C700CDFE83 /* TrustWalletCore.framework */; };
		61735CB921A33D47007BF637 /* TWHash.h in Headers */ = {isa = PBXBuildFile; fileRef = 61735CB821A33D47007BF637 /* TWHash.h */; settings = {ATTRIBUTES = (Public, ); }; };
		61735CC721A382C7007BF637 /* TWPublicKey.h in Headers */ = {isa = PBXBuildFile; fileRef = 61735CC521A382C7007BF637 /* TWPublicKey.h */; settings = {ATTRIBUTES = (Public, ); }; };
		61735CD421A3BFB0007BF637 /* PublicKey.swift in Sources */ = {isa = PBXBuildFile; fileRef = 61735CD221A3BF69007BF637 /* PublicKey.swift */; };
		617744442220977E00C210D9 /* uint256.h in Headers */ = {isa = PBXBuildFile; fileRef = 617744432220977400C210D9 /* uint256.h */; };
		617FAC602231985B007E08F0 /* DerivationPath.cpp in Sources */ = {isa = PBXBuildFile; fileRef = 617FAC5C2231985A007E08F0 /* DerivationPath.cpp */; };
		617FAC612231985B007E08F0 /* DerivationPath.h in Headers */ = {isa = PBXBuildFile; fileRef = 617FAC5D2231985A007E08F0 /* DerivationPath.h */; };
		61977CC621C9B9D000C385D5 /* TWBitcoinAddress.h in Headers */ = {isa = PBXBuildFile; fileRef = 61977CC421C9B9D000C385D5 /* TWBitcoinAddress.h */; settings = {ATTRIBUTES = (Public, ); }; };
		61977CC721C9B9D000C385D5 /* TWBitcoinCashAddress.h in Headers */ = {isa = PBXBuildFile; fileRef = 61977CC521C9B9D000C385D5 /* TWBitcoinCashAddress.h */; settings = {ATTRIBUTES = (Public, ); }; };
		61977CCE21C9B9EF00C385D5 /* BitcoinCashAddress.swift in Sources */ = {isa = PBXBuildFile; fileRef = 61977CCC21C9B9EE00C385D5 /* BitcoinCashAddress.swift */; };
		61977CCF21C9B9EF00C385D5 /* BitcoinAddress.swift in Sources */ = {isa = PBXBuildFile; fileRef = 61977CCD21C9B9EE00C385D5 /* BitcoinAddress.swift */; };
		6198EA5321AF61F0008CB60A /* BitcoinScript.swift in Sources */ = {isa = PBXBuildFile; fileRef = 6198EA5221AF61EF008CB60A /* BitcoinScript.swift */; };
		6198EA5921B1CC5C008CB60A /* TWFoundationData.m in Sources */ = {isa = PBXBuildFile; fileRef = 6198EA5821B1CC5B008CB60A /* TWFoundationData.m */; };
		6198EA5F21B2021A008CB60A /* TWFoundationData.h in Headers */ = {isa = PBXBuildFile; fileRef = 6198EA5E21B2021A008CB60A /* TWFoundationData.h */; settings = {ATTRIBUTES = (Public, ); }; };
		6198EA6121B21702008CB60A /* TWFoundationString.m in Sources */ = {isa = PBXBuildFile; fileRef = 6198EA6021B21702008CB60A /* TWFoundationString.m */; };
		6198EA6321B21714008CB60A /* TWFoundationString.h in Headers */ = {isa = PBXBuildFile; fileRef = 6198EA6221B21714008CB60A /* TWFoundationString.h */; settings = {ATTRIBUTES = (Public, ); }; };
		6198EA6521B59575008CB60A /* String.swift in Sources */ = {isa = PBXBuildFile; fileRef = 6198EA6421B59575008CB60A /* String.swift */; };
		6198EA7E21B6B9C2008CB60A /* Data.swift in Sources */ = {isa = PBXBuildFile; fileRef = 6198EA7D21B6B9C2008CB60A /* Data.swift */; };
		6198EA8021B6BFC9008CB60A /* DataTests.swift in Sources */ = {isa = PBXBuildFile; fileRef = 6198EA7F21B6BFC9008CB60A /* DataTests.swift */; };
		6198EA8421B811A2008CB60A /* TWBitcoinOpCodes.h in Headers */ = {isa = PBXBuildFile; fileRef = 6198EA8121B811A1008CB60A /* TWBitcoinOpCodes.h */; settings = {ATTRIBUTES = (Public, ); }; };
		6198EA8621B811A2008CB60A /* TWBech32Address.h in Headers */ = {isa = PBXBuildFile; fileRef = 6198EA8321B811A2008CB60A /* TWBech32Address.h */; settings = {ATTRIBUTES = (Public, ); }; };
		6198EA8C21B811CD008CB60A /* Bech32Address.swift in Sources */ = {isa = PBXBuildFile; fileRef = 6198EA8B21B811CD008CB60A /* Bech32Address.swift */; };
		61A0E96C2239E81400D37C0D /* endian.h in Headers */ = {isa = PBXBuildFile; fileRef = 61A0E9692239E81400D37C0D /* endian.h */; };
		61A0E96D2239E81400D37C0D /* groestl.h in Headers */ = {isa = PBXBuildFile; fileRef = 61A0E96A2239E81400D37C0D /* groestl.h */; };
		61A0E96E2239E81400D37C0D /* nist256p1.h in Headers */ = {isa = PBXBuildFile; fileRef = 61A0E96B2239E81400D37C0D /* nist256p1.h */; };
		61A0E9712239E83100D37C0D /* nist256p1.c in Sources */ = {isa = PBXBuildFile; fileRef = 61A0E96F2239E83100D37C0D /* nist256p1.c */; };
		61A0E9722239E83100D37C0D /* groestl.c in Sources */ = {isa = PBXBuildFile; fileRef = 61A0E9702239E83100D37C0D /* groestl.c */; };
		61A624FB2236D330009C450C /* TWStellarSigner.cpp in Sources */ = {isa = PBXBuildFile; fileRef = 61A624FA2236D330009C450C /* TWStellarSigner.cpp */; };
		61A625052236DA0C009C450C /* KeyStore.swift in Sources */ = {isa = PBXBuildFile; fileRef = 61A624FD2236DA0C009C450C /* KeyStore.swift */; };
		61A625072236DA0C009C450C /* KeyStore.Error.swift in Sources */ = {isa = PBXBuildFile; fileRef = 61A624FF2236DA0C009C450C /* KeyStore.Error.swift */; };
		61A6250B2236DA0C009C450C /* Wallet.swift in Sources */ = {isa = PBXBuildFile; fileRef = 61A625032236DA0C009C450C /* Wallet.swift */; };
		61A625172236DA1A009C450C /* KeystoreKeyTests.swift in Sources */ = {isa = PBXBuildFile; fileRef = 61A6250E2236DA1A009C450C /* KeystoreKeyTests.swift */; };
		61A625182236DA1A009C450C /* AccountTests.swift in Sources */ = {isa = PBXBuildFile; fileRef = 61A6250F2236DA1A009C450C /* AccountTests.swift */; };
		61A625192236DA1A009C450C /* WalletTests.swift in Sources */ = {isa = PBXBuildFile; fileRef = 61A625102236DA1A009C450C /* WalletTests.swift */; };
		61A6251A2236DA1A009C450C /* key_bitcoin.json in Resources */ = {isa = PBXBuildFile; fileRef = 61A625122236DA1A009C450C /* key_bitcoin.json */; };
		61A6251B2236DA1A009C450C /* key.json in Resources */ = {isa = PBXBuildFile; fileRef = 61A625132236DA1A009C450C /* key.json */; };
		61A6251C2236DA1A009C450C /* wallet.json in Resources */ = {isa = PBXBuildFile; fileRef = 61A625142236DA1A009C450C /* wallet.json */; };
		61A6251D2236DA1A009C450C /* myetherwallet.uu in Resources */ = {isa = PBXBuildFile; fileRef = 61A625152236DA1A009C450C /* myetherwallet.uu */; };
		61A6251E2236DA1A009C450C /* KeyStoreTests.swift in Sources */ = {isa = PBXBuildFile; fileRef = 61A625162236DA1A009C450C /* KeyStoreTests.swift */; };
		61A8C5F92208C10A004DA312 /* TWCoinTypeConfiguration.h in Headers */ = {isa = PBXBuildFile; fileRef = 61A8C5F82208C10A004DA312 /* TWCoinTypeConfiguration.h */; settings = {ATTRIBUTES = (Public, ); }; };
		61A9B2E721F916FA00E601B3 /* Bech32.h in Headers */ = {isa = PBXBuildFile; fileRef = 61A9B2E521F916FA00E601B3 /* Bech32.h */; };
		61A9B2E821F916FA00E601B3 /* Bech32.cpp in Sources */ = {isa = PBXBuildFile; fileRef = 61A9B2E621F916FA00E601B3 /* Bech32.cpp */; };
		61A9B2FA21FB855E00E601B3 /* AddressChecksum.h in Headers */ = {isa = PBXBuildFile; fileRef = 61A9B2F221FB855E00E601B3 /* AddressChecksum.h */; };
		61A9B2FB21FB855E00E601B3 /* RLP.h in Headers */ = {isa = PBXBuildFile; fileRef = 61A9B2F321FB855E00E601B3 /* RLP.h */; };
		61A9B2FC21FB855E00E601B3 /* Address.h in Headers */ = {isa = PBXBuildFile; fileRef = 61A9B2F421FB855E00E601B3 /* Address.h */; };
		61A9B2FD21FB855E00E601B3 /* AddressChecksum.cpp in Sources */ = {isa = PBXBuildFile; fileRef = 61A9B2F521FB855E00E601B3 /* AddressChecksum.cpp */; };
		61A9B2FE21FB855E00E601B3 /* RLP.cpp in Sources */ = {isa = PBXBuildFile; fileRef = 61A9B2F621FB855E00E601B3 /* RLP.cpp */; };
		61A9B2FF21FB855E00E601B3 /* Address.cpp in Sources */ = {isa = PBXBuildFile; fileRef = 61A9B2F721FB855E00E601B3 /* Address.cpp */; };
		61A9B3512200103000E601B3 /* Transaction.h in Headers */ = {isa = PBXBuildFile; fileRef = 61A9B34F2200103000E601B3 /* Transaction.h */; };
		61A9B3522200103000E601B3 /* Transaction.cpp in Sources */ = {isa = PBXBuildFile; fileRef = 61A9B3502200103000E601B3 /* Transaction.cpp */; };
		61A9B3622200D85A00E601B3 /* Address.h in Headers */ = {isa = PBXBuildFile; fileRef = 61A9B35F2200D85A00E601B3 /* Address.h */; };
		61A9B3632200D85A00E601B3 /* Address.cpp in Sources */ = {isa = PBXBuildFile; fileRef = 61A9B3602200D85A00E601B3 /* Address.cpp */; };
		61A9B3652200D86D00E601B3 /* TendermintAddress.swift in Sources */ = {isa = PBXBuildFile; fileRef = 61A9B3642200D86D00E601B3 /* TendermintAddress.swift */; };
		61A9B3672200D87F00E601B3 /* TWTendermintAddress.h in Headers */ = {isa = PBXBuildFile; fileRef = 61A9B3662200D87F00E601B3 /* TWTendermintAddress.h */; settings = {ATTRIBUTES = (Public, ); }; };
		61A9B36D2202582700E601B3 /* TWEthereumChainID.h in Headers */ = {isa = PBXBuildFile; fileRef = 61A9B36C2202582700E601B3 /* TWEthereumChainID.h */; settings = {ATTRIBUTES = (Public, ); }; };
		61AAD39B21DEF6D300B69A34 /* TWBase58.h in Headers */ = {isa = PBXBuildFile; fileRef = 61AAD39A21DEF6D300B69A34 /* TWBase58.h */; settings = {ATTRIBUTES = (Public, ); }; };
		61AAD3A021DEF6EB00B69A34 /* HexCoding.h in Headers */ = {isa = PBXBuildFile; fileRef = 61AAD39D21DEF6EB00B69A34 /* HexCoding.h */; };
		61AAD3A321DEF70800B69A34 /* TWBase58.cpp in Sources */ = {isa = PBXBuildFile; fileRef = 61AAD3A221DEF70800B69A34 /* TWBase58.cpp */; };
		61AAD3A521DEF72500B69A34 /* Base58.swift in Sources */ = {isa = PBXBuildFile; fileRef = 61AAD3A421DEF72500B69A34 /* Base58.swift */; };
		61B159C121CC5DBB00CFE93B /* TransactionInput.h in Headers */ = {isa = PBXBuildFile; fileRef = 61B1599321CC5DBB00CFE93B /* TransactionInput.h */; };
		61B159CE21CC5DBB00CFE93B /* TransactionSigner.h in Headers */ = {isa = PBXBuildFile; fileRef = 61B159A121CC5DBB00CFE93B /* TransactionSigner.h */; };
		61B159CF21CC5DBB00CFE93B /* Script.h in Headers */ = {isa = PBXBuildFile; fileRef = 61B159A221CC5DBB00CFE93B /* Script.h */; };
		61B159D021CC5DBB00CFE93B /* OutPoint.cpp in Sources */ = {isa = PBXBuildFile; fileRef = 61B159A321CC5DBB00CFE93B /* OutPoint.cpp */; };
		61B159D121CC5DBB00CFE93B /* Script.cpp in Sources */ = {isa = PBXBuildFile; fileRef = 61B159A421CC5DBB00CFE93B /* Script.cpp */; };
		61B159D221CC5DBB00CFE93B /* TransactionOutput.cpp in Sources */ = {isa = PBXBuildFile; fileRef = 61B159A521CC5DBB00CFE93B /* TransactionOutput.cpp */; };
		61B159D421CC5DBB00CFE93B /* Bech32Address.h in Headers */ = {isa = PBXBuildFile; fileRef = 61B159A721CC5DBB00CFE93B /* Bech32Address.h */; };
		61B159D521CC5DBB00CFE93B /* TransactionOutput.h in Headers */ = {isa = PBXBuildFile; fileRef = 61B159A821CC5DBB00CFE93B /* TransactionOutput.h */; };
		61B159D621CC5DBB00CFE93B /* Bech32Address.cpp in Sources */ = {isa = PBXBuildFile; fileRef = 61B159A921CC5DBB00CFE93B /* Bech32Address.cpp */; };
		61B159D721CC5DBB00CFE93B /* Transaction.cpp in Sources */ = {isa = PBXBuildFile; fileRef = 61B159AA21CC5DBB00CFE93B /* Transaction.cpp */; };
		61B159D821CC5DBB00CFE93B /* TransactionSigner.cpp in Sources */ = {isa = PBXBuildFile; fileRef = 61B159AB21CC5DBB00CFE93B /* TransactionSigner.cpp */; };
		61B159D921CC5DBB00CFE93B /* Transaction.h in Headers */ = {isa = PBXBuildFile; fileRef = 61B159AC21CC5DBB00CFE93B /* Transaction.h */; };
		61B159DA21CC5DBB00CFE93B /* OutPoint.h in Headers */ = {isa = PBXBuildFile; fileRef = 61B159AD21CC5DBB00CFE93B /* OutPoint.h */; };
		61B159DB21CC5DBB00CFE93B /* TransactionInput.cpp in Sources */ = {isa = PBXBuildFile; fileRef = 61B159AE21CC5DBB00CFE93B /* TransactionInput.cpp */; };
		61B159DC21CC5DBB00CFE93B /* PublicKey.h in Headers */ = {isa = PBXBuildFile; fileRef = 61B159AF21CC5DBB00CFE93B /* PublicKey.h */; };
		61B159DD21CC5DBB00CFE93B /* PrivateKey.cpp in Sources */ = {isa = PBXBuildFile; fileRef = 61B159B021CC5DBB00CFE93B /* PrivateKey.cpp */; };
		61B159DE21CC5DBB00CFE93B /* Hash.h in Headers */ = {isa = PBXBuildFile; fileRef = 61B159B121CC5DBB00CFE93B /* Hash.h */; };
		61B159DF21CC5DBB00CFE93B /* PrivateKey.h in Headers */ = {isa = PBXBuildFile; fileRef = 61B159B221CC5DBB00CFE93B /* PrivateKey.h */; };
		61B159E021CC5DBB00CFE93B /* TWData.cpp in Sources */ = {isa = PBXBuildFile; fileRef = 61B159B421CC5DBB00CFE93B /* TWData.cpp */; };
		61B159E121CC5DBB00CFE93B /* TWString+Hex.cpp in Sources */ = {isa = PBXBuildFile; fileRef = 61B159B521CC5DBB00CFE93B /* TWString+Hex.cpp */; };
		61B159E221CC5DBB00CFE93B /* TWPublicKey.cpp in Sources */ = {isa = PBXBuildFile; fileRef = 61B159B721CC5DBB00CFE93B /* TWPublicKey.cpp */; };
		61B159E321CC5DBB00CFE93B /* TWData+Hex.cpp in Sources */ = {isa = PBXBuildFile; fileRef = 61B159B821CC5DBB00CFE93B /* TWData+Hex.cpp */; };
		61B159E421CC5DBB00CFE93B /* TWHash.cpp in Sources */ = {isa = PBXBuildFile; fileRef = 61B159B921CC5DBB00CFE93B /* TWHash.cpp */; };
		61B159E521CC5DBB00CFE93B /* TWPrivateKey.cpp in Sources */ = {isa = PBXBuildFile; fileRef = 61B159BA21CC5DBB00CFE93B /* TWPrivateKey.cpp */; };
		61B159E721CC5DBB00CFE93B /* TWHDWallet.cpp in Sources */ = {isa = PBXBuildFile; fileRef = 61B159BC21CC5DBB00CFE93B /* TWHDWallet.cpp */; };
		61B159E821CC5DBB00CFE93B /* TWString.cpp in Sources */ = {isa = PBXBuildFile; fileRef = 61B159BD21CC5DBB00CFE93B /* TWString.cpp */; };
		61B159E921CC5DBB00CFE93B /* Hash.cpp in Sources */ = {isa = PBXBuildFile; fileRef = 61B159BE21CC5DBB00CFE93B /* Hash.cpp */; };
		61B159EA21CC5DBB00CFE93B /* PublicKey.cpp in Sources */ = {isa = PBXBuildFile; fileRef = 61B159BF21CC5DBB00CFE93B /* PublicKey.cpp */; };
		61B28E3222333CF400E97D67 /* Coin.h in Headers */ = {isa = PBXBuildFile; fileRef = 61B28E3022333CF300E97D67 /* Coin.h */; };
		61B28E3322333CF400E97D67 /* Coin.cpp in Sources */ = {isa = PBXBuildFile; fileRef = 61B28E3122333CF400E97D67 /* Coin.cpp */; };
		61BA0A6B21F6C929005680E6 /* TWBinanceSigner.h in Headers */ = {isa = PBXBuildFile; fileRef = 61BA0A6A21F6C929005680E6 /* TWBinanceSigner.h */; settings = {ATTRIBUTES = (Public, ); }; };
		61BA0A7221F6C9D9005680E6 /* Signer.cpp in Sources */ = {isa = PBXBuildFile; fileRef = 61BA0A6F21F6C9D9005680E6 /* Signer.cpp */; };
		61BA0A7321F6C9D9005680E6 /* Signer.h in Headers */ = {isa = PBXBuildFile; fileRef = 61BA0A7021F6C9D9005680E6 /* Signer.h */; };
		61BA0A7521F6C9EC005680E6 /* BinanceSigner.swift in Sources */ = {isa = PBXBuildFile; fileRef = 61BA0A7421F6C9EC005680E6 /* BinanceSigner.swift */; };
		61BA0A7821F7DB29005680E6 /* Serialization.cpp in Sources */ = {isa = PBXBuildFile; fileRef = 61BA0A7621F7DB29005680E6 /* Serialization.cpp */; };
		61BA0A7921F7DB29005680E6 /* Serialization.h in Headers */ = {isa = PBXBuildFile; fileRef = 61BA0A7721F7DB29005680E6 /* Serialization.h */; };
		61C4E8B12225C3960020A917 /* TronSigner.swift in Sources */ = {isa = PBXBuildFile; fileRef = 61C4E8AF2225C3930020A917 /* TronSigner.swift */; };
		61C4E8B22225C3960020A917 /* Tron.pb.swift in Sources */ = {isa = PBXBuildFile; fileRef = 61C4E8B02225C3940020A917 /* Tron.pb.swift */; };
		61C4E8B52225C3A20020A917 /* TWTronSigner.h in Headers */ = {isa = PBXBuildFile; fileRef = 61C4E8B32225C3A20020A917 /* TWTronSigner.h */; settings = {ATTRIBUTES = (Public, ); }; };
		61C4E8B62225C3A20020A917 /* TWTronProto.h in Headers */ = {isa = PBXBuildFile; fileRef = 61C4E8B42225C3A20020A917 /* TWTronProto.h */; settings = {ATTRIBUTES = (Public, ); }; };
		61C4E8B82225C3B70020A917 /* TWTronSigner.cpp in Sources */ = {isa = PBXBuildFile; fileRef = 61C4E8B72225C3B70020A917 /* TWTronSigner.cpp */; };
		61C4E8C02225C3C50020A917 /* Signer.cpp in Sources */ = {isa = PBXBuildFile; fileRef = 61C4E8BA2225C3C50020A917 /* Signer.cpp */; };
		61C4E8C22225C3C50020A917 /* TronInternal.pb.h in Headers */ = {isa = PBXBuildFile; fileRef = 61C4E8BD2225C3C50020A917 /* TronInternal.pb.h */; };
		61C4E8C32225C3C50020A917 /* TronInternal.pb.cc in Sources */ = {isa = PBXBuildFile; fileRef = 61C4E8BE2225C3C50020A917 /* TronInternal.pb.cc */; };
		61C4E8C42225C3C50020A917 /* Signer.h in Headers */ = {isa = PBXBuildFile; fileRef = 61C4E8BF2225C3C50020A917 /* Signer.h */; };
		61C4E8C72225C43E0020A917 /* Tron.pb.h in Headers */ = {isa = PBXBuildFile; fileRef = 61C4E8C52225C43D0020A917 /* Tron.pb.h */; };
		61C4E8C82225C43E0020A917 /* Tron.pb.cc in Sources */ = {isa = PBXBuildFile; fileRef = 61C4E8C62225C43D0020A917 /* Tron.pb.cc */; };
		61C4E8E322260B150020A917 /* Litecoin.swift in Sources */ = {isa = PBXBuildFile; fileRef = 61C4E8CA22260B140020A917 /* Litecoin.swift */; };
		61C4E8E422260B150020A917 /* Bitcoin.swift in Sources */ = {isa = PBXBuildFile; fileRef = 61C4E8CB22260B140020A917 /* Bitcoin.swift */; };
		61C4E8E522260B150020A917 /* BinanceChain.swift in Sources */ = {isa = PBXBuildFile; fileRef = 61C4E8CC22260B140020A917 /* BinanceChain.swift */; };
		61C4E8E622260B150020A917 /* BitcoinCash.swift in Sources */ = {isa = PBXBuildFile; fileRef = 61C4E8CD22260B140020A917 /* BitcoinCash.swift */; };
		61C4E8E722260B150020A917 /* Zcash.swift in Sources */ = {isa = PBXBuildFile; fileRef = 61C4E8CE22260B140020A917 /* Zcash.swift */; };
		61C4E8E922260B150020A917 /* Wanchain.swift in Sources */ = {isa = PBXBuildFile; fileRef = 61C4E8D022260B140020A917 /* Wanchain.swift */; };
		61C4E8EA22260B150020A917 /* Dash.swift in Sources */ = {isa = PBXBuildFile; fileRef = 61C4E8D122260B140020A917 /* Dash.swift */; };
		61C4E8EB22260B150020A917 /* Tron.swift in Sources */ = {isa = PBXBuildFile; fileRef = 61C4E8D222260B140020A917 /* Tron.swift */; };
		61C4E8ED22260B150020A917 /* Ethereum.swift in Sources */ = {isa = PBXBuildFile; fileRef = 61C4E8D422260B140020A917 /* Ethereum.swift */; };
		61C4E8EE22260B150020A917 /* Blockchain.swift in Sources */ = {isa = PBXBuildFile; fileRef = 61C4E8D522260B140020A917 /* Blockchain.swift */; };
		61C4E8EF22260B150020A917 /* Zcoin.swift in Sources */ = {isa = PBXBuildFile; fileRef = 61C4E8D622260B140020A917 /* Zcoin.swift */; };
		61C4E8F022260B150020A917 /* BlockchainFactory.swift in Sources */ = {isa = PBXBuildFile; fileRef = 61C4E8D722260B140020A917 /* BlockchainFactory.swift */; };
		61C4E8F122260B150020A917 /* Address.swift in Sources */ = {isa = PBXBuildFile; fileRef = 61C4E8D922260B150020A917 /* Address.swift */; };
		61C4E8F222260B150020A917 /* WanchainAddress.swift in Sources */ = {isa = PBXBuildFile; fileRef = 61C4E8DA22260B150020A917 /* WanchainAddress.swift */; };
		61C4E8F322260B150020A917 /* TendermintAddressExtension.swift in Sources */ = {isa = PBXBuildFile; fileRef = 61C4E8DB22260B150020A917 /* TendermintAddressExtension.swift */; };
		61C4E8F522260B150020A917 /* EthereumAddressExtension.swift in Sources */ = {isa = PBXBuildFile; fileRef = 61C4E8DD22260B150020A917 /* EthereumAddressExtension.swift */; };
		61C4E8F622260B150020A917 /* EOSAddress.swift in Sources */ = {isa = PBXBuildFile; fileRef = 61C4E8DE22260B150020A917 /* EOSAddress.swift */; };
		61C4E8F722260B150020A917 /* BitcoinAddressExtension.swift in Sources */ = {isa = PBXBuildFile; fileRef = 61C4E8DF22260B150020A917 /* BitcoinAddressExtension.swift */; };
		61C4E8F822260B150020A917 /* TronAddress.swift in Sources */ = {isa = PBXBuildFile; fileRef = 61C4E8E022260B150020A917 /* TronAddress.swift */; };
		61C4E8F922260B150020A917 /* BitcoinCashAddressExtension.swift in Sources */ = {isa = PBXBuildFile; fileRef = 61C4E8E122260B150020A917 /* BitcoinCashAddressExtension.swift */; };
		61C4E8FA22260B150020A917 /* Bech32AddressExtension.swift in Sources */ = {isa = PBXBuildFile; fileRef = 61C4E8E222260B150020A917 /* Bech32AddressExtension.swift */; };
		61C4E8FF22260CA30020A917 /* DerivationPath.swift in Sources */ = {isa = PBXBuildFile; fileRef = 61C4E8FC22260CA30020A917 /* DerivationPath.swift */; };
		61C4E90022260CA30020A917 /* DerivationPath.Index.swift in Sources */ = {isa = PBXBuildFile; fileRef = 61C4E8FD22260CA30020A917 /* DerivationPath.Index.swift */; };
		61C4E90122260CA30020A917 /* HDWalletExtension.swift in Sources */ = {isa = PBXBuildFile; fileRef = 61C4E8FE22260CA30020A917 /* HDWalletExtension.swift */; };
		61C4E9192226150F0020A917 /* RippleTests.swift in Sources */ = {isa = PBXBuildFile; fileRef = BB21105F221C03D500571DF7 /* RippleTests.swift */; };
		61C4E91A2226150F0020A917 /* BitconCashTests.swift in Sources */ = {isa = PBXBuildFile; fileRef = 61C4E9122226144E0020A917 /* BitconCashTests.swift */; };
		61C4E91C2226150F0020A917 /* LitecoinTests.swift in Sources */ = {isa = PBXBuildFile; fileRef = 61C4E914222614590020A917 /* LitecoinTests.swift */; };
		61C4E91D2226150F0020A917 /* TronTests.swift in Sources */ = {isa = PBXBuildFile; fileRef = 61C4E90E222614310020A917 /* TronTests.swift */; };
		61C4E91E2226150F0020A917 /* WanchainTests.swift in Sources */ = {isa = PBXBuildFile; fileRef = 61C4E908222614120020A917 /* WanchainTests.swift */; };
		61C4E91F2226150F0020A917 /* ZcoinTests.swift in Sources */ = {isa = PBXBuildFile; fileRef = 61C4E916222614640020A917 /* ZcoinTests.swift */; };
		61C4E920222615120020A917 /* BitcoinAddressTests.swift in Sources */ = {isa = PBXBuildFile; fileRef = 61C4E910222614410020A917 /* BitcoinAddressTests.swift */; };
		61C4E921222615120020A917 /* TronAddressTests.swift in Sources */ = {isa = PBXBuildFile; fileRef = 61C4E90C2226142A0020A917 /* TronAddressTests.swift */; };
		61C4E922222615120020A917 /* WanchainAddressTests.swift in Sources */ = {isa = PBXBuildFile; fileRef = 61C4E906222614010020A917 /* WanchainAddressTests.swift */; };
		61C4E924222615300020A917 /* PrivateKey+Bitcoin.swift in Sources */ = {isa = PBXBuildFile; fileRef = 61C4E9232226152F0020A917 /* PrivateKey+Bitcoin.swift */; };
		61C4E92C22261A100020A917 /* IconAddressTests.swift in Sources */ = {isa = PBXBuildFile; fileRef = 61C4E92B22261A0F0020A917 /* IconAddressTests.swift */; };
		61C4E92E22261A1A0020A917 /* Icon.swift in Sources */ = {isa = PBXBuildFile; fileRef = 61C4E92D22261A1A0020A917 /* Icon.swift */; };
		61C4E93022261A230020A917 /* IconAddressExtension.swift in Sources */ = {isa = PBXBuildFile; fileRef = 61C4E92F22261A220020A917 /* IconAddressExtension.swift */; };
		61CABAB521ED36F50086D9A0 /* TWAES.h in Headers */ = {isa = PBXBuildFile; fileRef = 61CABAB421ED36F40086D9A0 /* TWAES.h */; settings = {ATTRIBUTES = (Public, ); }; };
		61CABAB721ED37070086D9A0 /* TWAES.cpp in Sources */ = {isa = PBXBuildFile; fileRef = 61CABAB621ED37070086D9A0 /* TWAES.cpp */; };
		61CABAB921ED37160086D9A0 /* AES.swift in Sources */ = {isa = PBXBuildFile; fileRef = 61CABAB821ED37160086D9A0 /* AES.swift */; };
		61CABABB21ED41E50086D9A0 /* TWKeyDerivation.h in Headers */ = {isa = PBXBuildFile; fileRef = 61CABABA21ED41E50086D9A0 /* TWKeyDerivation.h */; settings = {ATTRIBUTES = (Public, ); }; };
		61CABABD21ED41F20086D9A0 /* TWKeyDerivation.cpp in Sources */ = {isa = PBXBuildFile; fileRef = 61CABABC21ED41F20086D9A0 /* TWKeyDerivation.cpp */; };
		61CABABF21ED41FC0086D9A0 /* KeyDerivation.swift in Sources */ = {isa = PBXBuildFile; fileRef = 61CABABE21ED41FB0086D9A0 /* KeyDerivation.swift */; };
		61CABAC121ED42520086D9A0 /* scrypt.h in Headers */ = {isa = PBXBuildFile; fileRef = 61CABAC021ED42520086D9A0 /* scrypt.h */; };
		61CABAC321ED42620086D9A0 /* scrypt.c in Sources */ = {isa = PBXBuildFile; fileRef = 61CABAC221ED42620086D9A0 /* scrypt.c */; };
		61CABACC21ED781B0086D9A0 /* TWHDVersion.h in Headers */ = {isa = PBXBuildFile; fileRef = 61CABAC621ED781A0086D9A0 /* TWHDVersion.h */; settings = {ATTRIBUTES = (Public, ); }; };
		61CABACD21ED781B0086D9A0 /* TWP2PKHPrefix.h in Headers */ = {isa = PBXBuildFile; fileRef = 61CABAC721ED781A0086D9A0 /* TWP2PKHPrefix.h */; settings = {ATTRIBUTES = (Public, ); }; };
		61CABACE21ED781B0086D9A0 /* TWPurpose.h in Headers */ = {isa = PBXBuildFile; fileRef = 61CABAC821ED781A0086D9A0 /* TWPurpose.h */; settings = {ATTRIBUTES = (Public, ); }; };
		61CABACF21ED781B0086D9A0 /* TWCoinType.h in Headers */ = {isa = PBXBuildFile; fileRef = 61CABAC921ED781A0086D9A0 /* TWCoinType.h */; settings = {ATTRIBUTES = (Public, ); }; };
		61CABAD021ED781B0086D9A0 /* TWHRP.h in Headers */ = {isa = PBXBuildFile; fileRef = 61CABACA21ED781A0086D9A0 /* TWHRP.h */; settings = {ATTRIBUTES = (Public, ); }; };
		61CABAD121ED781B0086D9A0 /* TWP2SHPrefix.h in Headers */ = {isa = PBXBuildFile; fileRef = 61CABACB21ED781B0086D9A0 /* TWP2SHPrefix.h */; settings = {ATTRIBUTES = (Public, ); }; };
		61CABAD721ED782E0086D9A0 /* P2SHPrefix.swift in Sources */ = {isa = PBXBuildFile; fileRef = 61CABAD221ED782D0086D9A0 /* P2SHPrefix.swift */; };
		61CABAD821ED782E0086D9A0 /* HDVersion.swift in Sources */ = {isa = PBXBuildFile; fileRef = 61CABAD321ED782D0086D9A0 /* HDVersion.swift */; };
		61CABAD921ED782E0086D9A0 /* P2PKHPrefix.swift in Sources */ = {isa = PBXBuildFile; fileRef = 61CABAD421ED782D0086D9A0 /* P2PKHPrefix.swift */; };
		61CABADA21ED782E0086D9A0 /* CoinType.swift in Sources */ = {isa = PBXBuildFile; fileRef = 61CABAD521ED782D0086D9A0 /* CoinType.swift */; };
		61CABADB21ED782E0086D9A0 /* Purpose.swift in Sources */ = {isa = PBXBuildFile; fileRef = 61CABAD621ED782E0086D9A0 /* Purpose.swift */; };
		61CABADD21EE5EA60086D9A0 /* HRP.swift in Sources */ = {isa = PBXBuildFile; fileRef = 61CABADC21EE5EA50086D9A0 /* HRP.swift */; };
		61CABAE821F0100E0086D9A0 /* HexCoding.cpp in Sources */ = {isa = PBXBuildFile; fileRef = 61CABAE521F0100D0086D9A0 /* HexCoding.cpp */; };
		61CABAEB21F010160086D9A0 /* Amount.h in Headers */ = {isa = PBXBuildFile; fileRef = 61CABAEA21F010160086D9A0 /* Amount.h */; };
		61E44460221CD49E006A4FF1 /* Signer.h in Headers */ = {isa = PBXBuildFile; fileRef = 61E4445E221CD49D006A4FF1 /* Signer.h */; };
		61E44461221CD49E006A4FF1 /* Signer.cpp in Sources */ = {isa = PBXBuildFile; fileRef = 61E4445F221CD49E006A4FF1 /* Signer.cpp */; };
		61E44464221CD4B3006A4FF1 /* Ethereum.pb.swift in Sources */ = {isa = PBXBuildFile; fileRef = 61E44462221CD4B3006A4FF1 /* Ethereum.pb.swift */; };
		61E44465221CD4B3006A4FF1 /* EthereumSigner.swift in Sources */ = {isa = PBXBuildFile; fileRef = 61E44463221CD4B3006A4FF1 /* EthereumSigner.swift */; };
		61E44468221CD4CA006A4FF1 /* TWEthereumProto.h in Headers */ = {isa = PBXBuildFile; fileRef = 61E44466221CD4C9006A4FF1 /* TWEthereumProto.h */; settings = {ATTRIBUTES = (Public, ); }; };
		61E44469221CD4CA006A4FF1 /* TWEthereumSigner.h in Headers */ = {isa = PBXBuildFile; fileRef = 61E44467221CD4C9006A4FF1 /* TWEthereumSigner.h */; settings = {ATTRIBUTES = (Public, ); }; };
		61E4446B221CD674006A4FF1 /* TWEthereumSigner.cpp in Sources */ = {isa = PBXBuildFile; fileRef = 61E4446A221CD674006A4FF1 /* TWEthereumSigner.cpp */; };
		61E4446E221CD8C0006A4FF1 /* Ethereum.pb.h in Headers */ = {isa = PBXBuildFile; fileRef = 61E4446C221CD8C0006A4FF1 /* Ethereum.pb.h */; };
		61E4446F221CD8C0006A4FF1 /* Ethereum.pb.cc in Sources */ = {isa = PBXBuildFile; fileRef = 61E4446D221CD8C0006A4FF1 /* Ethereum.pb.cc */; };
		61E813B6222720EB00D4D2C9 /* TWIconAddressType.h in Headers */ = {isa = PBXBuildFile; fileRef = 61E813B2222720EB00D4D2C9 /* TWIconAddressType.h */; settings = {ATTRIBUTES = (Public, ); }; };
		61E813B7222720EB00D4D2C9 /* TWIconSigner.h in Headers */ = {isa = PBXBuildFile; fileRef = 61E813B3222720EB00D4D2C9 /* TWIconSigner.h */; settings = {ATTRIBUTES = (Public, ); }; };
		61E813B8222720EB00D4D2C9 /* TWIconProto.h in Headers */ = {isa = PBXBuildFile; fileRef = 61E813B4222720EB00D4D2C9 /* TWIconProto.h */; settings = {ATTRIBUTES = (Public, ); }; };
		61E813B9222720EB00D4D2C9 /* TWIconAddress.h in Headers */ = {isa = PBXBuildFile; fileRef = 61E813B5222720EB00D4D2C9 /* TWIconAddress.h */; settings = {ATTRIBUTES = (Public, ); }; };
		61E813BE2227210600D4D2C9 /* IconSigner.swift in Sources */ = {isa = PBXBuildFile; fileRef = 61E813BA2227210500D4D2C9 /* IconSigner.swift */; };
		61E813BF2227210600D4D2C9 /* Icon.pb.swift in Sources */ = {isa = PBXBuildFile; fileRef = 61E813BB2227210500D4D2C9 /* Icon.pb.swift */; };
		61E813C02227210600D4D2C9 /* IconAddress.swift in Sources */ = {isa = PBXBuildFile; fileRef = 61E813BC2227210500D4D2C9 /* IconAddress.swift */; };
		61E813C12227210600D4D2C9 /* IconAddressType.swift in Sources */ = {isa = PBXBuildFile; fileRef = 61E813BD2227210500D4D2C9 /* IconAddressType.swift */; };
		61E813C72227211B00D4D2C9 /* Address.h in Headers */ = {isa = PBXBuildFile; fileRef = 61E813C32227211A00D4D2C9 /* Address.h */; };
		61E813C82227211B00D4D2C9 /* Address.cpp in Sources */ = {isa = PBXBuildFile; fileRef = 61E813C42227211A00D4D2C9 /* Address.cpp */; };
		61E813C92227211B00D4D2C9 /* Signer.cpp in Sources */ = {isa = PBXBuildFile; fileRef = 61E813C52227211A00D4D2C9 /* Signer.cpp */; };
		61E813CA2227211B00D4D2C9 /* Signer.h in Headers */ = {isa = PBXBuildFile; fileRef = 61E813C62227211A00D4D2C9 /* Signer.h */; };
		61E813CD2227212600D4D2C9 /* TWIconAddress.cpp in Sources */ = {isa = PBXBuildFile; fileRef = 61E813CB2227212600D4D2C9 /* TWIconAddress.cpp */; };
		61E813CE2227212600D4D2C9 /* TWIconSigner.cpp in Sources */ = {isa = PBXBuildFile; fileRef = 61E813CC2227212600D4D2C9 /* TWIconSigner.cpp */; };
		61E813D12227213500D4D2C9 /* Icon.pb.h in Headers */ = {isa = PBXBuildFile; fileRef = 61E813CF2227213500D4D2C9 /* Icon.pb.h */; };
		61E813D22227213500D4D2C9 /* Icon.pb.cc in Sources */ = {isa = PBXBuildFile; fileRef = 61E813D02227213500D4D2C9 /* Icon.pb.cc */; };
		61E813D4222751D900D4D2C9 /* Ripple.swift in Sources */ = {isa = PBXBuildFile; fileRef = 61E813D3222751D900D4D2C9 /* Ripple.swift */; };
		61E813DE2227528000D4D2C9 /* HDWalletTests.swift in Sources */ = {isa = PBXBuildFile; fileRef = 61E813DD2227528000D4D2C9 /* HDWalletTests.swift */; };
		61E813E62227535A00D4D2C9 /* BinanceChainTests.swift in Sources */ = {isa = PBXBuildFile; fileRef = 61E813D72227521E00D4D2C9 /* BinanceChainTests.swift */; };
		61E813E72227535A00D4D2C9 /* DashTests.swift in Sources */ = {isa = PBXBuildFile; fileRef = 61E813DB2227526600D4D2C9 /* DashTests.swift */; };
		61E813E82227535A00D4D2C9 /* ZcashTests.swift in Sources */ = {isa = PBXBuildFile; fileRef = 61E813D92227522F00D4D2C9 /* ZcashTests.swift */; };
		61E813EA2227562D00D4D2C9 /* PublicKey+Bitcoin.swift in Sources */ = {isa = PBXBuildFile; fileRef = 61E813E92227562C00D4D2C9 /* PublicKey+Bitcoin.swift */; };
		61E81431222758E100D4D2C9 /* SlipTests.swift in Sources */ = {isa = PBXBuildFile; fileRef = 61E813F32227587600D4D2C9 /* SlipTests.swift */; };
		61E81432222758E100D4D2C9 /* PrivateKeyTests.swift in Sources */ = {isa = PBXBuildFile; fileRef = 61E813ED2227584D00D4D2C9 /* PrivateKeyTests.swift */; };
		61E81433222758E100D4D2C9 /* PurposeTests.swift in Sources */ = {isa = PBXBuildFile; fileRef = 61E813F12227586800D4D2C9 /* PurposeTests.swift */; };
		61E81434222758E100D4D2C9 /* PublicKeyTests.swift in Sources */ = {isa = PBXBuildFile; fileRef = 61E813EF2227585900D4D2C9 /* PublicKeyTests.swift */; };
		61E81435222758EC00D4D2C9 /* DerivationPathTests.swift in Sources */ = {isa = PBXBuildFile; fileRef = 61E813EB2227583300D4D2C9 /* DerivationPathTests.swift */; };
		61E814382227594F00D4D2C9 /* PrivateKeyExtension.swift in Sources */ = {isa = PBXBuildFile; fileRef = 61E814362227594F00D4D2C9 /* PrivateKeyExtension.swift */; };
		61E814392227594F00D4D2C9 /* PublicKeyExtension.swift in Sources */ = {isa = PBXBuildFile; fileRef = 61E814372227594F00D4D2C9 /* PublicKeyExtension.swift */; };
		61EE6B2221DEB46A001FBB79 /* UnspentSelector.h in Headers */ = {isa = PBXBuildFile; fileRef = 61EE6B2021DEB46A001FBB79 /* UnspentSelector.h */; };
		61EE6B2321DEB46A001FBB79 /* UnspentSelector.cpp in Sources */ = {isa = PBXBuildFile; fileRef = 61EE6B2121DEB46A001FBB79 /* UnspentSelector.cpp */; };
		61FD1FDC21F13F83000617B1 /* arena.cc in Sources */ = {isa = PBXBuildFile; fileRef = 61CAC74C21F113C60086D9A0 /* arena.cc */; };
		61FD1FDD21F13F83000617B1 /* extension_set.cc in Sources */ = {isa = PBXBuildFile; fileRef = 61CACC9021F113CA0086D9A0 /* extension_set.cc */; };
		61FD1FDE21F13F83000617B1 /* generated_message_table_driven_lite.cc in Sources */ = {isa = PBXBuildFile; fileRef = 61CAC73B21F113C60086D9A0 /* generated_message_table_driven_lite.cc */; };
		61FD1FDF21F13F83000617B1 /* generated_message_util.cc in Sources */ = {isa = PBXBuildFile; fileRef = 61CAC90421F113C70086D9A0 /* generated_message_util.cc */; };
		61FD1FE021F13F83000617B1 /* implicit_weak_message.cc in Sources */ = {isa = PBXBuildFile; fileRef = 61CAC8C321F113C70086D9A0 /* implicit_weak_message.cc */; };
		61FD1FE121F13F83000617B1 /* coded_stream.cc in Sources */ = {isa = PBXBuildFile; fileRef = 61CAC86B21F113C70086D9A0 /* coded_stream.cc */; };
		61FD1FE221F13F83000617B1 /* zero_copy_stream_impl_lite.cc in Sources */ = {isa = PBXBuildFile; fileRef = 61CAC86421F113C70086D9A0 /* zero_copy_stream_impl_lite.cc */; };
		61FD1FE321F13F83000617B1 /* zero_copy_stream.cc in Sources */ = {isa = PBXBuildFile; fileRef = 61CAC87721F113C70086D9A0 /* zero_copy_stream.cc */; };
		61FD1FE421F13F83000617B1 /* message_lite.cc in Sources */ = {isa = PBXBuildFile; fileRef = 61CAC85A21F113C70086D9A0 /* message_lite.cc */; };
		61FD1FE521F13F83000617B1 /* repeated_field.cc in Sources */ = {isa = PBXBuildFile; fileRef = 61CAC8BB21F113C70086D9A0 /* repeated_field.cc */; };
		61FD1FE621F13F83000617B1 /* bytestream.cc in Sources */ = {isa = PBXBuildFile; fileRef = 61CAC6D621F113C60086D9A0 /* bytestream.cc */; };
		61FD1FE721F13F83000617B1 /* common.cc in Sources */ = {isa = PBXBuildFile; fileRef = 61CAC6C721F113C60086D9A0 /* common.cc */; };
		61FD1FE821F13F83000617B1 /* int128.cc in Sources */ = {isa = PBXBuildFile; fileRef = 61CAC6B021F113C60086D9A0 /* int128.cc */; };
		61FD1FE921F13F83000617B1 /* status.cc in Sources */ = {isa = PBXBuildFile; fileRef = 61CAC6BA21F113C60086D9A0 /* status.cc */; };
		61FD1FEA21F13F83000617B1 /* statusor.cc in Sources */ = {isa = PBXBuildFile; fileRef = 61CAC6DD21F113C60086D9A0 /* statusor.cc */; };
		61FD1FEB21F13F83000617B1 /* stringpiece.cc in Sources */ = {isa = PBXBuildFile; fileRef = 61CAC72721F113C60086D9A0 /* stringpiece.cc */; };
		61FD1FEC21F13F83000617B1 /* stringprintf.cc in Sources */ = {isa = PBXBuildFile; fileRef = 61CAC6EB21F113C60086D9A0 /* stringprintf.cc */; };
		61FD1FED21F13F83000617B1 /* structurally_valid.cc in Sources */ = {isa = PBXBuildFile; fileRef = 61CAC6B321F113C60086D9A0 /* structurally_valid.cc */; };
		61FD1FEE21F13F83000617B1 /* strutil.cc in Sources */ = {isa = PBXBuildFile; fileRef = 61CAC6E421F113C60086D9A0 /* strutil.cc */; };
		61FD1FEF21F13F83000617B1 /* time.cc in Sources */ = {isa = PBXBuildFile; fileRef = 61CAC6ED21F113C60086D9A0 /* time.cc */; };
		61FD1FF021F13F83000617B1 /* wire_format_lite.cc in Sources */ = {isa = PBXBuildFile; fileRef = 61CAC89D21F113C70086D9A0 /* wire_format_lite.cc */; };
		61FD1FF621F1401F000617B1 /* libprotobuf-lite.a in Frameworks */ = {isa = PBXBuildFile; fileRef = 61FD1FD321F13ECD000617B1 /* libprotobuf-lite.a */; };
		61FE4B19221F64B200C65017 /* EthereumAddress.swift in Sources */ = {isa = PBXBuildFile; fileRef = 61FE4B18221F64B200C65017 /* EthereumAddress.swift */; };
		61FE4B1B221F64BD00C65017 /* TWEthereumAddress.h in Headers */ = {isa = PBXBuildFile; fileRef = 61FE4B1A221F64BD00C65017 /* TWEthereumAddress.h */; settings = {ATTRIBUTES = (Public, ); }; };
		61FE4B1D221F64D500C65017 /* TWEthereumAddress.cpp in Sources */ = {isa = PBXBuildFile; fileRef = 61FE4B1C221F64D500C65017 /* TWEthereumAddress.cpp */; };
		61FE4B1F221F732D00C65017 /* TWWanchainSigner.h in Headers */ = {isa = PBXBuildFile; fileRef = 61FE4B1E221F732C00C65017 /* TWWanchainSigner.h */; settings = {ATTRIBUTES = (Public, ); }; };
		61FE4B21221F733E00C65017 /* WanchainSigner.swift in Sources */ = {isa = PBXBuildFile; fileRef = 61FE4B20221F733E00C65017 /* WanchainSigner.swift */; };
		61FE4B23221F734C00C65017 /* TWWanchainSigner.cpp in Sources */ = {isa = PBXBuildFile; fileRef = 61FE4B22221F734C00C65017 /* TWWanchainSigner.cpp */; };
		61FE4B29221F736400C65017 /* Signer.cpp in Sources */ = {isa = PBXBuildFile; fileRef = 61FE4B27221F736400C65017 /* Signer.cpp */; };
		61FE4B2A221F736400C65017 /* Signer.h in Headers */ = {isa = PBXBuildFile; fileRef = 61FE4B28221F736400C65017 /* Signer.h */; };
		61FE4B2D22208DED00C65017 /* TWVeChainProto.h in Headers */ = {isa = PBXBuildFile; fileRef = 61FE4B2B22208DED00C65017 /* TWVeChainProto.h */; settings = {ATTRIBUTES = (Public, ); }; };
		61FE4B2E22208DED00C65017 /* TWVeChainSigner.h in Headers */ = {isa = PBXBuildFile; fileRef = 61FE4B2C22208DED00C65017 /* TWVeChainSigner.h */; settings = {ATTRIBUTES = (Public, ); }; };
		61FE4B3722208E0300C65017 /* Transaction.cpp in Sources */ = {isa = PBXBuildFile; fileRef = 61FE4B3122208E0200C65017 /* Transaction.cpp */; };
		61FE4B3822208E0300C65017 /* Signer.cpp in Sources */ = {isa = PBXBuildFile; fileRef = 61FE4B3222208E0200C65017 /* Signer.cpp */; };
		61FE4B3922208E0300C65017 /* Transaction.h in Headers */ = {isa = PBXBuildFile; fileRef = 61FE4B3322208E0200C65017 /* Transaction.h */; };
		61FE4B3A22208E0300C65017 /* Clause.h in Headers */ = {isa = PBXBuildFile; fileRef = 61FE4B3422208E0200C65017 /* Clause.h */; };
		61FE4B3B22208E0300C65017 /* Signer.h in Headers */ = {isa = PBXBuildFile; fileRef = 61FE4B3522208E0200C65017 /* Signer.h */; };
		61FE4B3D22208E0F00C65017 /* TWVeChainSigner.cpp in Sources */ = {isa = PBXBuildFile; fileRef = 61FE4B3C22208E0F00C65017 /* TWVeChainSigner.cpp */; };
		61FE4B4022208E1C00C65017 /* VeChainSigner.swift in Sources */ = {isa = PBXBuildFile; fileRef = 61FE4B3E22208E1C00C65017 /* VeChainSigner.swift */; };
		61FE4B4122208E1C00C65017 /* VeChain.pb.swift in Sources */ = {isa = PBXBuildFile; fileRef = 61FE4B3F22208E1C00C65017 /* VeChain.pb.swift */; };
		61FE4B4422208E5000C65017 /* VeChain.pb.cc in Sources */ = {isa = PBXBuildFile; fileRef = 61FE4B4222208E5000C65017 /* VeChain.pb.cc */; };
		61FE4B4522208E5000C65017 /* VeChain.pb.h in Headers */ = {isa = PBXBuildFile; fileRef = 61FE4B4322208E5000C65017 /* VeChain.pb.h */; };
		7706F5BF2231F5D300F124F3 /* Tezos.pb.swift in Sources */ = {isa = PBXBuildFile; fileRef = 7706F5BE2231F5D200F124F3 /* Tezos.pb.swift */; };
		7706F5E62233E31D00F124F3 /* Transaction.h in Headers */ = {isa = PBXBuildFile; fileRef = 7706F5DC2233E31D00F124F3 /* Transaction.h */; };
		7706F5E72233E31D00F124F3 /* Forging.cpp in Sources */ = {isa = PBXBuildFile; fileRef = 7706F5DD2233E31D00F124F3 /* Forging.cpp */; };
		7706F5E82233E31D00F124F3 /* Transaction.cpp in Sources */ = {isa = PBXBuildFile; fileRef = 7706F5DE2233E31D00F124F3 /* Transaction.cpp */; };
		7706F5E92233E31D00F124F3 /* Forging.h in Headers */ = {isa = PBXBuildFile; fileRef = 7706F5DF2233E31D00F124F3 /* Forging.h */; };
		7706F5EA2233E31D00F124F3 /* BinaryCoding.cpp in Sources */ = {isa = PBXBuildFile; fileRef = 7706F5E02233E31D00F124F3 /* BinaryCoding.cpp */; };
		7706F5EB2233E31D00F124F3 /* Signer.cpp in Sources */ = {isa = PBXBuildFile; fileRef = 7706F5E12233E31D00F124F3 /* Signer.cpp */; };
		7706F5EC2233E31D00F124F3 /* OperationList.cpp in Sources */ = {isa = PBXBuildFile; fileRef = 7706F5E22233E31D00F124F3 /* OperationList.cpp */; };
		7706F5ED2233E31D00F124F3 /* OperationList.h in Headers */ = {isa = PBXBuildFile; fileRef = 7706F5E32233E31D00F124F3 /* OperationList.h */; };
		7706F5EE2233E31D00F124F3 /* BinaryCoding.h in Headers */ = {isa = PBXBuildFile; fileRef = 7706F5E42233E31D00F124F3 /* BinaryCoding.h */; };
		7706F5EF2233E31D00F124F3 /* Signer.h in Headers */ = {isa = PBXBuildFile; fileRef = 7706F5E52233E31D00F124F3 /* Signer.h */; };
		7782DF29222F0D9100599404 /* Tezos.swift in Sources */ = {isa = PBXBuildFile; fileRef = 7782DF28222F0D9100599404 /* Tezos.swift */; };
		7782DF2D222F211700599404 /* TezosTests.swift in Sources */ = {isa = PBXBuildFile; fileRef = 7782DF2C222F211700599404 /* TezosTests.swift */; };
		7782DF2F222F217D00599404 /* TWTezosAddress.h in Headers */ = {isa = PBXBuildFile; fileRef = 7782DF2E222F217D00599404 /* TWTezosAddress.h */; settings = {ATTRIBUTES = (Public, ); }; };
		7782DF31222F218F00599404 /* TWTezosAddress.cpp in Sources */ = {isa = PBXBuildFile; fileRef = 7782DF30222F218E00599404 /* TWTezosAddress.cpp */; };
		7782DF33222F228C00599404 /* TezosAddress.swift in Sources */ = {isa = PBXBuildFile; fileRef = 7782DF32222F228C00599404 /* TezosAddress.swift */; };
		778DB8BB2230A55800CE8DB6 /* Address.h in Headers */ = {isa = PBXBuildFile; fileRef = 778DB8B92230A55700CE8DB6 /* Address.h */; };
		778DB8BC2230A55800CE8DB6 /* Address.cpp in Sources */ = {isa = PBXBuildFile; fileRef = 778DB8BA2230A55700CE8DB6 /* Address.cpp */; };
		77A15CF62234376300E77417 /* TWTezosSigner.h in Headers */ = {isa = PBXBuildFile; fileRef = 77A15CF52234376300E77417 /* TWTezosSigner.h */; settings = {ATTRIBUTES = (Public, ); }; };
		77A15CF8223437B900E77417 /* TWTezosSigner.cpp in Sources */ = {isa = PBXBuildFile; fileRef = 77A15CF7223437B900E77417 /* TWTezosSigner.cpp */; };
		77A15CFB2234383900E77417 /* Tezos.pb.h in Headers */ = {isa = PBXBuildFile; fileRef = 77A15CF92234383900E77417 /* Tezos.pb.h */; };
		77A15CFC2234383900E77417 /* Tezos.pb.cc in Sources */ = {isa = PBXBuildFile; fileRef = 77A15CFA2234383900E77417 /* Tezos.pb.cc */; };
		77A15CFE2234386900E77417 /* TWTezosProto.h in Headers */ = {isa = PBXBuildFile; fileRef = 77A15CFD2234386900E77417 /* TWTezosProto.h */; settings = {ATTRIBUTES = (Public, ); }; };
		77A15D002234444100E77417 /* TezosSigner.swift in Sources */ = {isa = PBXBuildFile; fileRef = 77A15CFF2234444100E77417 /* TezosSigner.swift */; };
		BB158441220AADE700657CDA /* Transaction.h in Headers */ = {isa = PBXBuildFile; fileRef = BB15843F220AADE700657CDA /* Transaction.h */; };
		BB158447220AADF800657CDA /* TransactionBuilder.h in Headers */ = {isa = PBXBuildFile; fileRef = BB158444220AADF700657CDA /* TransactionBuilder.h */; };
		BB1805422231199E00622CD2 /* UnspentCalculator.cpp in Sources */ = {isa = PBXBuildFile; fileRef = BB1805402231199E00622CD2 /* UnspentCalculator.cpp */; };
		BB1805432231199E00622CD2 /* UnspentCalculator.h in Headers */ = {isa = PBXBuildFile; fileRef = BB1805412231199E00622CD2 /* UnspentCalculator.h */; };
		BB211052221C032900571DF7 /* base58.h in Headers */ = {isa = PBXBuildFile; fileRef = BB211051221C032800571DF7 /* base58.h */; };
		BB211055221C033E00571DF7 /* base58.c in Sources */ = {isa = PBXBuildFile; fileRef = BB211054221C033E00571DF7 /* base58.c */; };
		BB211057221C035F00571DF7 /* TWRippleAddress.cpp in Sources */ = {isa = PBXBuildFile; fileRef = BB211056221C035F00571DF7 /* TWRippleAddress.cpp */; };
		BB211059221C036A00571DF7 /* TWRippleAddress.h in Headers */ = {isa = PBXBuildFile; fileRef = BB211058221C036900571DF7 /* TWRippleAddress.h */; settings = {ATTRIBUTES = (Public, ); }; };
		BB21105D221C039B00571DF7 /* Address.h in Headers */ = {isa = PBXBuildFile; fileRef = BB21105B221C039A00571DF7 /* Address.h */; };
		BB21105E221C039B00571DF7 /* Address.cpp in Sources */ = {isa = PBXBuildFile; fileRef = BB21105C221C039B00571DF7 /* Address.cpp */; };
		BB211062221C045000571DF7 /* RippleAddress.swift in Sources */ = {isa = PBXBuildFile; fileRef = BB211061221C045000571DF7 /* RippleAddress.swift */; };
		BB2422CF22217AE7000663D0 /* TWRippleSigner.h in Headers */ = {isa = PBXBuildFile; fileRef = BB2422CD22217AE7000663D0 /* TWRippleSigner.h */; settings = {ATTRIBUTES = (Public, ); }; };
		BB2422D022217AE7000663D0 /* TWRippleProto.h in Headers */ = {isa = PBXBuildFile; fileRef = BB2422CE22217AE7000663D0 /* TWRippleProto.h */; settings = {ATTRIBUTES = (Public, ); }; };
		BB2422D322217B08000663D0 /* RippleSigner.swift in Sources */ = {isa = PBXBuildFile; fileRef = BB2422D122217B08000663D0 /* RippleSigner.swift */; };
		BB2422D422217B08000663D0 /* Ripple.pb.swift in Sources */ = {isa = PBXBuildFile; fileRef = BB2422D222217B08000663D0 /* Ripple.pb.swift */; };
		BB2422D722217B4D000663D0 /* Ripple.pb.cc in Sources */ = {isa = PBXBuildFile; fileRef = BB2422D522217B4D000663D0 /* Ripple.pb.cc */; };
		BB2422D822217B4D000663D0 /* Ripple.pb.h in Headers */ = {isa = PBXBuildFile; fileRef = BB2422D622217B4D000663D0 /* Ripple.pb.h */; };
		BB2422DE22217B58000663D0 /* Signer.h in Headers */ = {isa = PBXBuildFile; fileRef = BB2422D922217B58000663D0 /* Signer.h */; };
		BB2422DF22217B58000663D0 /* Signer.cpp in Sources */ = {isa = PBXBuildFile; fileRef = BB2422DA22217B58000663D0 /* Signer.cpp */; };
		BB2422E022217B58000663D0 /* Transaction.cpp in Sources */ = {isa = PBXBuildFile; fileRef = BB2422DB22217B58000663D0 /* Transaction.cpp */; };
		BB2422E122217B58000663D0 /* BinaryCoding.h in Headers */ = {isa = PBXBuildFile; fileRef = BB2422DC22217B58000663D0 /* BinaryCoding.h */; };
		BB2422E222217B58000663D0 /* Transaction.h in Headers */ = {isa = PBXBuildFile; fileRef = BB2422DD22217B58000663D0 /* Transaction.h */; };
		BB2422E422217B90000663D0 /* TWRippleSigner.cpp in Sources */ = {isa = PBXBuildFile; fileRef = BB2422E322217B90000663D0 /* TWRippleSigner.cpp */; };
		BB2E390B21F6EF17002A5139 /* TWZcashTAddress.h in Headers */ = {isa = PBXBuildFile; fileRef = BB2E390A21F6EF17002A5139 /* TWZcashTAddress.h */; settings = {ATTRIBUTES = (Public, ); }; };
		BB3F05B2220BD93E008C6971 /* TAddress.cpp in Sources */ = {isa = PBXBuildFile; fileRef = BB3F05B0220BD93E008C6971 /* TAddress.cpp */; };
		BB3F05B3220BD93E008C6971 /* TAddress.h in Headers */ = {isa = PBXBuildFile; fileRef = BB3F05B1220BD93E008C6971 /* TAddress.h */; };
		BB4C2C28222CF8EA00BF42BB /* EthereumTests.swift in Sources */ = {isa = PBXBuildFile; fileRef = BB4C2C27222CF8EA00BF42BB /* EthereumTests.swift */; };
		BB6AE99522336FFE00F9EF85 /* TWStellarVersionByte.h in Headers */ = {isa = PBXBuildFile; fileRef = BB6AE99222336FFE00F9EF85 /* TWStellarVersionByte.h */; settings = {ATTRIBUTES = (Public, ); }; };
		BB6AE99622336FFE00F9EF85 /* TWStellarProto.h in Headers */ = {isa = PBXBuildFile; fileRef = BB6AE99322336FFE00F9EF85 /* TWStellarProto.h */; settings = {ATTRIBUTES = (Public, ); }; };
		BB6AE99722336FFE00F9EF85 /* TWStellarAddress.h in Headers */ = {isa = PBXBuildFile; fileRef = BB6AE99422336FFE00F9EF85 /* TWStellarAddress.h */; settings = {ATTRIBUTES = (Public, ); }; };
		BB6AE999223370E300F9EF85 /* TWStellarAddress.cpp in Sources */ = {isa = PBXBuildFile; fileRef = BB6AE998223370E300F9EF85 /* TWStellarAddress.cpp */; };
		BB6AE99D2233710E00F9EF85 /* Crc.cpp in Sources */ = {isa = PBXBuildFile; fileRef = BB6AE99A2233710D00F9EF85 /* Crc.cpp */; };
		BB6AE99E2233710E00F9EF85 /* Crc.h in Headers */ = {isa = PBXBuildFile; fileRef = BB6AE99B2233710D00F9EF85 /* Crc.h */; };
		BB6AE9A32233711B00F9EF85 /* Address.h in Headers */ = {isa = PBXBuildFile; fileRef = BB6AE9A12233711B00F9EF85 /* Address.h */; };
		BB6AE9A42233711B00F9EF85 /* Address.cpp in Sources */ = {isa = PBXBuildFile; fileRef = BB6AE9A22233711B00F9EF85 /* Address.cpp */; };
		BB6AE9AB2233799C00F9EF85 /* StellarTests.swift in Sources */ = {isa = PBXBuildFile; fileRef = BB6AE9AA2233799C00F9EF85 /* StellarTests.swift */; };
		BB79409722397A0B00E268D4 /* TWStellarMemoType.h in Headers */ = {isa = PBXBuildFile; fileRef = BB79409622397A0B00E268D4 /* TWStellarMemoType.h */; settings = {ATTRIBUTES = (Public, ); }; };
		BB79409922397A4E00E268D4 /* StellarMemoType.swift in Sources */ = {isa = PBXBuildFile; fileRef = BB79409822397A4E00E268D4 /* StellarMemoType.swift */; };
		BBA9011D21FDAE3300D2CEF7 /* ZcashTAddress.swift in Sources */ = {isa = PBXBuildFile; fileRef = BBA9011B21FDAE3200D2CEF7 /* ZcashTAddress.swift */; };
		BBA9012121FDAE4200D2CEF7 /* Transaction.cpp in Sources */ = {isa = PBXBuildFile; fileRef = BBA9011F21FDAE4200D2CEF7 /* Transaction.cpp */; };
		BBF0B6DD223A19C500D25372 /* TWOntologyAddress.h in Headers */ = {isa = PBXBuildFile; fileRef = BBF0B6DC223A19C500D25372 /* TWOntologyAddress.h */; settings = {ATTRIBUTES = (Public, ); }; };
		BBF0B6E1223A19DC00D25372 /* Address.h in Headers */ = {isa = PBXBuildFile; fileRef = BBF0B6DF223A19DC00D25372 /* Address.h */; };
		BBF0B6E2223A19DC00D25372 /* Address.cpp in Sources */ = {isa = PBXBuildFile; fileRef = BBF0B6E0223A19DC00D25372 /* Address.cpp */; };
		BBF0B6E4223A1A1C00D25372 /* TWOntologyAddress.cpp in Sources */ = {isa = PBXBuildFile; fileRef = BBF0B6E3223A1A1C00D25372 /* TWOntologyAddress.cpp */; };
/* End PBXBuildFile section */

/* Begin PBXContainerItemProxy section */
		61735C9B219E1A81007BF637 /* PBXContainerItemProxy */ = {
			isa = PBXContainerItemProxy;
			containerPortal = 61CDEB92219B36C700CDFE83 /* Project object */;
			proxyType = 1;
			remoteGlobalIDString = 61CDEB9A219B36C700CDFE83;
			remoteInfo = TrustWalletCore;
		};
		61FD1FF721F14024000617B1 /* PBXContainerItemProxy */ = {
			isa = PBXContainerItemProxy;
			containerPortal = 61CDEB92219B36C700CDFE83 /* Project object */;
			proxyType = 1;
			remoteGlobalIDString = 61FD1FD221F13ECD000617B1;
			remoteInfo = "protobuf-lite";
		};
/* End PBXContainerItemProxy section */

/* Begin PBXCopyFilesBuildPhase section */
		61FD1FD121F13ECD000617B1 /* CopyFiles */ = {
			isa = PBXCopyFilesBuildPhase;
			buildActionMask = 2147483647;
			dstPath = "include/$(PRODUCT_NAME)";
			dstSubfolderSpec = 16;
			files = (
			);
			runOnlyForDeploymentPostprocessing = 0;
		};
/* End PBXCopyFilesBuildPhase section */

/* Begin PBXFileReference section */
		140352E422336B3400DF0815 /* StellarVersionByte.swift */ = {isa = PBXFileReference; fileEncoding = 4; lastKnownFileType = sourcecode.swift; path = StellarVersionByte.swift; sourceTree = "<group>"; };
		140352E522336B3400DF0815 /* StellarAddress.swift */ = {isa = PBXFileReference; fileEncoding = 4; lastKnownFileType = sourcecode.swift; path = StellarAddress.swift; sourceTree = "<group>"; };
		140352F42233740C00DF0815 /* Stellar.swift */ = {isa = PBXFileReference; lastKnownFileType = sourcecode.swift; path = Stellar.swift; sourceTree = "<group>"; };
		14FDB4AB2236B894002FC058 /* StellarSigner.swift */ = {isa = PBXFileReference; fileEncoding = 4; lastKnownFileType = sourcecode.swift; path = StellarSigner.swift; sourceTree = "<group>"; };
		14FDB4AC2236B894002FC058 /* Stellar.pb.swift */ = {isa = PBXFileReference; fileEncoding = 4; lastKnownFileType = sourcecode.swift; path = Stellar.pb.swift; sourceTree = "<group>"; };
		14FDB4AF2236B8AE002FC058 /* TWStellarSigner.h */ = {isa = PBXFileReference; fileEncoding = 4; lastKnownFileType = sourcecode.c.h; path = TWStellarSigner.h; sourceTree = "<group>"; };
		14FDB4B52236BC9B002FC058 /* Signer.cpp */ = {isa = PBXFileReference; fileEncoding = 4; lastKnownFileType = sourcecode.cpp.cpp; path = Signer.cpp; sourceTree = "<group>"; };
		14FDB4B62236BC9B002FC058 /* Signer.h */ = {isa = PBXFileReference; fileEncoding = 4; lastKnownFileType = sourcecode.c.h; path = Signer.h; sourceTree = "<group>"; };
		14FDB4B92236BDBC002FC058 /* Stellar.pb.cc */ = {isa = PBXFileReference; fileEncoding = 4; lastKnownFileType = sourcecode.cpp.cpp; path = Stellar.pb.cc; sourceTree = "<group>"; };
		14FDB4BA2236BDBD002FC058 /* Stellar.pb.h */ = {isa = PBXFileReference; fileEncoding = 4; lastKnownFileType = sourcecode.c.h; path = Stellar.pb.h; sourceTree = "<group>"; };
		36F25C48C7A120965C189BCE /* Pods_TrustWalletCore.framework */ = {isa = PBXFileReference; explicitFileType = wrapper.framework; includeInIndex = 0; path = Pods_TrustWalletCore.framework; sourceTree = BUILT_PRODUCTS_DIR; };
		4E8BBE852230998500F98E04 /* RLP.h */ = {isa = PBXFileReference; fileEncoding = 4; lastKnownFileType = sourcecode.c.h; name = RLP.h; path = Aion/RLP.h; sourceTree = "<group>"; };
		4E8BBE862230998500F98E04 /* Transaction.cpp */ = {isa = PBXFileReference; fileEncoding = 4; lastKnownFileType = sourcecode.cpp.cpp; name = Transaction.cpp; path = Aion/Transaction.cpp; sourceTree = "<group>"; };
		4E8BBE872230998500F98E04 /* Signer.cpp */ = {isa = PBXFileReference; fileEncoding = 4; lastKnownFileType = sourcecode.cpp.cpp; name = Signer.cpp; path = Aion/Signer.cpp; sourceTree = "<group>"; };
		4E8BBE882230998500F98E04 /* Signer.h */ = {isa = PBXFileReference; fileEncoding = 4; lastKnownFileType = sourcecode.c.h; name = Signer.h; path = Aion/Signer.h; sourceTree = "<group>"; };
		4E8BBE892230998600F98E04 /* Transaction.h */ = {isa = PBXFileReference; fileEncoding = 4; lastKnownFileType = sourcecode.c.h; name = Transaction.h; path = Aion/Transaction.h; sourceTree = "<group>"; };
		4E8BBE8A2230998600F98E04 /* Address.cpp */ = {isa = PBXFileReference; fileEncoding = 4; lastKnownFileType = sourcecode.cpp.cpp; name = Address.cpp; path = Aion/Address.cpp; sourceTree = "<group>"; };
		4E8BBE8B2230998600F98E04 /* Address.h */ = {isa = PBXFileReference; fileEncoding = 4; lastKnownFileType = sourcecode.c.h; name = Address.h; path = Aion/Address.h; sourceTree = "<group>"; };
		4E8BBE932230999400F98E04 /* TWAionSigner.cpp */ = {isa = PBXFileReference; fileEncoding = 4; lastKnownFileType = sourcecode.cpp.cpp; path = TWAionSigner.cpp; sourceTree = "<group>"; };
		4E8BBE942230999400F98E04 /* TWAionAddress.cpp */ = {isa = PBXFileReference; fileEncoding = 4; lastKnownFileType = sourcecode.cpp.cpp; path = TWAionAddress.cpp; sourceTree = "<group>"; };
		4E8BBE97223099A300F98E04 /* Aion.pb.cc */ = {isa = PBXFileReference; fileEncoding = 4; lastKnownFileType = sourcecode.cpp.cpp; path = Aion.pb.cc; sourceTree = "<group>"; };
		4E8BBE98223099A300F98E04 /* Aion.pb.h */ = {isa = PBXFileReference; fileEncoding = 4; lastKnownFileType = sourcecode.c.h; path = Aion.pb.h; sourceTree = "<group>"; };
		4E8BBE9B223099C400F98E04 /* TWAionProto.h */ = {isa = PBXFileReference; fileEncoding = 4; lastKnownFileType = sourcecode.c.h; path = TWAionProto.h; sourceTree = "<group>"; };
		4E8BBE9C223099C500F98E04 /* TWAionSigner.h */ = {isa = PBXFileReference; fileEncoding = 4; lastKnownFileType = sourcecode.c.h; path = TWAionSigner.h; sourceTree = "<group>"; };
		4E8BBE9D223099C500F98E04 /* TWAionAddress.h */ = {isa = PBXFileReference; fileEncoding = 4; lastKnownFileType = sourcecode.c.h; path = TWAionAddress.h; sourceTree = "<group>"; };
		4E8BBEA122309A6C00F98E04 /* AionSigner.swift */ = {isa = PBXFileReference; fileEncoding = 4; lastKnownFileType = sourcecode.swift; path = AionSigner.swift; sourceTree = "<group>"; };
		4E8BBEA222309A6D00F98E04 /* Aion.pb.swift */ = {isa = PBXFileReference; fileEncoding = 4; lastKnownFileType = sourcecode.swift; path = Aion.pb.swift; sourceTree = "<group>"; };
		4E8BBEA322309A6E00F98E04 /* AionAddress.swift */ = {isa = PBXFileReference; fileEncoding = 4; lastKnownFileType = sourcecode.swift; path = AionAddress.swift; sourceTree = "<group>"; };
		4E8BBEA422309A6E00F98E04 /* Aion.swift */ = {isa = PBXFileReference; fileEncoding = 4; lastKnownFileType = sourcecode.swift; path = Aion.swift; sourceTree = "<group>"; };
		4E8BBEA922309B7C00F98E04 /* AionTests.swift */ = {isa = PBXFileReference; fileEncoding = 4; lastKnownFileType = sourcecode.swift; path = AionTests.swift; sourceTree = "<group>"; };
		5407F36D3F0E141D422B55FB /* Pods-TrustWalletCore-TrustWalletCoreTests.release.xcconfig */ = {isa = PBXFileReference; includeInIndex = 1; lastKnownFileType = text.xcconfig; name = "Pods-TrustWalletCore-TrustWalletCoreTests.release.xcconfig"; path = "Target Support Files/Pods-TrustWalletCore-TrustWalletCoreTests/Pods-TrustWalletCore-TrustWalletCoreTests.release.xcconfig"; sourceTree = "<group>"; };
		610AEF4421C04DF6008ABB74 /* TWHDWallet.h */ = {isa = PBXFileReference; fileEncoding = 4; lastKnownFileType = sourcecode.c.h; path = TWHDWallet.h; sourceTree = "<group>"; };
		610AEF4821C04E24008ABB74 /* HDWallet.swift */ = {isa = PBXFileReference; fileEncoding = 4; lastKnownFileType = sourcecode.swift; path = HDWallet.swift; sourceTree = "<group>"; };
		610AEF4B21C1A5C5008ABB74 /* TWBitcoin.h */ = {isa = PBXFileReference; fileEncoding = 4; lastKnownFileType = sourcecode.c.h; path = TWBitcoin.h; sourceTree = "<group>"; };
		610AEF7221C8A934008ABB74 /* TWBitcoinTransactionSigner.h */ = {isa = PBXFileReference; fileEncoding = 4; lastKnownFileType = sourcecode.c.h; path = TWBitcoinTransactionSigner.h; sourceTree = "<group>"; };
		610AEF7521C8A959008ABB74 /* BitcoinTransactionSigner.swift */ = {isa = PBXFileReference; fileEncoding = 4; lastKnownFileType = sourcecode.swift; path = BitcoinTransactionSigner.swift; sourceTree = "<group>"; };
		611B46D122335A020043EBA6 /* Address.cpp */ = {isa = PBXFileReference; fileEncoding = 4; lastKnownFileType = sourcecode.cpp.cpp; path = Address.cpp; sourceTree = "<group>"; };
		611B46D222335A020043EBA6 /* Address.h */ = {isa = PBXFileReference; fileEncoding = 4; lastKnownFileType = sourcecode.c.h; path = Address.h; sourceTree = "<group>"; };
		611BBE1D2235952A0043FB94 /* TWAccount.h */ = {isa = PBXFileReference; fileEncoding = 4; lastKnownFileType = sourcecode.c.h; path = TWAccount.h; sourceTree = "<group>"; };
		611BBE1E2235952A0043FB94 /* TWStoredKey.h */ = {isa = PBXFileReference; fileEncoding = 4; lastKnownFileType = sourcecode.c.h; path = TWStoredKey.h; sourceTree = "<group>"; };
		611BBE21223595420043FB94 /* TWStoredKey.cpp */ = {isa = PBXFileReference; fileEncoding = 4; lastKnownFileType = sourcecode.cpp.cpp; path = TWStoredKey.cpp; sourceTree = "<group>"; };
		611BBE22223595420043FB94 /* TWAccount.cpp */ = {isa = PBXFileReference; fileEncoding = 4; lastKnownFileType = sourcecode.cpp.cpp; path = TWAccount.cpp; sourceTree = "<group>"; };
		611BBE26223595550043FB94 /* EncryptionParameters.h */ = {isa = PBXFileReference; fileEncoding = 4; lastKnownFileType = sourcecode.c.h; path = EncryptionParameters.h; sourceTree = "<group>"; };
		611BBE27223595550043FB94 /* AESParameters.h */ = {isa = PBXFileReference; fileEncoding = 4; lastKnownFileType = sourcecode.c.h; path = AESParameters.h; sourceTree = "<group>"; };
		611BBE28223595550043FB94 /* EncryptionParameters.cpp */ = {isa = PBXFileReference; fileEncoding = 4; lastKnownFileType = sourcecode.cpp.cpp; path = EncryptionParameters.cpp; sourceTree = "<group>"; };
		611BBE29223595550043FB94 /* Account.h */ = {isa = PBXFileReference; fileEncoding = 4; lastKnownFileType = sourcecode.c.h; path = Account.h; sourceTree = "<group>"; };
		611BBE2A223595550043FB94 /* StoredKey.cpp */ = {isa = PBXFileReference; fileEncoding = 4; lastKnownFileType = sourcecode.cpp.cpp; path = StoredKey.cpp; sourceTree = "<group>"; };
		611BBE2B223595550043FB94 /* AESParameters.cpp */ = {isa = PBXFileReference; fileEncoding = 4; lastKnownFileType = sourcecode.cpp.cpp; path = AESParameters.cpp; sourceTree = "<group>"; };
		611BBE2C223595550043FB94 /* ScryptParameters.cpp */ = {isa = PBXFileReference; fileEncoding = 4; lastKnownFileType = sourcecode.cpp.cpp; path = ScryptParameters.cpp; sourceTree = "<group>"; };
		611BBE2D223595550043FB94 /* ScryptParameters.h */ = {isa = PBXFileReference; fileEncoding = 4; lastKnownFileType = sourcecode.c.h; path = ScryptParameters.h; sourceTree = "<group>"; };
		611BBE2E223595550043FB94 /* Account.cpp */ = {isa = PBXFileReference; fileEncoding = 4; lastKnownFileType = sourcecode.cpp.cpp; path = Account.cpp; sourceTree = "<group>"; };
		611BBE2F223595550043FB94 /* StoredKey.h */ = {isa = PBXFileReference; fileEncoding = 4; lastKnownFileType = sourcecode.c.h; path = StoredKey.h; sourceTree = "<group>"; };
		611BBE3A223595680043FB94 /* StoredKey.swift */ = {isa = PBXFileReference; fileEncoding = 4; lastKnownFileType = sourcecode.swift; path = StoredKey.swift; sourceTree = "<group>"; };
		611BBE3B223595690043FB94 /* Account.swift */ = {isa = PBXFileReference; fileEncoding = 4; lastKnownFileType = sourcecode.swift; path = Account.swift; sourceTree = "<group>"; };
		61346D16220B6F7C00F0141B /* Data+Hex.swift */ = {isa = PBXFileReference; fileEncoding = 4; lastKnownFileType = sourcecode.swift; path = "Data+Hex.swift"; sourceTree = "<group>"; };
		61376FFE220D48E800573D0F /* BinanceSignerTests.swift */ = {isa = PBXFileReference; lastKnownFileType = sourcecode.swift; path = BinanceSignerTests.swift; sourceTree = "<group>"; };
		615D9B9721CED9C700878D22 /* Address.cpp */ = {isa = PBXFileReference; fileEncoding = 4; lastKnownFileType = sourcecode.cpp.cpp; path = Address.cpp; sourceTree = "<group>"; };
		615D9B9821CED9C700878D22 /* CashAddress.cpp */ = {isa = PBXFileReference; fileEncoding = 4; lastKnownFileType = sourcecode.cpp.cpp; path = CashAddress.cpp; sourceTree = "<group>"; };
		615D9B9921CED9C700878D22 /* Address.h */ = {isa = PBXFileReference; fileEncoding = 4; lastKnownFileType = sourcecode.c.h; path = Address.h; sourceTree = "<group>"; };
		615D9B9A21CED9C700878D22 /* CashAddress.h */ = {isa = PBXFileReference; fileEncoding = 4; lastKnownFileType = sourcecode.c.h; path = CashAddress.h; sourceTree = "<group>"; };
		616D040E220A544400A776E8 /* Data.h */ = {isa = PBXFileReference; fileEncoding = 4; lastKnownFileType = sourcecode.c.h; path = Data.h; sourceTree = "<group>"; };
		616D040F220A544400A776E8 /* Result.h */ = {isa = PBXFileReference; fileEncoding = 4; lastKnownFileType = sourcecode.c.h; path = Result.h; sourceTree = "<group>"; };
		616D0412220A6C5B00A776E8 /* BitcoinTransactionSignerTests.swift */ = {isa = PBXFileReference; lastKnownFileType = sourcecode.swift; path = BitcoinTransactionSignerTests.swift; sourceTree = "<group>"; };
		616E122B21A78094009798FC /* Hash.swift */ = {isa = PBXFileReference; fileEncoding = 4; lastKnownFileType = sourcecode.swift; path = Hash.swift; sourceTree = "<group>"; };
		616E125D21AE14E8009798FC /* TWString.h */ = {isa = PBXFileReference; fileEncoding = 4; lastKnownFileType = sourcecode.c.h; path = TWString.h; sourceTree = "<group>"; };
		616E126021AE15C4009798FC /* TWBitcoinScript.h */ = {isa = PBXFileReference; fileEncoding = 4; lastKnownFileType = sourcecode.c.h; path = TWBitcoinScript.h; sourceTree = "<group>"; };
		616F8793222F2C850007ECA3 /* TWCurve.h */ = {isa = PBXFileReference; fileEncoding = 4; lastKnownFileType = sourcecode.c.h; path = TWCurve.h; sourceTree = "<group>"; };
		616F8795222F2CA00007ECA3 /* Base64.h */ = {isa = PBXFileReference; fileEncoding = 4; lastKnownFileType = sourcecode.c.h; path = Base64.h; sourceTree = "<group>"; };
		616F8796222F2CA00007ECA3 /* BinaryCoding.h */ = {isa = PBXFileReference; fileEncoding = 4; lastKnownFileType = sourcecode.c.h; path = BinaryCoding.h; sourceTree = "<group>"; };
		616F8799222F2CB90007ECA3 /* Curve.swift */ = {isa = PBXFileReference; fileEncoding = 4; lastKnownFileType = sourcecode.swift; path = Curve.swift; sourceTree = "<group>"; };
		616F879B222F3EFC0007ECA3 /* TWCoinType.cpp */ = {isa = PBXFileReference; fileEncoding = 4; lastKnownFileType = sourcecode.cpp.cpp; path = TWCoinType.cpp; sourceTree = "<group>"; };
		616F879D223041710007ECA3 /* TWNimiqProto.h */ = {isa = PBXFileReference; fileEncoding = 4; lastKnownFileType = sourcecode.c.h; path = TWNimiqProto.h; sourceTree = "<group>"; };
		616F879E223041710007ECA3 /* TWNimiqAddress.h */ = {isa = PBXFileReference; fileEncoding = 4; lastKnownFileType = sourcecode.c.h; path = TWNimiqAddress.h; sourceTree = "<group>"; };
		616F879F223041710007ECA3 /* TWNimiqSigner.h */ = {isa = PBXFileReference; fileEncoding = 4; lastKnownFileType = sourcecode.c.h; path = TWNimiqSigner.h; sourceTree = "<group>"; };
		616F87A6223041970007ECA3 /* Address.h */ = {isa = PBXFileReference; fileEncoding = 4; lastKnownFileType = sourcecode.c.h; path = Address.h; sourceTree = "<group>"; };
		616F87A7223041970007ECA3 /* Address.cpp */ = {isa = PBXFileReference; fileEncoding = 4; lastKnownFileType = sourcecode.cpp.cpp; path = Address.cpp; sourceTree = "<group>"; };
		616F87A8223041970007ECA3 /* Transaction.cpp */ = {isa = PBXFileReference; fileEncoding = 4; lastKnownFileType = sourcecode.cpp.cpp; path = Transaction.cpp; sourceTree = "<group>"; };
		616F87A9223041970007ECA3 /* Signer.cpp */ = {isa = PBXFileReference; fileEncoding = 4; lastKnownFileType = sourcecode.cpp.cpp; path = Signer.cpp; sourceTree = "<group>"; };
		616F87AA223041970007ECA3 /* Transaction.h */ = {isa = PBXFileReference; fileEncoding = 4; lastKnownFileType = sourcecode.c.h; path = Transaction.h; sourceTree = "<group>"; };
		616F87AB223041970007ECA3 /* Signer.h */ = {isa = PBXFileReference; fileEncoding = 4; lastKnownFileType = sourcecode.c.h; path = Signer.h; sourceTree = "<group>"; };
		616F87B2223041B00007ECA3 /* Nimiq.pb.h */ = {isa = PBXFileReference; fileEncoding = 4; lastKnownFileType = sourcecode.c.h; path = Nimiq.pb.h; sourceTree = "<group>"; };
		616F87B3223041B00007ECA3 /* Nimiq.pb.cc */ = {isa = PBXFileReference; fileEncoding = 4; lastKnownFileType = sourcecode.cpp.cpp; path = Nimiq.pb.cc; sourceTree = "<group>"; };
		616F87B6223041C10007ECA3 /* NimiqAddress.swift */ = {isa = PBXFileReference; fileEncoding = 4; lastKnownFileType = sourcecode.swift; path = NimiqAddress.swift; sourceTree = "<group>"; };
		616F87B7223041C10007ECA3 /* Nimiq.pb.swift */ = {isa = PBXFileReference; fileEncoding = 4; lastKnownFileType = sourcecode.swift; path = Nimiq.pb.swift; sourceTree = "<group>"; };
		616F87B8223041C10007ECA3 /* NimiqSigner.swift */ = {isa = PBXFileReference; fileEncoding = 4; lastKnownFileType = sourcecode.swift; path = NimiqSigner.swift; sourceTree = "<group>"; };
		616F87BC223041F30007ECA3 /* Nimq.swift */ = {isa = PBXFileReference; lastKnownFileType = sourcecode.swift; path = Nimq.swift; sourceTree = "<group>"; };
		616F87BE223044830007ECA3 /* TWNimiqAddress.cpp */ = {isa = PBXFileReference; fileEncoding = 4; lastKnownFileType = sourcecode.cpp.cpp; path = TWNimiqAddress.cpp; sourceTree = "<group>"; };
		616F87BF223044860007ECA3 /* TWNimiqSigner.cpp */ = {isa = PBXFileReference; fileEncoding = 4; lastKnownFileType = sourcecode.cpp.cpp; path = TWNimiqSigner.cpp; sourceTree = "<group>"; };
		61722BD3220E455400D7BA9A /* TWZcashTransactionSigner.h */ = {isa = PBXFileReference; fileEncoding = 4; lastKnownFileType = sourcecode.c.h; path = TWZcashTransactionSigner.h; sourceTree = "<group>"; };
		61722BD4220E455400D7BA9A /* TWBitcoinProto.h */ = {isa = PBXFileReference; fileEncoding = 4; lastKnownFileType = sourcecode.c.h; path = TWBitcoinProto.h; sourceTree = "<group>"; };
		61722BD5220E455400D7BA9A /* TWBinanceProto.h */ = {isa = PBXFileReference; fileEncoding = 4; lastKnownFileType = sourcecode.c.h; path = TWBinanceProto.h; sourceTree = "<group>"; };
		61722BD6220E455400D7BA9A /* TWCommonProto.h */ = {isa = PBXFileReference; fileEncoding = 4; lastKnownFileType = sourcecode.c.h; path = TWCommonProto.h; sourceTree = "<group>"; };
		61722BDB220E457C00D7BA9A /* Binance.pb.swift */ = {isa = PBXFileReference; fileEncoding = 4; lastKnownFileType = sourcecode.swift; path = Binance.pb.swift; sourceTree = "<group>"; };
		61722BDC220E457C00D7BA9A /* ChainID.swift */ = {isa = PBXFileReference; fileEncoding = 4; lastKnownFileType = sourcecode.swift; path = ChainID.swift; sourceTree = "<group>"; };
		61722BDD220E457D00D7BA9A /* Common.pb.swift */ = {isa = PBXFileReference; fileEncoding = 4; lastKnownFileType = sourcecode.swift; path = Common.pb.swift; sourceTree = "<group>"; };
		61722BDE220E457D00D7BA9A /* Bitcoin.pb.swift */ = {isa = PBXFileReference; fileEncoding = 4; lastKnownFileType = sourcecode.swift; path = Bitcoin.pb.swift; sourceTree = "<group>"; };
		61722BDF220E457D00D7BA9A /* CoinTypeConfiguration.swift */ = {isa = PBXFileReference; fileEncoding = 4; lastKnownFileType = sourcecode.swift; path = CoinTypeConfiguration.swift; sourceTree = "<group>"; };
		61722BE0220E457D00D7BA9A /* ZcashTransactionSigner.swift */ = {isa = PBXFileReference; fileEncoding = 4; lastKnownFileType = sourcecode.swift; path = ZcashTransactionSigner.swift; sourceTree = "<group>"; };
		61722BE1220E457D00D7BA9A /* EthereumChainID.swift */ = {isa = PBXFileReference; fileEncoding = 4; lastKnownFileType = sourcecode.swift; path = EthereumChainID.swift; sourceTree = "<group>"; };
		61722BEA220E45A300D7BA9A /* TransactionPlan.h */ = {isa = PBXFileReference; fileEncoding = 4; lastKnownFileType = sourcecode.c.h; path = TransactionPlan.h; sourceTree = "<group>"; };
		61722BED220E45B900D7BA9A /* Common.pb.cc */ = {isa = PBXFileReference; fileEncoding = 4; lastKnownFileType = sourcecode.cpp.cpp; path = Common.pb.cc; sourceTree = "<group>"; };
		61722BEE220E45B900D7BA9A /* Binance.pb.h */ = {isa = PBXFileReference; fileEncoding = 4; lastKnownFileType = sourcecode.c.h; path = Binance.pb.h; sourceTree = "<group>"; };
		61722BEF220E45B900D7BA9A /* Bitcoin.pb.cc */ = {isa = PBXFileReference; fileEncoding = 4; lastKnownFileType = sourcecode.cpp.cpp; path = Bitcoin.pb.cc; sourceTree = "<group>"; };
		61722BF0220E45B900D7BA9A /* Common.pb.h */ = {isa = PBXFileReference; fileEncoding = 4; lastKnownFileType = sourcecode.c.h; path = Common.pb.h; sourceTree = "<group>"; };
		61722BF1220E45B900D7BA9A /* Binance.pb.cc */ = {isa = PBXFileReference; fileEncoding = 4; lastKnownFileType = sourcecode.cpp.cpp; path = Binance.pb.cc; sourceTree = "<group>"; };
		61722BF2220E45B900D7BA9A /* Bitcoin.pb.h */ = {isa = PBXFileReference; fileEncoding = 4; lastKnownFileType = sourcecode.c.h; path = Bitcoin.pb.h; sourceTree = "<group>"; };
		61722BF9220E461900D7BA9A /* TWBitcoinCashAddress.cpp */ = {isa = PBXFileReference; fileEncoding = 4; lastKnownFileType = sourcecode.cpp.cpp; path = TWBitcoinCashAddress.cpp; sourceTree = "<group>"; };
		61722BFA220E461900D7BA9A /* TWHRP.cpp */ = {isa = PBXFileReference; fileEncoding = 4; lastKnownFileType = sourcecode.cpp.cpp; path = TWHRP.cpp; sourceTree = "<group>"; };
		61722BFB220E461A00D7BA9A /* TWTendermintAddress.cpp */ = {isa = PBXFileReference; fileEncoding = 4; lastKnownFileType = sourcecode.cpp.cpp; path = TWTendermintAddress.cpp; sourceTree = "<group>"; };
		61722BFC220E461A00D7BA9A /* TWCoinTypeConfiguration.cpp */ = {isa = PBXFileReference; fileEncoding = 4; lastKnownFileType = sourcecode.cpp.cpp; path = TWCoinTypeConfiguration.cpp; sourceTree = "<group>"; };
		61722BFD220E461A00D7BA9A /* TWZcashTAddress.cpp */ = {isa = PBXFileReference; fileEncoding = 4; lastKnownFileType = sourcecode.cpp.cpp; path = TWZcashTAddress.cpp; sourceTree = "<group>"; };
		61722BFE220E461A00D7BA9A /* TWBitcoinTransactionSigner.cpp */ = {isa = PBXFileReference; fileEncoding = 4; lastKnownFileType = sourcecode.cpp.cpp; path = TWBitcoinTransactionSigner.cpp; sourceTree = "<group>"; };
		61722BFF220E461A00D7BA9A /* TWBinanceSigner.cpp */ = {isa = PBXFileReference; fileEncoding = 4; lastKnownFileType = sourcecode.cpp.cpp; path = TWBinanceSigner.cpp; sourceTree = "<group>"; };
		61722C00220E461A00D7BA9A /* TWBitcoinAddress.cpp */ = {isa = PBXFileReference; fileEncoding = 4; lastKnownFileType = sourcecode.cpp.cpp; path = TWBitcoinAddress.cpp; sourceTree = "<group>"; };
		61722C01220E461A00D7BA9A /* TWBech32Address.cpp */ = {isa = PBXFileReference; fileEncoding = 4; lastKnownFileType = sourcecode.cpp.cpp; path = TWBech32Address.cpp; sourceTree = "<group>"; };
		61722C02220E461A00D7BA9A /* TWBitcoinScript.cpp */ = {isa = PBXFileReference; fileEncoding = 4; lastKnownFileType = sourcecode.cpp.cpp; path = TWBitcoinScript.cpp; sourceTree = "<group>"; };
		61722C03220E461A00D7BA9A /* TWZcashTransactionSigner.cpp */ = {isa = PBXFileReference; fileEncoding = 4; lastKnownFileType = sourcecode.cpp.cpp; path = TWZcashTransactionSigner.cpp; sourceTree = "<group>"; };
		61722C0F220E463500D7BA9A /* HDWallet.h */ = {isa = PBXFileReference; fileEncoding = 4; lastKnownFileType = sourcecode.c.h; path = HDWallet.h; sourceTree = "<group>"; };
		61722C10220E463500D7BA9A /* HDWallet.cpp */ = {isa = PBXFileReference; fileEncoding = 4; lastKnownFileType = sourcecode.cpp.cpp; path = HDWallet.cpp; sourceTree = "<group>"; };
		617358E0219DF043007BF637 /* TWData.h */ = {isa = PBXFileReference; fileEncoding = 4; lastKnownFileType = sourcecode.c.h; path = TWData.h; sourceTree = "<group>"; };
		617358E1219DF043007BF637 /* TWPrivateKey.h */ = {isa = PBXFileReference; fileEncoding = 4; lastKnownFileType = sourcecode.c.h; path = TWPrivateKey.h; sourceTree = "<group>"; };
		617358E2219DF043007BF637 /* TWBase.h */ = {isa = PBXFileReference; fileEncoding = 4; lastKnownFileType = sourcecode.c.h; path = TWBase.h; sourceTree = "<group>"; };
		617358F3219DF043007BF637 /* CMakeLists.txt */ = {isa = PBXFileReference; fileEncoding = 4; lastKnownFileType = text; path = CMakeLists.txt; sourceTree = "<group>"; };
		617358F4219DF043007BF637 /* LICENSE */ = {isa = PBXFileReference; fileEncoding = 4; lastKnownFileType = text; path = LICENSE; sourceTree = "<group>"; };
		617358F5219DF043007BF637 /* AUTHORS */ = {isa = PBXFileReference; fileEncoding = 4; lastKnownFileType = text; path = AUTHORS; sourceTree = "<group>"; };
		617358FA219DF043007BF637 /* ripemd160.h */ = {isa = PBXFileReference; fileEncoding = 4; lastKnownFileType = sourcecode.c.h; path = ripemd160.h; sourceTree = "<group>"; };
		617358FB219DF043007BF637 /* ed25519-donna.h */ = {isa = PBXFileReference; fileEncoding = 4; lastKnownFileType = sourcecode.c.h; path = "ed25519-donna.h"; sourceTree = "<group>"; };
		617358FC219DF043007BF637 /* blake2b.h */ = {isa = PBXFileReference; fileEncoding = 4; lastKnownFileType = sourcecode.c.h; path = blake2b.h; sourceTree = "<group>"; };
		617358FD219DF043007BF637 /* memzero.h */ = {isa = PBXFileReference; fileEncoding = 4; lastKnownFileType = sourcecode.c.h; path = memzero.h; sourceTree = "<group>"; };
		617358FE219DF043007BF637 /* base58.h */ = {isa = PBXFileReference; fileEncoding = 4; lastKnownFileType = sourcecode.c.h; path = base58.h; sourceTree = "<group>"; };
		617358FF219DF043007BF637 /* blake2s.h */ = {isa = PBXFileReference; fileEncoding = 4; lastKnownFileType = sourcecode.c.h; path = blake2s.h; sourceTree = "<group>"; };
		61735900219DF043007BF637 /* sha3.h */ = {isa = PBXFileReference; fileEncoding = 4; lastKnownFileType = sourcecode.c.h; path = sha3.h; sourceTree = "<group>"; };
		61735901219DF043007BF637 /* address.h */ = {isa = PBXFileReference; fileEncoding = 4; lastKnownFileType = sourcecode.c.h; path = address.h; sourceTree = "<group>"; };
		61735903219DF043007BF637 /* ed25519-donna-basepoint-table.h */ = {isa = PBXFileReference; fileEncoding = 4; lastKnownFileType = sourcecode.c.h; path = "ed25519-donna-basepoint-table.h"; sourceTree = "<group>"; };
		61735904219DF043007BF637 /* modm-donna-32bit.h */ = {isa = PBXFileReference; fileEncoding = 4; lastKnownFileType = sourcecode.c.h; path = "modm-donna-32bit.h"; sourceTree = "<group>"; };
		61735905219DF043007BF637 /* curve25519-donna-32bit.h */ = {isa = PBXFileReference; fileEncoding = 4; lastKnownFileType = sourcecode.c.h; path = "curve25519-donna-32bit.h"; sourceTree = "<group>"; };
		61735906219DF043007BF637 /* ed25519-donna-impl-base.h */ = {isa = PBXFileReference; fileEncoding = 4; lastKnownFileType = sourcecode.c.h; path = "ed25519-donna-impl-base.h"; sourceTree = "<group>"; };
		61735907219DF043007BF637 /* ed25519-donna-portable.h */ = {isa = PBXFileReference; fileEncoding = 4; lastKnownFileType = sourcecode.c.h; path = "ed25519-donna-portable.h"; sourceTree = "<group>"; };
		61735908219DF043007BF637 /* ed25519-donna-32bit-tables.h */ = {isa = PBXFileReference; fileEncoding = 4; lastKnownFileType = sourcecode.c.h; path = "ed25519-donna-32bit-tables.h"; sourceTree = "<group>"; };
		61735909219DF043007BF637 /* curve25519-donna-helpers.h */ = {isa = PBXFileReference; fileEncoding = 4; lastKnownFileType = sourcecode.c.h; path = "curve25519-donna-helpers.h"; sourceTree = "<group>"; };
		6173590A219DF043007BF637 /* bip32.h */ = {isa = PBXFileReference; fileEncoding = 4; lastKnownFileType = sourcecode.c.h; path = bip32.h; sourceTree = "<group>"; };
		6173590B219DF043007BF637 /* ecdsa.h */ = {isa = PBXFileReference; fileEncoding = 4; lastKnownFileType = sourcecode.c.h; path = ecdsa.h; sourceTree = "<group>"; };
		6173590C219DF043007BF637 /* pbkdf2.h */ = {isa = PBXFileReference; fileEncoding = 4; lastKnownFileType = sourcecode.c.h; path = pbkdf2.h; sourceTree = "<group>"; };
		6173590D219DF043007BF637 /* monero.h */ = {isa = PBXFileReference; fileEncoding = 4; lastKnownFileType = sourcecode.c.h; path = monero.h; sourceTree = "<group>"; };
		6173590E219DF043007BF637 /* chacha20poly1305.h */ = {isa = PBXFileReference; fileEncoding = 4; lastKnownFileType = sourcecode.c.h; path = chacha20poly1305.h; sourceTree = "<group>"; };
		6173590F219DF043007BF637 /* base32.h */ = {isa = PBXFileReference; fileEncoding = 4; lastKnownFileType = sourcecode.c.h; path = base32.h; sourceTree = "<group>"; };
		61735910219DF043007BF637 /* hasher.h */ = {isa = PBXFileReference; fileEncoding = 4; lastKnownFileType = sourcecode.c.h; path = hasher.h; sourceTree = "<group>"; };
		61735911219DF043007BF637 /* sha2.h */ = {isa = PBXFileReference; fileEncoding = 4; lastKnownFileType = sourcecode.c.h; path = sha2.h; sourceTree = "<group>"; };
		61735912219DF043007BF637 /* hmac.h */ = {isa = PBXFileReference; fileEncoding = 4; lastKnownFileType = sourcecode.c.h; path = hmac.h; sourceTree = "<group>"; };
		61735913219DF043007BF637 /* bip39.h */ = {isa = PBXFileReference; fileEncoding = 4; lastKnownFileType = sourcecode.c.h; path = bip39.h; sourceTree = "<group>"; };
		61735914219DF043007BF637 /* aes.h */ = {isa = PBXFileReference; fileEncoding = 4; lastKnownFileType = sourcecode.c.h; path = aes.h; sourceTree = "<group>"; };
		61735915219DF043007BF637 /* rand.h */ = {isa = PBXFileReference; fileEncoding = 4; lastKnownFileType = sourcecode.c.h; path = rand.h; sourceTree = "<group>"; };
		61735916219DF043007BF637 /* ed25519.h */ = {isa = PBXFileReference; fileEncoding = 4; lastKnownFileType = sourcecode.c.h; path = ed25519.h; sourceTree = "<group>"; };
		61735917219DF043007BF637 /* nem.h */ = {isa = PBXFileReference; fileEncoding = 4; lastKnownFileType = sourcecode.c.h; path = nem.h; sourceTree = "<group>"; };
		61735918219DF043007BF637 /* curves.h */ = {isa = PBXFileReference; fileEncoding = 4; lastKnownFileType = sourcecode.c.h; path = curves.h; sourceTree = "<group>"; };
		61735919219DF043007BF637 /* cash_addr.h */ = {isa = PBXFileReference; fileEncoding = 4; lastKnownFileType = sourcecode.c.h; path = cash_addr.h; sourceTree = "<group>"; };
		6173591A219DF043007BF637 /* blake256.h */ = {isa = PBXFileReference; fileEncoding = 4; lastKnownFileType = sourcecode.c.h; path = blake256.h; sourceTree = "<group>"; };
		6173591B219DF043007BF637 /* bignum.h */ = {isa = PBXFileReference; fileEncoding = 4; lastKnownFileType = sourcecode.c.h; path = bignum.h; sourceTree = "<group>"; };
		6173591C219DF043007BF637 /* secp256k1.h */ = {isa = PBXFileReference; fileEncoding = 4; lastKnownFileType = sourcecode.c.h; path = secp256k1.h; sourceTree = "<group>"; };
		6173591E219DF043007BF637 /* ecrypt-types.h */ = {isa = PBXFileReference; fileEncoding = 4; lastKnownFileType = sourcecode.c.h; path = "ecrypt-types.h"; sourceTree = "<group>"; };
		6173591F219DF043007BF637 /* poly1305-donna.h */ = {isa = PBXFileReference; fileEncoding = 4; lastKnownFileType = sourcecode.c.h; path = "poly1305-donna.h"; sourceTree = "<group>"; };
		61735920219DF043007BF637 /* ecrypt-config.h */ = {isa = PBXFileReference; fileEncoding = 4; lastKnownFileType = sourcecode.c.h; path = "ecrypt-config.h"; sourceTree = "<group>"; };
		61735921219DF043007BF637 /* ecrypt-sync.h */ = {isa = PBXFileReference; fileEncoding = 4; lastKnownFileType = sourcecode.c.h; path = "ecrypt-sync.h"; sourceTree = "<group>"; };
		61735A2E219DF043007BF637 /* bip39.c */ = {isa = PBXFileReference; fileEncoding = 4; lastKnownFileType = sourcecode.c.c; path = bip39.c; sourceTree = "<group>"; };
		61735A2F219DF043007BF637 /* hmac.c */ = {isa = PBXFileReference; fileEncoding = 4; lastKnownFileType = sourcecode.c.c; path = hmac.c; sourceTree = "<group>"; };
		61735A32219DF043007BF637 /* sha2.c */ = {isa = PBXFileReference; fileEncoding = 4; lastKnownFileType = sourcecode.c.c; path = sha2.c; sourceTree = "<group>"; };
		61735A36219DF043007BF637 /* base32.c */ = {isa = PBXFileReference; fileEncoding = 4; lastKnownFileType = sourcecode.c.c; path = base32.c; sourceTree = "<group>"; };
		61735A38219DF043007BF637 /* hasher.c */ = {isa = PBXFileReference; fileEncoding = 4; lastKnownFileType = sourcecode.c.c; path = hasher.c; sourceTree = "<group>"; };
		61735A3A219DF043007BF637 /* script.h */ = {isa = PBXFileReference; fileEncoding = 4; lastKnownFileType = sourcecode.c.h; path = script.h; sourceTree = "<group>"; };
		61735A3B219DF043007BF637 /* rand.c */ = {isa = PBXFileReference; fileEncoding = 4; lastKnownFileType = sourcecode.c.c; path = rand.c; sourceTree = "<group>"; };
		61735A3D219DF043007BF637 /* rc4.c */ = {isa = PBXFileReference; fileEncoding = 4; lastKnownFileType = sourcecode.c.c; path = rc4.c; sourceTree = "<group>"; };
		61735A3F219DF043007BF637 /* blake256.c */ = {isa = PBXFileReference; fileEncoding = 4; lastKnownFileType = sourcecode.c.c; path = blake256.c; sourceTree = "<group>"; };
		61735A42219DF043007BF637 /* cash_addr.c */ = {isa = PBXFileReference; fileEncoding = 4; lastKnownFileType = sourcecode.c.c; path = cash_addr.c; sourceTree = "<group>"; };
		61735A45219DF043007BF637 /* curves.c */ = {isa = PBXFileReference; fileEncoding = 4; lastKnownFileType = sourcecode.c.c; path = curves.c; sourceTree = "<group>"; };
		61735A49219DF043007BF637 /* curve25519-donna-scalarmult-base.c */ = {isa = PBXFileReference; fileEncoding = 4; lastKnownFileType = sourcecode.c.c; path = "curve25519-donna-scalarmult-base.c"; sourceTree = "<group>"; };
		61735A4B219DF043007BF637 /* ed25519-donna-32bit-tables.c */ = {isa = PBXFileReference; fileEncoding = 4; lastKnownFileType = sourcecode.c.c; path = "ed25519-donna-32bit-tables.c"; sourceTree = "<group>"; };
		61735A4D219DF043007BF637 /* ed25519.c */ = {isa = PBXFileReference; fileEncoding = 4; lastKnownFileType = sourcecode.c.c; path = ed25519.c; sourceTree = "<group>"; };
		61735A4E219DF043007BF637 /* curve25519-donna-helpers.c */ = {isa = PBXFileReference; fileEncoding = 4; lastKnownFileType = sourcecode.c.c; path = "curve25519-donna-helpers.c"; sourceTree = "<group>"; };
		61735A4F219DF043007BF637 /* ed25519-keccak.c */ = {isa = PBXFileReference; fileEncoding = 4; lastKnownFileType = sourcecode.c.c; path = "ed25519-keccak.c"; sourceTree = "<group>"; };
		61735A50219DF043007BF637 /* ed25519-hash-custom.h */ = {isa = PBXFileReference; fileEncoding = 4; lastKnownFileType = sourcecode.c.h; path = "ed25519-hash-custom.h"; sourceTree = "<group>"; };
		61735A52219DF043007BF637 /* ed25519-sha3.c */ = {isa = PBXFileReference; fileEncoding = 4; lastKnownFileType = sourcecode.c.c; path = "ed25519-sha3.c"; sourceTree = "<group>"; };
		61735A54219DF043007BF637 /* README.md */ = {isa = PBXFileReference; fileEncoding = 4; lastKnownFileType = net.daringfireball.markdown; path = README.md; sourceTree = "<group>"; };
		61735A55219DF043007BF637 /* ed25519-donna-basepoint-table.c */ = {isa = PBXFileReference; fileEncoding = 4; lastKnownFileType = sourcecode.c.c; path = "ed25519-donna-basepoint-table.c"; sourceTree = "<group>"; };
		61735A57219DF043007BF637 /* curve25519-donna-scalarmult-base.h */ = {isa = PBXFileReference; fileEncoding = 4; lastKnownFileType = sourcecode.c.h; path = "curve25519-donna-scalarmult-base.h"; sourceTree = "<group>"; };
		61735A59219DF043007BF637 /* ed25519-hash-custom-keccak.h */ = {isa = PBXFileReference; fileEncoding = 4; lastKnownFileType = sourcecode.c.h; path = "ed25519-hash-custom-keccak.h"; sourceTree = "<group>"; };
		61735A5B219DF043007BF637 /* ed25519-keccak.h */ = {isa = PBXFileReference; fileEncoding = 4; lastKnownFileType = sourcecode.c.h; path = "ed25519-keccak.h"; sourceTree = "<group>"; };
		61735A5C219DF043007BF637 /* modm-donna-32bit.c */ = {isa = PBXFileReference; fileEncoding = 4; lastKnownFileType = sourcecode.c.c; path = "modm-donna-32bit.c"; sourceTree = "<group>"; };
		61735A5F219DF043007BF637 /* curve25519-donna-32bit.c */ = {isa = PBXFileReference; fileEncoding = 4; lastKnownFileType = sourcecode.c.c; path = "curve25519-donna-32bit.c"; sourceTree = "<group>"; };
		61735A60219DF043007BF637 /* ed25519-hash-custom-sha3.h */ = {isa = PBXFileReference; fileEncoding = 4; lastKnownFileType = sourcecode.c.h; path = "ed25519-hash-custom-sha3.h"; sourceTree = "<group>"; };
		61735A61219DF043007BF637 /* ed25519-donna-impl-base.c */ = {isa = PBXFileReference; fileEncoding = 4; lastKnownFileType = sourcecode.c.c; path = "ed25519-donna-impl-base.c"; sourceTree = "<group>"; };
		61735A63219DF043007BF637 /* ed25519-sha3.h */ = {isa = PBXFileReference; fileEncoding = 4; lastKnownFileType = sourcecode.c.h; path = "ed25519-sha3.h"; sourceTree = "<group>"; };
		61735A65219DF043007BF637 /* nem.c */ = {isa = PBXFileReference; fileEncoding = 4; lastKnownFileType = sourcecode.c.c; path = nem.c; sourceTree = "<group>"; };
		61735A66219DF043007BF637 /* check_mem.h */ = {isa = PBXFileReference; fileEncoding = 4; lastKnownFileType = sourcecode.c.h; path = check_mem.h; sourceTree = "<group>"; };
		61735A68219DF043007BF637 /* secp256k1.c */ = {isa = PBXFileReference; fileEncoding = 4; lastKnownFileType = sourcecode.c.c; path = secp256k1.c; sourceTree = "<group>"; };
		61735A6F219DF043007BF637 /* bignum.c */ = {isa = PBXFileReference; fileEncoding = 4; lastKnownFileType = sourcecode.c.c; path = bignum.c; sourceTree = "<group>"; };
		61735A70219DF043007BF637 /* options.h */ = {isa = PBXFileReference; fileEncoding = 4; lastKnownFileType = sourcecode.c.h; path = options.h; sourceTree = "<group>"; };
		61735A71219DF043007BF637 /* CONTRIBUTORS */ = {isa = PBXFileReference; fileEncoding = 4; lastKnownFileType = text; path = CONTRIBUTORS; sourceTree = "<group>"; };
		61735A73219DF043007BF637 /* README.md */ = {isa = PBXFileReference; fileEncoding = 4; lastKnownFileType = net.daringfireball.markdown; path = README.md; sourceTree = "<group>"; };
		61735A76219DF043007BF637 /* bip39_english.h */ = {isa = PBXFileReference; fileEncoding = 4; lastKnownFileType = sourcecode.c.h; path = bip39_english.h; sourceTree = "<group>"; };
		61735A77219DF043007BF637 /* ripemd160.c */ = {isa = PBXFileReference; fileEncoding = 4; lastKnownFileType = sourcecode.c.c; path = ripemd160.c; sourceTree = "<group>"; };
		61735A80219DF043007BF637 /* xmr.h */ = {isa = PBXFileReference; fileEncoding = 4; lastKnownFileType = sourcecode.c.h; path = xmr.h; sourceTree = "<group>"; };
		61735A82219DF043007BF637 /* serialize.c */ = {isa = PBXFileReference; fileEncoding = 4; lastKnownFileType = sourcecode.c.c; path = serialize.c; sourceTree = "<group>"; };
		61735A84219DF043007BF637 /* base58.h */ = {isa = PBXFileReference; fileEncoding = 4; lastKnownFileType = sourcecode.c.h; path = base58.h; sourceTree = "<group>"; };
		61735A85219DF043007BF637 /* range_proof.c */ = {isa = PBXFileReference; fileEncoding = 4; lastKnownFileType = sourcecode.c.c; path = range_proof.c; sourceTree = "<group>"; };
		61735A86219DF043007BF637 /* xmr.c */ = {isa = PBXFileReference; fileEncoding = 4; lastKnownFileType = sourcecode.c.c; path = xmr.c; sourceTree = "<group>"; };
		61735A88219DF043007BF637 /* range_proof.h */ = {isa = PBXFileReference; fileEncoding = 4; lastKnownFileType = sourcecode.c.h; path = range_proof.h; sourceTree = "<group>"; };
		61735A8A219DF043007BF637 /* serialize.h */ = {isa = PBXFileReference; fileEncoding = 4; lastKnownFileType = sourcecode.c.h; path = serialize.h; sourceTree = "<group>"; };
		61735A8B219DF043007BF637 /* base58.c */ = {isa = PBXFileReference; fileEncoding = 4; lastKnownFileType = sourcecode.c.c; path = base58.c; sourceTree = "<group>"; };
		61735A8C219DF043007BF637 /* int-util.h */ = {isa = PBXFileReference; fileEncoding = 4; lastKnownFileType = sourcecode.c.h; path = "int-util.h"; sourceTree = "<group>"; };
		61735A8D219DF043007BF637 /* memzero.c */ = {isa = PBXFileReference; fileEncoding = 4; lastKnownFileType = sourcecode.c.c; path = memzero.c; sourceTree = "<group>"; };
		61735A8E219DF043007BF637 /* rc4.h */ = {isa = PBXFileReference; fileEncoding = 4; lastKnownFileType = sourcecode.c.h; path = rc4.h; sourceTree = "<group>"; };
		61735A97219DF043007BF637 /* blake2b.c */ = {isa = PBXFileReference; fileEncoding = 4; lastKnownFileType = sourcecode.c.c; path = blake2b.c; sourceTree = "<group>"; };
		61735A98219DF043007BF637 /* script.c */ = {isa = PBXFileReference; fileEncoding = 4; lastKnownFileType = sourcecode.c.c; path = script.c; sourceTree = "<group>"; };
		61735A9B219DF043007BF637 /* bip32.c */ = {isa = PBXFileReference; fileEncoding = 4; lastKnownFileType = sourcecode.c.c; path = bip32.c; sourceTree = "<group>"; };
		61735A9D219DF043007BF637 /* rfc6979.h */ = {isa = PBXFileReference; fileEncoding = 4; lastKnownFileType = sourcecode.c.h; path = rfc6979.h; sourceTree = "<group>"; };
		61735A9E219DF043007BF637 /* address.c */ = {isa = PBXFileReference; fileEncoding = 4; lastKnownFileType = sourcecode.c.c; path = address.c; sourceTree = "<group>"; };
		61735AA0219DF043007BF637 /* blake2s.c */ = {isa = PBXFileReference; fileEncoding = 4; lastKnownFileType = sourcecode.c.c; path = blake2s.c; sourceTree = "<group>"; };
		61735AA1219DF043007BF637 /* blake2_common.h */ = {isa = PBXFileReference; fileEncoding = 4; lastKnownFileType = sourcecode.c.h; path = blake2_common.h; sourceTree = "<group>"; };
		61735AA3219DF043007BF637 /* sha3.c */ = {isa = PBXFileReference; fileEncoding = 4; lastKnownFileType = sourcecode.c.c; path = sha3.c; sourceTree = "<group>"; };
		61735AA5219DF043007BF637 /* base58.c */ = {isa = PBXFileReference; fileEncoding = 4; lastKnownFileType = sourcecode.c.c; path = base58.c; sourceTree = "<group>"; };
		61735AA7219DF043007BF637 /* ecdsa.c */ = {isa = PBXFileReference; fileEncoding = 4; lastKnownFileType = sourcecode.c.c; path = ecdsa.c; sourceTree = "<group>"; };
		61735AA8219DF044007BF637 /* pbkdf2.c */ = {isa = PBXFileReference; fileEncoding = 4; lastKnownFileType = sourcecode.c.c; path = pbkdf2.c; sourceTree = "<group>"; };
		61735AAA219DF044007BF637 /* aeskey.c */ = {isa = PBXFileReference; fileEncoding = 4; lastKnownFileType = sourcecode.c.c; path = aeskey.c; sourceTree = "<group>"; };
		61735AAC219DF044007BF637 /* aestab.h */ = {isa = PBXFileReference; fileEncoding = 4; lastKnownFileType = sourcecode.c.h; path = aestab.h; sourceTree = "<group>"; };
		61735AAD219DF044007BF637 /* aescrypt.c */ = {isa = PBXFileReference; fileEncoding = 4; lastKnownFileType = sourcecode.c.c; path = aescrypt.c; sourceTree = "<group>"; };
		61735AAE219DF044007BF637 /* aesopt.h */ = {isa = PBXFileReference; fileEncoding = 4; lastKnownFileType = sourcecode.c.h; path = aesopt.h; sourceTree = "<group>"; };
		61735AB0219DF044007BF637 /* aes_modes.c */ = {isa = PBXFileReference; fileEncoding = 4; lastKnownFileType = sourcecode.c.c; path = aes_modes.c; sourceTree = "<group>"; };
		61735AB3219DF044007BF637 /* aestab.c */ = {isa = PBXFileReference; fileEncoding = 4; lastKnownFileType = sourcecode.c.c; path = aestab.c; sourceTree = "<group>"; };
		61735AB7219DF044007BF637 /* chacha_merged.c */ = {isa = PBXFileReference; fileEncoding = 4; lastKnownFileType = sourcecode.c.c; path = chacha_merged.c; sourceTree = "<group>"; };
		61735AB8219DF044007BF637 /* rfc7539.h */ = {isa = PBXFileReference; fileEncoding = 4; lastKnownFileType = sourcecode.c.h; path = rfc7539.h; sourceTree = "<group>"; };
		61735ABB219DF044007BF637 /* ecrypt-portable.h */ = {isa = PBXFileReference; fileEncoding = 4; lastKnownFileType = sourcecode.c.h; path = "ecrypt-portable.h"; sourceTree = "<group>"; };
		61735ABD219DF044007BF637 /* rfc7539.c */ = {isa = PBXFileReference; fileEncoding = 4; lastKnownFileType = sourcecode.c.c; path = rfc7539.c; sourceTree = "<group>"; };
		61735ABF219DF044007BF637 /* ecrypt-machine.h */ = {isa = PBXFileReference; fileEncoding = 4; lastKnownFileType = sourcecode.c.h; path = "ecrypt-machine.h"; sourceTree = "<group>"; };
		61735AC0219DF044007BF637 /* poly1305-donna.c */ = {isa = PBXFileReference; fileEncoding = 4; lastKnownFileType = sourcecode.c.c; path = "poly1305-donna.c"; sourceTree = "<group>"; };
		61735AC1219DF044007BF637 /* chacha20poly1305.c */ = {isa = PBXFileReference; fileEncoding = 4; lastKnownFileType = sourcecode.c.c; path = chacha20poly1305.c; sourceTree = "<group>"; };
		61735AC2219DF044007BF637 /* poly1305-donna-32.h */ = {isa = PBXFileReference; fileEncoding = 4; lastKnownFileType = sourcecode.c.h; path = "poly1305-donna-32.h"; sourceTree = "<group>"; };
		61735ACD219DF044007BF637 /* TrustWalletCore.h */ = {isa = PBXFileReference; fileEncoding = 4; lastKnownFileType = sourcecode.c.h; path = TrustWalletCore.h; sourceTree = "<group>"; };
		61735AD1219DF044007BF637 /* PrivateKey.swift */ = {isa = PBXFileReference; fileEncoding = 4; lastKnownFileType = sourcecode.swift; path = PrivateKey.swift; sourceTree = "<group>"; };
		61735AD2219DF044007BF637 /* Info.plist */ = {isa = PBXFileReference; fileEncoding = 4; lastKnownFileType = text.plist.xml; path = Info.plist; sourceTree = "<group>"; };
		61735C86219DF242007BF637 /* README.md */ = {isa = PBXFileReference; lastKnownFileType = net.daringfireball.markdown; name = README.md; path = ../README.md; sourceTree = "<group>"; };
		61735C87219DF64D007BF637 /* SecRandom.m */ = {isa = PBXFileReference; fileEncoding = 4; lastKnownFileType = sourcecode.c.objc; path = SecRandom.m; sourceTree = "<group>"; };
		61735C95219E1A81007BF637 /* TrustWalletCoreTests.xctest */ = {isa = PBXFileReference; explicitFileType = wrapper.cfbundle; includeInIndex = 0; path = TrustWalletCoreTests.xctest; sourceTree = BUILT_PRODUCTS_DIR; };
		61735C99219E1A81007BF637 /* Info.plist */ = {isa = PBXFileReference; lastKnownFileType = text.plist.xml; path = Info.plist; sourceTree = "<group>"; };
		61735CB821A33D47007BF637 /* TWHash.h */ = {isa = PBXFileReference; fileEncoding = 4; lastKnownFileType = sourcecode.c.h; path = TWHash.h; sourceTree = "<group>"; };
		61735CC521A382C7007BF637 /* TWPublicKey.h */ = {isa = PBXFileReference; lastKnownFileType = sourcecode.c.h; path = TWPublicKey.h; sourceTree = "<group>"; };
		61735CD221A3BF69007BF637 /* PublicKey.swift */ = {isa = PBXFileReference; fileEncoding = 4; lastKnownFileType = sourcecode.swift; path = PublicKey.swift; sourceTree = "<group>"; };
		617744432220977400C210D9 /* uint256.h */ = {isa = PBXFileReference; lastKnownFileType = sourcecode.c.h; path = uint256.h; sourceTree = "<group>"; };
		617FAC5C2231985A007E08F0 /* DerivationPath.cpp */ = {isa = PBXFileReference; fileEncoding = 4; lastKnownFileType = sourcecode.cpp.cpp; path = DerivationPath.cpp; sourceTree = "<group>"; };
		617FAC5D2231985A007E08F0 /* DerivationPath.h */ = {isa = PBXFileReference; fileEncoding = 4; lastKnownFileType = sourcecode.c.h; path = DerivationPath.h; sourceTree = "<group>"; };
		61977CC421C9B9D000C385D5 /* TWBitcoinAddress.h */ = {isa = PBXFileReference; fileEncoding = 4; lastKnownFileType = sourcecode.c.h; path = TWBitcoinAddress.h; sourceTree = "<group>"; };
		61977CC521C9B9D000C385D5 /* TWBitcoinCashAddress.h */ = {isa = PBXFileReference; fileEncoding = 4; lastKnownFileType = sourcecode.c.h; path = TWBitcoinCashAddress.h; sourceTree = "<group>"; };
		61977CCC21C9B9EE00C385D5 /* BitcoinCashAddress.swift */ = {isa = PBXFileReference; fileEncoding = 4; lastKnownFileType = sourcecode.swift; path = BitcoinCashAddress.swift; sourceTree = "<group>"; };
		61977CCD21C9B9EE00C385D5 /* BitcoinAddress.swift */ = {isa = PBXFileReference; fileEncoding = 4; lastKnownFileType = sourcecode.swift; path = BitcoinAddress.swift; sourceTree = "<group>"; };
		6198EA5221AF61EF008CB60A /* BitcoinScript.swift */ = {isa = PBXFileReference; fileEncoding = 4; lastKnownFileType = sourcecode.swift; path = BitcoinScript.swift; sourceTree = "<group>"; };
		6198EA5821B1CC5B008CB60A /* TWFoundationData.m */ = {isa = PBXFileReference; fileEncoding = 4; lastKnownFileType = sourcecode.c.objc; path = TWFoundationData.m; sourceTree = "<group>"; };
		6198EA5E21B2021A008CB60A /* TWFoundationData.h */ = {isa = PBXFileReference; lastKnownFileType = sourcecode.c.h; path = TWFoundationData.h; sourceTree = "<group>"; };
		6198EA6021B21702008CB60A /* TWFoundationString.m */ = {isa = PBXFileReference; lastKnownFileType = sourcecode.c.objc; path = TWFoundationString.m; sourceTree = "<group>"; };
		6198EA6221B21714008CB60A /* TWFoundationString.h */ = {isa = PBXFileReference; lastKnownFileType = sourcecode.c.h; path = TWFoundationString.h; sourceTree = "<group>"; };
		6198EA6421B59575008CB60A /* String.swift */ = {isa = PBXFileReference; lastKnownFileType = sourcecode.swift; path = String.swift; sourceTree = "<group>"; };
		6198EA7D21B6B9C2008CB60A /* Data.swift */ = {isa = PBXFileReference; fileEncoding = 4; lastKnownFileType = sourcecode.swift; path = Data.swift; sourceTree = "<group>"; };
		6198EA7F21B6BFC9008CB60A /* DataTests.swift */ = {isa = PBXFileReference; lastKnownFileType = sourcecode.swift; path = DataTests.swift; sourceTree = "<group>"; };
		6198EA8121B811A1008CB60A /* TWBitcoinOpCodes.h */ = {isa = PBXFileReference; fileEncoding = 4; lastKnownFileType = sourcecode.c.h; path = TWBitcoinOpCodes.h; sourceTree = "<group>"; };
		6198EA8321B811A2008CB60A /* TWBech32Address.h */ = {isa = PBXFileReference; fileEncoding = 4; lastKnownFileType = sourcecode.c.h; path = TWBech32Address.h; sourceTree = "<group>"; };
		6198EA8B21B811CD008CB60A /* Bech32Address.swift */ = {isa = PBXFileReference; fileEncoding = 4; lastKnownFileType = sourcecode.swift; path = Bech32Address.swift; sourceTree = "<group>"; };
		61A0E9692239E81400D37C0D /* endian.h */ = {isa = PBXFileReference; fileEncoding = 4; lastKnownFileType = sourcecode.c.h; path = endian.h; sourceTree = "<group>"; };
		61A0E96A2239E81400D37C0D /* groestl.h */ = {isa = PBXFileReference; fileEncoding = 4; lastKnownFileType = sourcecode.c.h; path = groestl.h; sourceTree = "<group>"; };
		61A0E96B2239E81400D37C0D /* nist256p1.h */ = {isa = PBXFileReference; fileEncoding = 4; lastKnownFileType = sourcecode.c.h; path = nist256p1.h; sourceTree = "<group>"; };
		61A0E96F2239E83100D37C0D /* nist256p1.c */ = {isa = PBXFileReference; fileEncoding = 4; lastKnownFileType = sourcecode.c.c; path = nist256p1.c; sourceTree = "<group>"; };
		61A0E9702239E83100D37C0D /* groestl.c */ = {isa = PBXFileReference; fileEncoding = 4; lastKnownFileType = sourcecode.c.c; path = groestl.c; sourceTree = "<group>"; };
		61A624FA2236D330009C450C /* TWStellarSigner.cpp */ = {isa = PBXFileReference; fileEncoding = 4; lastKnownFileType = sourcecode.cpp.cpp; path = TWStellarSigner.cpp; sourceTree = "<group>"; };
		61A624FD2236DA0C009C450C /* KeyStore.swift */ = {isa = PBXFileReference; fileEncoding = 4; lastKnownFileType = sourcecode.swift; path = KeyStore.swift; sourceTree = "<group>"; };
		61A624FF2236DA0C009C450C /* KeyStore.Error.swift */ = {isa = PBXFileReference; fileEncoding = 4; lastKnownFileType = sourcecode.swift; path = KeyStore.Error.swift; sourceTree = "<group>"; };
		61A625032236DA0C009C450C /* Wallet.swift */ = {isa = PBXFileReference; fileEncoding = 4; lastKnownFileType = sourcecode.swift; path = Wallet.swift; sourceTree = "<group>"; };
		61A6250E2236DA1A009C450C /* KeystoreKeyTests.swift */ = {isa = PBXFileReference; fileEncoding = 4; lastKnownFileType = sourcecode.swift; path = KeystoreKeyTests.swift; sourceTree = "<group>"; };
		61A6250F2236DA1A009C450C /* AccountTests.swift */ = {isa = PBXFileReference; fileEncoding = 4; lastKnownFileType = sourcecode.swift; path = AccountTests.swift; sourceTree = "<group>"; };
		61A625102236DA1A009C450C /* WalletTests.swift */ = {isa = PBXFileReference; fileEncoding = 4; lastKnownFileType = sourcecode.swift; path = WalletTests.swift; sourceTree = "<group>"; };
		61A625122236DA1A009C450C /* key_bitcoin.json */ = {isa = PBXFileReference; fileEncoding = 4; lastKnownFileType = text.json; path = key_bitcoin.json; sourceTree = "<group>"; };
		61A625132236DA1A009C450C /* key.json */ = {isa = PBXFileReference; fileEncoding = 4; lastKnownFileType = text.json; path = key.json; sourceTree = "<group>"; };
		61A625142236DA1A009C450C /* wallet.json */ = {isa = PBXFileReference; fileEncoding = 4; lastKnownFileType = text.json; path = wallet.json; sourceTree = "<group>"; };
		61A625152236DA1A009C450C /* myetherwallet.uu */ = {isa = PBXFileReference; fileEncoding = 4; lastKnownFileType = text; path = myetherwallet.uu; sourceTree = "<group>"; };
		61A625162236DA1A009C450C /* KeyStoreTests.swift */ = {isa = PBXFileReference; fileEncoding = 4; lastKnownFileType = sourcecode.swift; path = KeyStoreTests.swift; sourceTree = "<group>"; };
		61A8C5F82208C10A004DA312 /* TWCoinTypeConfiguration.h */ = {isa = PBXFileReference; fileEncoding = 4; lastKnownFileType = sourcecode.c.h; path = TWCoinTypeConfiguration.h; sourceTree = "<group>"; };
		61A9B2E521F916FA00E601B3 /* Bech32.h */ = {isa = PBXFileReference; fileEncoding = 4; lastKnownFileType = sourcecode.c.h; path = Bech32.h; sourceTree = "<group>"; };
		61A9B2E621F916FA00E601B3 /* Bech32.cpp */ = {isa = PBXFileReference; fileEncoding = 4; lastKnownFileType = sourcecode.cpp.cpp; path = Bech32.cpp; sourceTree = "<group>"; };
		61A9B2F221FB855E00E601B3 /* AddressChecksum.h */ = {isa = PBXFileReference; fileEncoding = 4; lastKnownFileType = sourcecode.c.h; path = AddressChecksum.h; sourceTree = "<group>"; };
		61A9B2F321FB855E00E601B3 /* RLP.h */ = {isa = PBXFileReference; fileEncoding = 4; lastKnownFileType = sourcecode.c.h; path = RLP.h; sourceTree = "<group>"; };
		61A9B2F421FB855E00E601B3 /* Address.h */ = {isa = PBXFileReference; fileEncoding = 4; lastKnownFileType = sourcecode.c.h; path = Address.h; sourceTree = "<group>"; };
		61A9B2F521FB855E00E601B3 /* AddressChecksum.cpp */ = {isa = PBXFileReference; fileEncoding = 4; lastKnownFileType = sourcecode.cpp.cpp; path = AddressChecksum.cpp; sourceTree = "<group>"; };
		61A9B2F621FB855E00E601B3 /* RLP.cpp */ = {isa = PBXFileReference; fileEncoding = 4; lastKnownFileType = sourcecode.cpp.cpp; path = RLP.cpp; sourceTree = "<group>"; };
		61A9B2F721FB855E00E601B3 /* Address.cpp */ = {isa = PBXFileReference; fileEncoding = 4; lastKnownFileType = sourcecode.cpp.cpp; path = Address.cpp; sourceTree = "<group>"; };
		61A9B30621FD300600E601B3 /* cpp.xcconfig */ = {isa = PBXFileReference; lastKnownFileType = text.xcconfig; path = cpp.xcconfig; sourceTree = "<group>"; };
		61A9B30921FF978700E601B3 /* timestamp.pb.cc */ = {isa = PBXFileReference; fileEncoding = 4; lastKnownFileType = sourcecode.cpp.cpp; path = timestamp.pb.cc; sourceTree = "<group>"; };
		61A9B30A21FF978700E601B3 /* generated_message_reflection.cc */ = {isa = PBXFileReference; fileEncoding = 4; lastKnownFileType = sourcecode.cpp.cpp; path = generated_message_reflection.cc; sourceTree = "<group>"; };
		61A9B30B21FF978700E601B3 /* api.pb.cc */ = {isa = PBXFileReference; fileEncoding = 4; lastKnownFileType = sourcecode.cpp.cpp; path = api.pb.cc; sourceTree = "<group>"; };
		61A9B30C21FF978700E601B3 /* map_field.cc */ = {isa = PBXFileReference; fileEncoding = 4; lastKnownFileType = sourcecode.cpp.cpp; path = map_field.cc; sourceTree = "<group>"; };
		61A9B30D21FF978700E601B3 /* text_format.cc */ = {isa = PBXFileReference; fileEncoding = 4; lastKnownFileType = sourcecode.cpp.cpp; path = text_format.cc; sourceTree = "<group>"; };
		61A9B30E21FF978700E601B3 /* empty.pb.cc */ = {isa = PBXFileReference; fileEncoding = 4; lastKnownFileType = sourcecode.cpp.cpp; path = empty.pb.cc; sourceTree = "<group>"; };
		61A9B30F21FF978700E601B3 /* generated_message_table_driven.cc */ = {isa = PBXFileReference; fileEncoding = 4; lastKnownFileType = sourcecode.cpp.cpp; path = generated_message_table_driven.cc; sourceTree = "<group>"; };
		61A9B31021FF978800E601B3 /* type.pb.cc */ = {isa = PBXFileReference; fileEncoding = 4; lastKnownFileType = sourcecode.cpp.cpp; path = type.pb.cc; sourceTree = "<group>"; };
		61A9B31121FF978800E601B3 /* field_mask.pb.cc */ = {isa = PBXFileReference; fileEncoding = 4; lastKnownFileType = sourcecode.cpp.cpp; path = field_mask.pb.cc; sourceTree = "<group>"; };
		61A9B31221FF978800E601B3 /* dynamic_message.cc */ = {isa = PBXFileReference; fileEncoding = 4; lastKnownFileType = sourcecode.cpp.cpp; path = dynamic_message.cc; sourceTree = "<group>"; };
		61A9B31321FF978800E601B3 /* wrappers.pb.cc */ = {isa = PBXFileReference; fileEncoding = 4; lastKnownFileType = sourcecode.cpp.cpp; path = wrappers.pb.cc; sourceTree = "<group>"; };
		61A9B31421FF978800E601B3 /* descriptor_database.cc */ = {isa = PBXFileReference; fileEncoding = 4; lastKnownFileType = sourcecode.cpp.cpp; path = descriptor_database.cc; sourceTree = "<group>"; };
		61A9B31521FF978800E601B3 /* service.cc */ = {isa = PBXFileReference; fileEncoding = 4; lastKnownFileType = sourcecode.cpp.cpp; path = service.cc; sourceTree = "<group>"; };
		61A9B31621FF978800E601B3 /* wire_format.cc */ = {isa = PBXFileReference; fileEncoding = 4; lastKnownFileType = sourcecode.cpp.cpp; path = wire_format.cc; sourceTree = "<group>"; };
		61A9B31721FF978800E601B3 /* descriptor.pb.cc */ = {isa = PBXFileReference; fileEncoding = 4; lastKnownFileType = sourcecode.cpp.cpp; path = descriptor.pb.cc; sourceTree = "<group>"; };
		61A9B31821FF978800E601B3 /* extension_set_heavy.cc */ = {isa = PBXFileReference; fileEncoding = 4; lastKnownFileType = sourcecode.cpp.cpp; path = extension_set_heavy.cc; sourceTree = "<group>"; };
		61A9B31921FF978800E601B3 /* any.pb.cc */ = {isa = PBXFileReference; fileEncoding = 4; lastKnownFileType = sourcecode.cpp.cpp; path = any.pb.cc; sourceTree = "<group>"; };
		61A9B31A21FF978900E601B3 /* unknown_field_set.cc */ = {isa = PBXFileReference; fileEncoding = 4; lastKnownFileType = sourcecode.cpp.cpp; path = unknown_field_set.cc; sourceTree = "<group>"; };
		61A9B31B21FF978900E601B3 /* struct.pb.cc */ = {isa = PBXFileReference; fileEncoding = 4; lastKnownFileType = sourcecode.cpp.cpp; path = struct.pb.cc; sourceTree = "<group>"; };
		61A9B31C21FF978900E601B3 /* duration.pb.cc */ = {isa = PBXFileReference; fileEncoding = 4; lastKnownFileType = sourcecode.cpp.cpp; path = duration.pb.cc; sourceTree = "<group>"; };
		61A9B31D21FF978900E601B3 /* any.cc */ = {isa = PBXFileReference; fileEncoding = 4; lastKnownFileType = sourcecode.cpp.cpp; path = any.cc; sourceTree = "<group>"; };
		61A9B31E21FF978900E601B3 /* reflection_ops.cc */ = {isa = PBXFileReference; fileEncoding = 4; lastKnownFileType = sourcecode.cpp.cpp; path = reflection_ops.cc; sourceTree = "<group>"; };
		61A9B31F21FF978900E601B3 /* message.cc */ = {isa = PBXFileReference; fileEncoding = 4; lastKnownFileType = sourcecode.cpp.cpp; path = message.cc; sourceTree = "<group>"; };
		61A9B32021FF978900E601B3 /* descriptor.cc */ = {isa = PBXFileReference; fileEncoding = 4; lastKnownFileType = sourcecode.cpp.cpp; path = descriptor.cc; sourceTree = "<group>"; };
		61A9B32121FF978900E601B3 /* source_context.pb.cc */ = {isa = PBXFileReference; fileEncoding = 4; lastKnownFileType = sourcecode.cpp.cpp; path = source_context.pb.cc; sourceTree = "<group>"; };
		61A9B33B21FF97A900E601B3 /* tokenizer.cc */ = {isa = PBXFileReference; fileEncoding = 4; lastKnownFileType = sourcecode.cpp.cpp; path = tokenizer.cc; sourceTree = "<group>"; };
		61A9B33C21FF97A900E601B3 /* strtod.cc */ = {isa = PBXFileReference; fileEncoding = 4; lastKnownFileType = sourcecode.cpp.cpp; path = strtod.cc; sourceTree = "<group>"; };
		61A9B33D21FF97A900E601B3 /* printer.cc */ = {isa = PBXFileReference; fileEncoding = 4; lastKnownFileType = sourcecode.cpp.cpp; path = printer.cc; sourceTree = "<group>"; };
		61A9B33E21FF97A900E601B3 /* zero_copy_stream_impl.cc */ = {isa = PBXFileReference; fileEncoding = 4; lastKnownFileType = sourcecode.cpp.cpp; path = zero_copy_stream_impl.cc; sourceTree = "<group>"; };
		61A9B33F21FF97A900E601B3 /* gzip_stream.cc */ = {isa = PBXFileReference; fileEncoding = 4; lastKnownFileType = sourcecode.cpp.cpp; path = gzip_stream.cc; sourceTree = "<group>"; };
		61A9B34521FF97CA00E601B3 /* mathlimits.cc */ = {isa = PBXFileReference; fileEncoding = 4; lastKnownFileType = sourcecode.cpp.cpp; path = mathlimits.cc; sourceTree = "<group>"; };
		61A9B34621FF97CA00E601B3 /* substitute.cc */ = {isa = PBXFileReference; fileEncoding = 4; lastKnownFileType = sourcecode.cpp.cpp; path = substitute.cc; sourceTree = "<group>"; };
		61A9B34F2200103000E601B3 /* Transaction.h */ = {isa = PBXFileReference; fileEncoding = 4; lastKnownFileType = sourcecode.c.h; path = Transaction.h; sourceTree = "<group>"; };
		61A9B3502200103000E601B3 /* Transaction.cpp */ = {isa = PBXFileReference; fileEncoding = 4; lastKnownFileType = sourcecode.cpp.cpp; path = Transaction.cpp; sourceTree = "<group>"; };
		61A9B35F2200D85A00E601B3 /* Address.h */ = {isa = PBXFileReference; fileEncoding = 4; lastKnownFileType = sourcecode.c.h; path = Address.h; sourceTree = "<group>"; };
		61A9B3602200D85A00E601B3 /* Address.cpp */ = {isa = PBXFileReference; fileEncoding = 4; lastKnownFileType = sourcecode.cpp.cpp; path = Address.cpp; sourceTree = "<group>"; };
		61A9B3642200D86D00E601B3 /* TendermintAddress.swift */ = {isa = PBXFileReference; fileEncoding = 4; lastKnownFileType = sourcecode.swift; path = TendermintAddress.swift; sourceTree = "<group>"; };
		61A9B3662200D87F00E601B3 /* TWTendermintAddress.h */ = {isa = PBXFileReference; fileEncoding = 4; lastKnownFileType = sourcecode.c.h; path = TWTendermintAddress.h; sourceTree = "<group>"; };
		61A9B36C2202582700E601B3 /* TWEthereumChainID.h */ = {isa = PBXFileReference; fileEncoding = 4; lastKnownFileType = sourcecode.c.h; path = TWEthereumChainID.h; sourceTree = "<group>"; };
		61AAD39A21DEF6D300B69A34 /* TWBase58.h */ = {isa = PBXFileReference; fileEncoding = 4; lastKnownFileType = sourcecode.c.h; path = TWBase58.h; sourceTree = "<group>"; };
		61AAD39D21DEF6EB00B69A34 /* HexCoding.h */ = {isa = PBXFileReference; fileEncoding = 4; lastKnownFileType = sourcecode.c.h; path = HexCoding.h; sourceTree = "<group>"; };
		61AAD3A221DEF70800B69A34 /* TWBase58.cpp */ = {isa = PBXFileReference; fileEncoding = 4; lastKnownFileType = sourcecode.cpp.cpp; path = TWBase58.cpp; sourceTree = "<group>"; };
		61AAD3A421DEF72500B69A34 /* Base58.swift */ = {isa = PBXFileReference; fileEncoding = 4; lastKnownFileType = sourcecode.swift; path = Base58.swift; sourceTree = "<group>"; };
		61B1599321CC5DBB00CFE93B /* TransactionInput.h */ = {isa = PBXFileReference; fileEncoding = 4; lastKnownFileType = sourcecode.c.h; path = TransactionInput.h; sourceTree = "<group>"; };
		61B159A121CC5DBB00CFE93B /* TransactionSigner.h */ = {isa = PBXFileReference; fileEncoding = 4; lastKnownFileType = sourcecode.c.h; path = TransactionSigner.h; sourceTree = "<group>"; };
		61B159A221CC5DBB00CFE93B /* Script.h */ = {isa = PBXFileReference; fileEncoding = 4; lastKnownFileType = sourcecode.c.h; path = Script.h; sourceTree = "<group>"; };
		61B159A321CC5DBB00CFE93B /* OutPoint.cpp */ = {isa = PBXFileReference; fileEncoding = 4; lastKnownFileType = sourcecode.cpp.cpp; path = OutPoint.cpp; sourceTree = "<group>"; };
		61B159A421CC5DBB00CFE93B /* Script.cpp */ = {isa = PBXFileReference; fileEncoding = 4; lastKnownFileType = sourcecode.cpp.cpp; path = Script.cpp; sourceTree = "<group>"; };
		61B159A521CC5DBB00CFE93B /* TransactionOutput.cpp */ = {isa = PBXFileReference; fileEncoding = 4; lastKnownFileType = sourcecode.cpp.cpp; path = TransactionOutput.cpp; sourceTree = "<group>"; };
		61B159A721CC5DBB00CFE93B /* Bech32Address.h */ = {isa = PBXFileReference; fileEncoding = 4; lastKnownFileType = sourcecode.c.h; path = Bech32Address.h; sourceTree = "<group>"; };
		61B159A821CC5DBB00CFE93B /* TransactionOutput.h */ = {isa = PBXFileReference; fileEncoding = 4; lastKnownFileType = sourcecode.c.h; path = TransactionOutput.h; sourceTree = "<group>"; };
		61B159A921CC5DBB00CFE93B /* Bech32Address.cpp */ = {isa = PBXFileReference; fileEncoding = 4; lastKnownFileType = sourcecode.cpp.cpp; path = Bech32Address.cpp; sourceTree = "<group>"; };
		61B159AA21CC5DBB00CFE93B /* Transaction.cpp */ = {isa = PBXFileReference; fileEncoding = 4; lastKnownFileType = sourcecode.cpp.cpp; path = Transaction.cpp; sourceTree = "<group>"; };
		61B159AB21CC5DBB00CFE93B /* TransactionSigner.cpp */ = {isa = PBXFileReference; fileEncoding = 4; lastKnownFileType = sourcecode.cpp.cpp; path = TransactionSigner.cpp; sourceTree = "<group>"; };
		61B159AC21CC5DBB00CFE93B /* Transaction.h */ = {isa = PBXFileReference; fileEncoding = 4; lastKnownFileType = sourcecode.c.h; path = Transaction.h; sourceTree = "<group>"; };
		61B159AD21CC5DBB00CFE93B /* OutPoint.h */ = {isa = PBXFileReference; fileEncoding = 4; lastKnownFileType = sourcecode.c.h; path = OutPoint.h; sourceTree = "<group>"; };
		61B159AE21CC5DBB00CFE93B /* TransactionInput.cpp */ = {isa = PBXFileReference; fileEncoding = 4; lastKnownFileType = sourcecode.cpp.cpp; path = TransactionInput.cpp; sourceTree = "<group>"; };
		61B159AF21CC5DBB00CFE93B /* PublicKey.h */ = {isa = PBXFileReference; fileEncoding = 4; lastKnownFileType = sourcecode.c.h; path = PublicKey.h; sourceTree = "<group>"; };
		61B159B021CC5DBB00CFE93B /* PrivateKey.cpp */ = {isa = PBXFileReference; fileEncoding = 4; lastKnownFileType = sourcecode.cpp.cpp; path = PrivateKey.cpp; sourceTree = "<group>"; };
		61B159B121CC5DBB00CFE93B /* Hash.h */ = {isa = PBXFileReference; fileEncoding = 4; lastKnownFileType = sourcecode.c.h; path = Hash.h; sourceTree = "<group>"; };
		61B159B221CC5DBB00CFE93B /* PrivateKey.h */ = {isa = PBXFileReference; fileEncoding = 4; lastKnownFileType = sourcecode.c.h; path = PrivateKey.h; sourceTree = "<group>"; };
		61B159B421CC5DBB00CFE93B /* TWData.cpp */ = {isa = PBXFileReference; fileEncoding = 4; lastKnownFileType = sourcecode.cpp.cpp; path = TWData.cpp; sourceTree = "<group>"; };
		61B159B521CC5DBB00CFE93B /* TWString+Hex.cpp */ = {isa = PBXFileReference; fileEncoding = 4; lastKnownFileType = sourcecode.cpp.cpp; path = "TWString+Hex.cpp"; sourceTree = "<group>"; };
		61B159B721CC5DBB00CFE93B /* TWPublicKey.cpp */ = {isa = PBXFileReference; fileEncoding = 4; lastKnownFileType = sourcecode.cpp.cpp; path = TWPublicKey.cpp; sourceTree = "<group>"; };
		61B159B821CC5DBB00CFE93B /* TWData+Hex.cpp */ = {isa = PBXFileReference; fileEncoding = 4; lastKnownFileType = sourcecode.cpp.cpp; path = "TWData+Hex.cpp"; sourceTree = "<group>"; };
		61B159B921CC5DBB00CFE93B /* TWHash.cpp */ = {isa = PBXFileReference; fileEncoding = 4; lastKnownFileType = sourcecode.cpp.cpp; path = TWHash.cpp; sourceTree = "<group>"; };
		61B159BA21CC5DBB00CFE93B /* TWPrivateKey.cpp */ = {isa = PBXFileReference; fileEncoding = 4; lastKnownFileType = sourcecode.cpp.cpp; path = TWPrivateKey.cpp; sourceTree = "<group>"; };
		61B159BC21CC5DBB00CFE93B /* TWHDWallet.cpp */ = {isa = PBXFileReference; fileEncoding = 4; lastKnownFileType = sourcecode.cpp.cpp; path = TWHDWallet.cpp; sourceTree = "<group>"; };
		61B159BD21CC5DBB00CFE93B /* TWString.cpp */ = {isa = PBXFileReference; fileEncoding = 4; lastKnownFileType = sourcecode.cpp.cpp; path = TWString.cpp; sourceTree = "<group>"; };
		61B159BE21CC5DBB00CFE93B /* Hash.cpp */ = {isa = PBXFileReference; fileEncoding = 4; lastKnownFileType = sourcecode.cpp.cpp; path = Hash.cpp; sourceTree = "<group>"; };
		61B159BF21CC5DBB00CFE93B /* PublicKey.cpp */ = {isa = PBXFileReference; fileEncoding = 4; lastKnownFileType = sourcecode.cpp.cpp; path = PublicKey.cpp; sourceTree = "<group>"; };
		61B28E3022333CF300E97D67 /* Coin.h */ = {isa = PBXFileReference; fileEncoding = 4; lastKnownFileType = sourcecode.c.h; path = Coin.h; sourceTree = "<group>"; };
		61B28E3122333CF400E97D67 /* Coin.cpp */ = {isa = PBXFileReference; fileEncoding = 4; lastKnownFileType = sourcecode.cpp.cpp; path = Coin.cpp; sourceTree = "<group>"; };
		61BA0A6A21F6C929005680E6 /* TWBinanceSigner.h */ = {isa = PBXFileReference; fileEncoding = 4; lastKnownFileType = sourcecode.c.h; path = TWBinanceSigner.h; sourceTree = "<group>"; };
		61BA0A6F21F6C9D9005680E6 /* Signer.cpp */ = {isa = PBXFileReference; fileEncoding = 4; lastKnownFileType = sourcecode.cpp.cpp; path = Signer.cpp; sourceTree = "<group>"; };
		61BA0A7021F6C9D9005680E6 /* Signer.h */ = {isa = PBXFileReference; fileEncoding = 4; lastKnownFileType = sourcecode.c.h; path = Signer.h; sourceTree = "<group>"; };
		61BA0A7421F6C9EC005680E6 /* BinanceSigner.swift */ = {isa = PBXFileReference; fileEncoding = 4; lastKnownFileType = sourcecode.swift; path = BinanceSigner.swift; sourceTree = "<group>"; };
		61BA0A7621F7DB29005680E6 /* Serialization.cpp */ = {isa = PBXFileReference; fileEncoding = 4; lastKnownFileType = sourcecode.cpp.cpp; path = Serialization.cpp; sourceTree = "<group>"; };
		61BA0A7721F7DB29005680E6 /* Serialization.h */ = {isa = PBXFileReference; fileEncoding = 4; lastKnownFileType = sourcecode.c.h; path = Serialization.h; sourceTree = "<group>"; };
		61C4E8AF2225C3930020A917 /* TronSigner.swift */ = {isa = PBXFileReference; fileEncoding = 4; lastKnownFileType = sourcecode.swift; path = TronSigner.swift; sourceTree = "<group>"; };
		61C4E8B02225C3940020A917 /* Tron.pb.swift */ = {isa = PBXFileReference; fileEncoding = 4; lastKnownFileType = sourcecode.swift; path = Tron.pb.swift; sourceTree = "<group>"; };
		61C4E8B32225C3A20020A917 /* TWTronSigner.h */ = {isa = PBXFileReference; fileEncoding = 4; lastKnownFileType = sourcecode.c.h; path = TWTronSigner.h; sourceTree = "<group>"; };
		61C4E8B42225C3A20020A917 /* TWTronProto.h */ = {isa = PBXFileReference; fileEncoding = 4; lastKnownFileType = sourcecode.c.h; path = TWTronProto.h; sourceTree = "<group>"; };
		61C4E8B72225C3B70020A917 /* TWTronSigner.cpp */ = {isa = PBXFileReference; fileEncoding = 4; lastKnownFileType = sourcecode.cpp.cpp; path = TWTronSigner.cpp; sourceTree = "<group>"; };
		61C4E8BA2225C3C50020A917 /* Signer.cpp */ = {isa = PBXFileReference; fileEncoding = 4; lastKnownFileType = sourcecode.cpp.cpp; path = Signer.cpp; sourceTree = "<group>"; };
		61C4E8BC2225C3C50020A917 /* TronInternal.proto */ = {isa = PBXFileReference; fileEncoding = 4; lastKnownFileType = sourcecode.protobuf; path = TronInternal.proto; sourceTree = "<group>"; };
		61C4E8BD2225C3C50020A917 /* TronInternal.pb.h */ = {isa = PBXFileReference; fileEncoding = 4; lastKnownFileType = sourcecode.c.h; path = TronInternal.pb.h; sourceTree = "<group>"; };
		61C4E8BE2225C3C50020A917 /* TronInternal.pb.cc */ = {isa = PBXFileReference; fileEncoding = 4; lastKnownFileType = sourcecode.cpp.cpp; path = TronInternal.pb.cc; sourceTree = "<group>"; };
		61C4E8BF2225C3C50020A917 /* Signer.h */ = {isa = PBXFileReference; fileEncoding = 4; lastKnownFileType = sourcecode.c.h; path = Signer.h; sourceTree = "<group>"; };
		61C4E8C52225C43D0020A917 /* Tron.pb.h */ = {isa = PBXFileReference; fileEncoding = 4; lastKnownFileType = sourcecode.c.h; path = Tron.pb.h; sourceTree = "<group>"; };
		61C4E8C62225C43D0020A917 /* Tron.pb.cc */ = {isa = PBXFileReference; fileEncoding = 4; lastKnownFileType = sourcecode.cpp.cpp; path = Tron.pb.cc; sourceTree = "<group>"; };
		61C4E8CA22260B140020A917 /* Litecoin.swift */ = {isa = PBXFileReference; fileEncoding = 4; lastKnownFileType = sourcecode.swift; path = Litecoin.swift; sourceTree = "<group>"; };
		61C4E8CB22260B140020A917 /* Bitcoin.swift */ = {isa = PBXFileReference; fileEncoding = 4; lastKnownFileType = sourcecode.swift; path = Bitcoin.swift; sourceTree = "<group>"; };
		61C4E8CC22260B140020A917 /* BinanceChain.swift */ = {isa = PBXFileReference; fileEncoding = 4; lastKnownFileType = sourcecode.swift; path = BinanceChain.swift; sourceTree = "<group>"; };
		61C4E8CD22260B140020A917 /* BitcoinCash.swift */ = {isa = PBXFileReference; fileEncoding = 4; lastKnownFileType = sourcecode.swift; path = BitcoinCash.swift; sourceTree = "<group>"; };
		61C4E8CE22260B140020A917 /* Zcash.swift */ = {isa = PBXFileReference; fileEncoding = 4; lastKnownFileType = sourcecode.swift; path = Zcash.swift; sourceTree = "<group>"; };
		61C4E8D022260B140020A917 /* Wanchain.swift */ = {isa = PBXFileReference; fileEncoding = 4; lastKnownFileType = sourcecode.swift; path = Wanchain.swift; sourceTree = "<group>"; };
		61C4E8D122260B140020A917 /* Dash.swift */ = {isa = PBXFileReference; fileEncoding = 4; lastKnownFileType = sourcecode.swift; path = Dash.swift; sourceTree = "<group>"; };
		61C4E8D222260B140020A917 /* Tron.swift */ = {isa = PBXFileReference; fileEncoding = 4; lastKnownFileType = sourcecode.swift; path = Tron.swift; sourceTree = "<group>"; };
		61C4E8D422260B140020A917 /* Ethereum.swift */ = {isa = PBXFileReference; fileEncoding = 4; lastKnownFileType = sourcecode.swift; path = Ethereum.swift; sourceTree = "<group>"; };
		61C4E8D522260B140020A917 /* Blockchain.swift */ = {isa = PBXFileReference; fileEncoding = 4; lastKnownFileType = sourcecode.swift; path = Blockchain.swift; sourceTree = "<group>"; };
		61C4E8D622260B140020A917 /* Zcoin.swift */ = {isa = PBXFileReference; fileEncoding = 4; lastKnownFileType = sourcecode.swift; path = Zcoin.swift; sourceTree = "<group>"; };
		61C4E8D722260B140020A917 /* BlockchainFactory.swift */ = {isa = PBXFileReference; fileEncoding = 4; lastKnownFileType = sourcecode.swift; path = BlockchainFactory.swift; sourceTree = "<group>"; };
		61C4E8D922260B150020A917 /* Address.swift */ = {isa = PBXFileReference; fileEncoding = 4; lastKnownFileType = sourcecode.swift; path = Address.swift; sourceTree = "<group>"; };
		61C4E8DA22260B150020A917 /* WanchainAddress.swift */ = {isa = PBXFileReference; fileEncoding = 4; lastKnownFileType = sourcecode.swift; path = WanchainAddress.swift; sourceTree = "<group>"; };
		61C4E8DB22260B150020A917 /* TendermintAddressExtension.swift */ = {isa = PBXFileReference; fileEncoding = 4; lastKnownFileType = sourcecode.swift; path = TendermintAddressExtension.swift; sourceTree = "<group>"; };
		61C4E8DD22260B150020A917 /* EthereumAddressExtension.swift */ = {isa = PBXFileReference; fileEncoding = 4; lastKnownFileType = sourcecode.swift; path = EthereumAddressExtension.swift; sourceTree = "<group>"; };
		61C4E8DE22260B150020A917 /* EOSAddress.swift */ = {isa = PBXFileReference; fileEncoding = 4; lastKnownFileType = sourcecode.swift; path = EOSAddress.swift; sourceTree = "<group>"; };
		61C4E8DF22260B150020A917 /* BitcoinAddressExtension.swift */ = {isa = PBXFileReference; fileEncoding = 4; lastKnownFileType = sourcecode.swift; path = BitcoinAddressExtension.swift; sourceTree = "<group>"; };
		61C4E8E022260B150020A917 /* TronAddress.swift */ = {isa = PBXFileReference; fileEncoding = 4; lastKnownFileType = sourcecode.swift; path = TronAddress.swift; sourceTree = "<group>"; };
		61C4E8E122260B150020A917 /* BitcoinCashAddressExtension.swift */ = {isa = PBXFileReference; fileEncoding = 4; lastKnownFileType = sourcecode.swift; path = BitcoinCashAddressExtension.swift; sourceTree = "<group>"; };
		61C4E8E222260B150020A917 /* Bech32AddressExtension.swift */ = {isa = PBXFileReference; fileEncoding = 4; lastKnownFileType = sourcecode.swift; path = Bech32AddressExtension.swift; sourceTree = "<group>"; };
		61C4E8FC22260CA30020A917 /* DerivationPath.swift */ = {isa = PBXFileReference; fileEncoding = 4; lastKnownFileType = sourcecode.swift; path = DerivationPath.swift; sourceTree = "<group>"; };
		61C4E8FD22260CA30020A917 /* DerivationPath.Index.swift */ = {isa = PBXFileReference; fileEncoding = 4; lastKnownFileType = sourcecode.swift; path = DerivationPath.Index.swift; sourceTree = "<group>"; };
		61C4E8FE22260CA30020A917 /* HDWalletExtension.swift */ = {isa = PBXFileReference; fileEncoding = 4; lastKnownFileType = sourcecode.swift; path = HDWalletExtension.swift; sourceTree = "<group>"; };
		61C4E906222614010020A917 /* WanchainAddressTests.swift */ = {isa = PBXFileReference; fileEncoding = 4; lastKnownFileType = sourcecode.swift; path = WanchainAddressTests.swift; sourceTree = "<group>"; };
		61C4E908222614120020A917 /* WanchainTests.swift */ = {isa = PBXFileReference; fileEncoding = 4; lastKnownFileType = sourcecode.swift; path = WanchainTests.swift; sourceTree = "<group>"; };
		61C4E90C2226142A0020A917 /* TronAddressTests.swift */ = {isa = PBXFileReference; fileEncoding = 4; lastKnownFileType = sourcecode.swift; path = TronAddressTests.swift; sourceTree = "<group>"; };
		61C4E90E222614310020A917 /* TronTests.swift */ = {isa = PBXFileReference; fileEncoding = 4; lastKnownFileType = sourcecode.swift; path = TronTests.swift; sourceTree = "<group>"; };
		61C4E910222614410020A917 /* BitcoinAddressTests.swift */ = {isa = PBXFileReference; fileEncoding = 4; lastKnownFileType = sourcecode.swift; path = BitcoinAddressTests.swift; sourceTree = "<group>"; };
		61C4E9122226144E0020A917 /* BitconCashTests.swift */ = {isa = PBXFileReference; fileEncoding = 4; lastKnownFileType = sourcecode.swift; path = BitconCashTests.swift; sourceTree = "<group>"; };
		61C4E914222614590020A917 /* LitecoinTests.swift */ = {isa = PBXFileReference; fileEncoding = 4; lastKnownFileType = sourcecode.swift; path = LitecoinTests.swift; sourceTree = "<group>"; };
		61C4E916222614640020A917 /* ZcoinTests.swift */ = {isa = PBXFileReference; fileEncoding = 4; lastKnownFileType = sourcecode.swift; path = ZcoinTests.swift; sourceTree = "<group>"; };
		61C4E9232226152F0020A917 /* PrivateKey+Bitcoin.swift */ = {isa = PBXFileReference; fileEncoding = 4; lastKnownFileType = sourcecode.swift; path = "PrivateKey+Bitcoin.swift"; sourceTree = "<group>"; };
		61C4E92B22261A0F0020A917 /* IconAddressTests.swift */ = {isa = PBXFileReference; fileEncoding = 4; lastKnownFileType = sourcecode.swift; path = IconAddressTests.swift; sourceTree = "<group>"; };
		61C4E92D22261A1A0020A917 /* Icon.swift */ = {isa = PBXFileReference; fileEncoding = 4; lastKnownFileType = sourcecode.swift; path = Icon.swift; sourceTree = "<group>"; };
		61C4E92F22261A220020A917 /* IconAddressExtension.swift */ = {isa = PBXFileReference; fileEncoding = 4; lastKnownFileType = sourcecode.swift; path = IconAddressExtension.swift; sourceTree = "<group>"; };
		61CABAB421ED36F40086D9A0 /* TWAES.h */ = {isa = PBXFileReference; fileEncoding = 4; lastKnownFileType = sourcecode.c.h; path = TWAES.h; sourceTree = "<group>"; };
		61CABAB621ED37070086D9A0 /* TWAES.cpp */ = {isa = PBXFileReference; fileEncoding = 4; lastKnownFileType = sourcecode.cpp.cpp; path = TWAES.cpp; sourceTree = "<group>"; };
		61CABAB821ED37160086D9A0 /* AES.swift */ = {isa = PBXFileReference; fileEncoding = 4; lastKnownFileType = sourcecode.swift; path = AES.swift; sourceTree = "<group>"; };
		61CABABA21ED41E50086D9A0 /* TWKeyDerivation.h */ = {isa = PBXFileReference; fileEncoding = 4; lastKnownFileType = sourcecode.c.h; path = TWKeyDerivation.h; sourceTree = "<group>"; };
		61CABABC21ED41F20086D9A0 /* TWKeyDerivation.cpp */ = {isa = PBXFileReference; fileEncoding = 4; lastKnownFileType = sourcecode.cpp.cpp; path = TWKeyDerivation.cpp; sourceTree = "<group>"; };
		61CABABE21ED41FB0086D9A0 /* KeyDerivation.swift */ = {isa = PBXFileReference; fileEncoding = 4; lastKnownFileType = sourcecode.swift; path = KeyDerivation.swift; sourceTree = "<group>"; };
		61CABAC021ED42520086D9A0 /* scrypt.h */ = {isa = PBXFileReference; fileEncoding = 4; lastKnownFileType = sourcecode.c.h; path = scrypt.h; sourceTree = "<group>"; };
		61CABAC221ED42620086D9A0 /* scrypt.c */ = {isa = PBXFileReference; fileEncoding = 4; lastKnownFileType = sourcecode.c.c; path = scrypt.c; sourceTree = "<group>"; };
		61CABAC621ED781A0086D9A0 /* TWHDVersion.h */ = {isa = PBXFileReference; fileEncoding = 4; lastKnownFileType = sourcecode.c.h; path = TWHDVersion.h; sourceTree = "<group>"; };
		61CABAC721ED781A0086D9A0 /* TWP2PKHPrefix.h */ = {isa = PBXFileReference; fileEncoding = 4; lastKnownFileType = sourcecode.c.h; path = TWP2PKHPrefix.h; sourceTree = "<group>"; };
		61CABAC821ED781A0086D9A0 /* TWPurpose.h */ = {isa = PBXFileReference; fileEncoding = 4; lastKnownFileType = sourcecode.c.h; path = TWPurpose.h; sourceTree = "<group>"; };
		61CABAC921ED781A0086D9A0 /* TWCoinType.h */ = {isa = PBXFileReference; fileEncoding = 4; lastKnownFileType = sourcecode.c.h; path = TWCoinType.h; sourceTree = "<group>"; };
		61CABACA21ED781A0086D9A0 /* TWHRP.h */ = {isa = PBXFileReference; fileEncoding = 4; lastKnownFileType = sourcecode.c.h; path = TWHRP.h; sourceTree = "<group>"; };
		61CABACB21ED781B0086D9A0 /* TWP2SHPrefix.h */ = {isa = PBXFileReference; fileEncoding = 4; lastKnownFileType = sourcecode.c.h; path = TWP2SHPrefix.h; sourceTree = "<group>"; };
		61CABAD221ED782D0086D9A0 /* P2SHPrefix.swift */ = {isa = PBXFileReference; fileEncoding = 4; lastKnownFileType = sourcecode.swift; path = P2SHPrefix.swift; sourceTree = "<group>"; };
		61CABAD321ED782D0086D9A0 /* HDVersion.swift */ = {isa = PBXFileReference; fileEncoding = 4; lastKnownFileType = sourcecode.swift; path = HDVersion.swift; sourceTree = "<group>"; };
		61CABAD421ED782D0086D9A0 /* P2PKHPrefix.swift */ = {isa = PBXFileReference; fileEncoding = 4; lastKnownFileType = sourcecode.swift; path = P2PKHPrefix.swift; sourceTree = "<group>"; };
		61CABAD521ED782D0086D9A0 /* CoinType.swift */ = {isa = PBXFileReference; fileEncoding = 4; lastKnownFileType = sourcecode.swift; path = CoinType.swift; sourceTree = "<group>"; };
		61CABAD621ED782E0086D9A0 /* Purpose.swift */ = {isa = PBXFileReference; fileEncoding = 4; lastKnownFileType = sourcecode.swift; path = Purpose.swift; sourceTree = "<group>"; };
		61CABADC21EE5EA50086D9A0 /* HRP.swift */ = {isa = PBXFileReference; fileEncoding = 4; lastKnownFileType = sourcecode.swift; path = HRP.swift; sourceTree = "<group>"; };
		61CABAE521F0100D0086D9A0 /* HexCoding.cpp */ = {isa = PBXFileReference; fileEncoding = 4; lastKnownFileType = sourcecode.cpp.cpp; path = HexCoding.cpp; sourceTree = "<group>"; };
		61CABAEA21F010160086D9A0 /* Amount.h */ = {isa = PBXFileReference; fileEncoding = 4; lastKnownFileType = sourcecode.c.h; path = Amount.h; sourceTree = "<group>"; };
		61CABAF021F01D370086D9A0 /* libprotobuf-lite.a */ = {isa = PBXFileReference; lastKnownFileType = archive.ar; name = "libprotobuf-lite.a"; path = "../../../../../usr/local/Cellar/protobuf/3.6.1.3_1/lib/libprotobuf-lite.a"; sourceTree = "<group>"; };
		61CAC6AF21F113C60086D9A0 /* time.h */ = {isa = PBXFileReference; fileEncoding = 4; lastKnownFileType = sourcecode.c.h; path = time.h; sourceTree = "<group>"; };
		61CAC6B021F113C60086D9A0 /* int128.cc */ = {isa = PBXFileReference; fileEncoding = 4; lastKnownFileType = sourcecode.cpp.cpp; path = int128.cc; sourceTree = "<group>"; };
		61CAC6B321F113C60086D9A0 /* structurally_valid.cc */ = {isa = PBXFileReference; fileEncoding = 4; lastKnownFileType = sourcecode.cpp.cpp; path = structurally_valid.cc; sourceTree = "<group>"; };
		61CAC6B421F113C60086D9A0 /* stringpiece.h */ = {isa = PBXFileReference; fileEncoding = 4; lastKnownFileType = sourcecode.c.h; path = stringpiece.h; sourceTree = "<group>"; };
		61CAC6BA21F113C60086D9A0 /* status.cc */ = {isa = PBXFileReference; fileEncoding = 4; lastKnownFileType = sourcecode.cpp.cpp; path = status.cc; sourceTree = "<group>"; };
		61CAC6BE21F113C60086D9A0 /* status.h */ = {isa = PBXFileReference; fileEncoding = 4; lastKnownFileType = sourcecode.c.h; path = status.h; sourceTree = "<group>"; };
		61CAC6C721F113C60086D9A0 /* common.cc */ = {isa = PBXFileReference; fileEncoding = 4; lastKnownFileType = sourcecode.cpp.cpp; path = common.cc; sourceTree = "<group>"; };
		61CAC6CB21F113C60086D9A0 /* map_util.h */ = {isa = PBXFileReference; fileEncoding = 4; lastKnownFileType = sourcecode.c.h; path = map_util.h; sourceTree = "<group>"; };
		61CAC6CC21F113C60086D9A0 /* statusor.h */ = {isa = PBXFileReference; fileEncoding = 4; lastKnownFileType = sourcecode.c.h; path = statusor.h; sourceTree = "<group>"; };
		61CAC6CF21F113C60086D9A0 /* stringprintf.h */ = {isa = PBXFileReference; fileEncoding = 4; lastKnownFileType = sourcecode.c.h; path = stringprintf.h; sourceTree = "<group>"; };
		61CAC6D421F113C60086D9A0 /* status_macros.h */ = {isa = PBXFileReference; fileEncoding = 4; lastKnownFileType = sourcecode.c.h; path = status_macros.h; sourceTree = "<group>"; };
		61CAC6D621F113C60086D9A0 /* bytestream.cc */ = {isa = PBXFileReference; fileEncoding = 4; lastKnownFileType = sourcecode.cpp.cpp; path = bytestream.cc; sourceTree = "<group>"; };
		61CAC6D721F113C60086D9A0 /* bytestream.h */ = {isa = PBXFileReference; fileEncoding = 4; lastKnownFileType = sourcecode.c.h; path = bytestream.h; sourceTree = "<group>"; };
		61CAC6DD21F113C60086D9A0 /* statusor.cc */ = {isa = PBXFileReference; fileEncoding = 4; lastKnownFileType = sourcecode.cpp.cpp; path = statusor.cc; sourceTree = "<group>"; };
		61CAC6DE21F113C60086D9A0 /* common.h */ = {isa = PBXFileReference; fileEncoding = 4; lastKnownFileType = sourcecode.c.h; path = common.h; sourceTree = "<group>"; };
		61CAC6E421F113C60086D9A0 /* strutil.cc */ = {isa = PBXFileReference; fileEncoding = 4; lastKnownFileType = sourcecode.cpp.cpp; path = strutil.cc; sourceTree = "<group>"; };
		61CAC6E621F113C60086D9A0 /* int128.h */ = {isa = PBXFileReference; fileEncoding = 4; lastKnownFileType = sourcecode.c.h; path = int128.h; sourceTree = "<group>"; };
		61CAC6EB21F113C60086D9A0 /* stringprintf.cc */ = {isa = PBXFileReference; fileEncoding = 4; lastKnownFileType = sourcecode.cpp.cpp; path = stringprintf.cc; sourceTree = "<group>"; };
		61CAC6ED21F113C60086D9A0 /* time.cc */ = {isa = PBXFileReference; fileEncoding = 4; lastKnownFileType = sourcecode.cpp.cpp; path = time.cc; sourceTree = "<group>"; };
		61CAC6EE21F113C60086D9A0 /* mathutil.h */ = {isa = PBXFileReference; fileEncoding = 4; lastKnownFileType = sourcecode.c.h; path = mathutil.h; sourceTree = "<group>"; };
		61CAC72121F113C60086D9A0 /* strutil.h */ = {isa = PBXFileReference; fileEncoding = 4; lastKnownFileType = sourcecode.c.h; path = strutil.h; sourceTree = "<group>"; };
		61CAC72421F113C60086D9A0 /* hash.h */ = {isa = PBXFileReference; fileEncoding = 4; lastKnownFileType = sourcecode.c.h; path = hash.h; sourceTree = "<group>"; };
		61CAC72721F113C60086D9A0 /* stringpiece.cc */ = {isa = PBXFileReference; fileEncoding = 4; lastKnownFileType = sourcecode.cpp.cpp; path = stringpiece.cc; sourceTree = "<group>"; };
		61CAC72A21F113C60086D9A0 /* repeated_field.h */ = {isa = PBXFileReference; fileEncoding = 4; lastKnownFileType = sourcecode.c.h; path = repeated_field.h; sourceTree = "<group>"; };
		61CAC73B21F113C60086D9A0 /* generated_message_table_driven_lite.cc */ = {isa = PBXFileReference; fileEncoding = 4; lastKnownFileType = sourcecode.cpp.cpp; path = generated_message_table_driven_lite.cc; sourceTree = "<group>"; };
		61CAC74C21F113C60086D9A0 /* arena.cc */ = {isa = PBXFileReference; fileEncoding = 4; lastKnownFileType = sourcecode.cpp.cpp; path = arena.cc; sourceTree = "<group>"; };
		61CAC75621F113C60086D9A0 /* inlined_string_field.h */ = {isa = PBXFileReference; fileEncoding = 4; lastKnownFileType = sourcecode.c.h; path = inlined_string_field.h; sourceTree = "<group>"; };
		61CAC85A21F113C70086D9A0 /* message_lite.cc */ = {isa = PBXFileReference; fileEncoding = 4; lastKnownFileType = sourcecode.cpp.cpp; path = message_lite.cc; sourceTree = "<group>"; };
		61CAC86321F113C70086D9A0 /* coded_stream_inl.h */ = {isa = PBXFileReference; fileEncoding = 4; lastKnownFileType = sourcecode.c.h; path = coded_stream_inl.h; sourceTree = "<group>"; };
		61CAC86421F113C70086D9A0 /* zero_copy_stream_impl_lite.cc */ = {isa = PBXFileReference; fileEncoding = 4; lastKnownFileType = sourcecode.cpp.cpp; path = zero_copy_stream_impl_lite.cc; sourceTree = "<group>"; };
		61CAC86B21F113C70086D9A0 /* coded_stream.cc */ = {isa = PBXFileReference; fileEncoding = 4; lastKnownFileType = sourcecode.cpp.cpp; path = coded_stream.cc; sourceTree = "<group>"; };
		61CAC87221F113C70086D9A0 /* zero_copy_stream_impl_lite.h */ = {isa = PBXFileReference; fileEncoding = 4; lastKnownFileType = sourcecode.c.h; path = zero_copy_stream_impl_lite.h; sourceTree = "<group>"; };
		61CAC87721F113C70086D9A0 /* zero_copy_stream.cc */ = {isa = PBXFileReference; fileEncoding = 4; lastKnownFileType = sourcecode.cpp.cpp; path = zero_copy_stream.cc; sourceTree = "<group>"; };
		61CAC87C21F113C70086D9A0 /* zero_copy_stream.h */ = {isa = PBXFileReference; fileEncoding = 4; lastKnownFileType = sourcecode.c.h; path = zero_copy_stream.h; sourceTree = "<group>"; };
		61CAC89B21F113C70086D9A0 /* coded_stream.h */ = {isa = PBXFileReference; fileEncoding = 4; lastKnownFileType = sourcecode.c.h; path = coded_stream.h; sourceTree = "<group>"; };
		61CAC89D21F113C70086D9A0 /* wire_format_lite.cc */ = {isa = PBXFileReference; fileEncoding = 4; lastKnownFileType = sourcecode.cpp.cpp; path = wire_format_lite.cc; sourceTree = "<group>"; };
		61CAC8A021F113C70086D9A0 /* wire_format_lite_inl.h */ = {isa = PBXFileReference; fileEncoding = 4; lastKnownFileType = sourcecode.c.h; path = wire_format_lite_inl.h; sourceTree = "<group>"; };
		61CAC8B021F113C70086D9A0 /* has_bits.h */ = {isa = PBXFileReference; fileEncoding = 4; lastKnownFileType = sourcecode.c.h; path = has_bits.h; sourceTree = "<group>"; };
		61CAC8B321F113C70086D9A0 /* arena_impl.h */ = {isa = PBXFileReference; fileEncoding = 4; lastKnownFileType = sourcecode.c.h; path = arena_impl.h; sourceTree = "<group>"; };
		61CAC8B621F113C70086D9A0 /* metadata.h */ = {isa = PBXFileReference; fileEncoding = 4; lastKnownFileType = sourcecode.c.h; path = metadata.h; sourceTree = "<group>"; };
		61CAC8BB21F113C70086D9A0 /* repeated_field.cc */ = {isa = PBXFileReference; fileEncoding = 4; lastKnownFileType = sourcecode.cpp.cpp; path = repeated_field.cc; sourceTree = "<group>"; };
		61CAC8BE21F113C70086D9A0 /* extension_set.h */ = {isa = PBXFileReference; fileEncoding = 4; lastKnownFileType = sourcecode.c.h; path = extension_set.h; sourceTree = "<group>"; };
		61CAC8C321F113C70086D9A0 /* implicit_weak_message.cc */ = {isa = PBXFileReference; fileEncoding = 4; lastKnownFileType = sourcecode.cpp.cpp; path = implicit_weak_message.cc; sourceTree = "<group>"; };
		61CAC8F221F113C70086D9A0 /* message_lite.h */ = {isa = PBXFileReference; fileEncoding = 4; lastKnownFileType = sourcecode.c.h; path = message_lite.h; sourceTree = "<group>"; };
		61CAC8F321F113C70086D9A0 /* generated_message_util.h */ = {isa = PBXFileReference; fileEncoding = 4; lastKnownFileType = sourcecode.c.h; path = generated_message_util.h; sourceTree = "<group>"; };
		61CAC8FE21F113C70086D9A0 /* generated_message_table_driven_lite.h */ = {isa = PBXFileReference; fileEncoding = 4; lastKnownFileType = sourcecode.c.h; path = generated_message_table_driven_lite.h; sourceTree = "<group>"; };
		61CAC90421F113C70086D9A0 /* generated_message_util.cc */ = {isa = PBXFileReference; fileEncoding = 4; lastKnownFileType = sourcecode.cpp.cpp; path = generated_message_util.cc; sourceTree = "<group>"; };
		61CAC92021F113C70086D9A0 /* package_info.h */ = {isa = PBXFileReference; fileEncoding = 4; lastKnownFileType = sourcecode.c.h; path = package_info.h; sourceTree = "<group>"; };
		61CAC92821F113C70086D9A0 /* metadata_lite.h */ = {isa = PBXFileReference; fileEncoding = 4; lastKnownFileType = sourcecode.c.h; path = metadata_lite.h; sourceTree = "<group>"; };
		61CAC9EC21F113C80086D9A0 /* implicit_weak_message.h */ = {isa = PBXFileReference; fileEncoding = 4; lastKnownFileType = sourcecode.c.h; path = implicit_weak_message.h; sourceTree = "<group>"; };
		61CAC9EE21F113C80086D9A0 /* arena.h */ = {isa = PBXFileReference; fileEncoding = 4; lastKnownFileType = sourcecode.c.h; path = arena.h; sourceTree = "<group>"; };
		61CACC9021F113CA0086D9A0 /* extension_set.cc */ = {isa = PBXFileReference; fileEncoding = 4; lastKnownFileType = sourcecode.cpp.cpp; path = extension_set.cc; sourceTree = "<group>"; };
		61CACC9721F113CA0086D9A0 /* wire_format_lite.h */ = {isa = PBXFileReference; fileEncoding = 4; lastKnownFileType = sourcecode.c.h; path = wire_format_lite.h; sourceTree = "<group>"; };
		61CDEB9B219B36C700CDFE83 /* TrustWalletCore.framework */ = {isa = PBXFileReference; explicitFileType = wrapper.framework; includeInIndex = 0; path = TrustWalletCore.framework; sourceTree = BUILT_PRODUCTS_DIR; };
		61E4445E221CD49D006A4FF1 /* Signer.h */ = {isa = PBXFileReference; fileEncoding = 4; lastKnownFileType = sourcecode.c.h; path = Signer.h; sourceTree = "<group>"; };
		61E4445F221CD49E006A4FF1 /* Signer.cpp */ = {isa = PBXFileReference; fileEncoding = 4; lastKnownFileType = sourcecode.cpp.cpp; path = Signer.cpp; sourceTree = "<group>"; };
		61E44462221CD4B3006A4FF1 /* Ethereum.pb.swift */ = {isa = PBXFileReference; fileEncoding = 4; lastKnownFileType = sourcecode.swift; path = Ethereum.pb.swift; sourceTree = "<group>"; };
		61E44463221CD4B3006A4FF1 /* EthereumSigner.swift */ = {isa = PBXFileReference; fileEncoding = 4; lastKnownFileType = sourcecode.swift; path = EthereumSigner.swift; sourceTree = "<group>"; };
		61E44466221CD4C9006A4FF1 /* TWEthereumProto.h */ = {isa = PBXFileReference; fileEncoding = 4; lastKnownFileType = sourcecode.c.h; path = TWEthereumProto.h; sourceTree = "<group>"; };
		61E44467221CD4C9006A4FF1 /* TWEthereumSigner.h */ = {isa = PBXFileReference; fileEncoding = 4; lastKnownFileType = sourcecode.c.h; path = TWEthereumSigner.h; sourceTree = "<group>"; };
		61E4446A221CD674006A4FF1 /* TWEthereumSigner.cpp */ = {isa = PBXFileReference; fileEncoding = 4; lastKnownFileType = sourcecode.cpp.cpp; path = TWEthereumSigner.cpp; sourceTree = "<group>"; };
		61E4446C221CD8C0006A4FF1 /* Ethereum.pb.h */ = {isa = PBXFileReference; fileEncoding = 4; lastKnownFileType = sourcecode.c.h; path = Ethereum.pb.h; sourceTree = "<group>"; };
		61E4446D221CD8C0006A4FF1 /* Ethereum.pb.cc */ = {isa = PBXFileReference; fileEncoding = 4; lastKnownFileType = sourcecode.cpp.cpp; path = Ethereum.pb.cc; sourceTree = "<group>"; };
		61E813B2222720EB00D4D2C9 /* TWIconAddressType.h */ = {isa = PBXFileReference; fileEncoding = 4; lastKnownFileType = sourcecode.c.h; path = TWIconAddressType.h; sourceTree = "<group>"; };
		61E813B3222720EB00D4D2C9 /* TWIconSigner.h */ = {isa = PBXFileReference; fileEncoding = 4; lastKnownFileType = sourcecode.c.h; path = TWIconSigner.h; sourceTree = "<group>"; };
		61E813B4222720EB00D4D2C9 /* TWIconProto.h */ = {isa = PBXFileReference; fileEncoding = 4; lastKnownFileType = sourcecode.c.h; path = TWIconProto.h; sourceTree = "<group>"; };
		61E813B5222720EB00D4D2C9 /* TWIconAddress.h */ = {isa = PBXFileReference; fileEncoding = 4; lastKnownFileType = sourcecode.c.h; path = TWIconAddress.h; sourceTree = "<group>"; };
		61E813BA2227210500D4D2C9 /* IconSigner.swift */ = {isa = PBXFileReference; fileEncoding = 4; lastKnownFileType = sourcecode.swift; path = IconSigner.swift; sourceTree = "<group>"; };
		61E813BB2227210500D4D2C9 /* Icon.pb.swift */ = {isa = PBXFileReference; fileEncoding = 4; lastKnownFileType = sourcecode.swift; path = Icon.pb.swift; sourceTree = "<group>"; };
		61E813BC2227210500D4D2C9 /* IconAddress.swift */ = {isa = PBXFileReference; fileEncoding = 4; lastKnownFileType = sourcecode.swift; path = IconAddress.swift; sourceTree = "<group>"; };
		61E813BD2227210500D4D2C9 /* IconAddressType.swift */ = {isa = PBXFileReference; fileEncoding = 4; lastKnownFileType = sourcecode.swift; path = IconAddressType.swift; sourceTree = "<group>"; };
		61E813C32227211A00D4D2C9 /* Address.h */ = {isa = PBXFileReference; fileEncoding = 4; lastKnownFileType = sourcecode.c.h; path = Address.h; sourceTree = "<group>"; };
		61E813C42227211A00D4D2C9 /* Address.cpp */ = {isa = PBXFileReference; fileEncoding = 4; lastKnownFileType = sourcecode.cpp.cpp; path = Address.cpp; sourceTree = "<group>"; };
		61E813C52227211A00D4D2C9 /* Signer.cpp */ = {isa = PBXFileReference; fileEncoding = 4; lastKnownFileType = sourcecode.cpp.cpp; path = Signer.cpp; sourceTree = "<group>"; };
		61E813C62227211A00D4D2C9 /* Signer.h */ = {isa = PBXFileReference; fileEncoding = 4; lastKnownFileType = sourcecode.c.h; path = Signer.h; sourceTree = "<group>"; };
		61E813CB2227212600D4D2C9 /* TWIconAddress.cpp */ = {isa = PBXFileReference; fileEncoding = 4; lastKnownFileType = sourcecode.cpp.cpp; path = TWIconAddress.cpp; sourceTree = "<group>"; };
		61E813CC2227212600D4D2C9 /* TWIconSigner.cpp */ = {isa = PBXFileReference; fileEncoding = 4; lastKnownFileType = sourcecode.cpp.cpp; path = TWIconSigner.cpp; sourceTree = "<group>"; };
		61E813CF2227213500D4D2C9 /* Icon.pb.h */ = {isa = PBXFileReference; fileEncoding = 4; lastKnownFileType = sourcecode.c.h; path = Icon.pb.h; sourceTree = "<group>"; };
		61E813D02227213500D4D2C9 /* Icon.pb.cc */ = {isa = PBXFileReference; fileEncoding = 4; lastKnownFileType = sourcecode.cpp.cpp; path = Icon.pb.cc; sourceTree = "<group>"; };
		61E813D3222751D900D4D2C9 /* Ripple.swift */ = {isa = PBXFileReference; fileEncoding = 4; lastKnownFileType = sourcecode.swift; path = Ripple.swift; sourceTree = "<group>"; };
		61E813D72227521E00D4D2C9 /* BinanceChainTests.swift */ = {isa = PBXFileReference; fileEncoding = 4; lastKnownFileType = sourcecode.swift; path = BinanceChainTests.swift; sourceTree = "<group>"; };
		61E813D92227522F00D4D2C9 /* ZcashTests.swift */ = {isa = PBXFileReference; fileEncoding = 4; lastKnownFileType = sourcecode.swift; path = ZcashTests.swift; sourceTree = "<group>"; };
		61E813DB2227526600D4D2C9 /* DashTests.swift */ = {isa = PBXFileReference; fileEncoding = 4; lastKnownFileType = sourcecode.swift; path = DashTests.swift; sourceTree = "<group>"; };
		61E813DD2227528000D4D2C9 /* HDWalletTests.swift */ = {isa = PBXFileReference; fileEncoding = 4; lastKnownFileType = sourcecode.swift; path = HDWalletTests.swift; sourceTree = "<group>"; };
		61E813E92227562C00D4D2C9 /* PublicKey+Bitcoin.swift */ = {isa = PBXFileReference; fileEncoding = 4; lastKnownFileType = sourcecode.swift; path = "PublicKey+Bitcoin.swift"; sourceTree = "<group>"; };
		61E813EB2227583300D4D2C9 /* DerivationPathTests.swift */ = {isa = PBXFileReference; fileEncoding = 4; lastKnownFileType = sourcecode.swift; path = DerivationPathTests.swift; sourceTree = "<group>"; };
		61E813ED2227584D00D4D2C9 /* PrivateKeyTests.swift */ = {isa = PBXFileReference; fileEncoding = 4; lastKnownFileType = sourcecode.swift; path = PrivateKeyTests.swift; sourceTree = "<group>"; };
		61E813EF2227585900D4D2C9 /* PublicKeyTests.swift */ = {isa = PBXFileReference; fileEncoding = 4; lastKnownFileType = sourcecode.swift; path = PublicKeyTests.swift; sourceTree = "<group>"; };
		61E813F12227586800D4D2C9 /* PurposeTests.swift */ = {isa = PBXFileReference; fileEncoding = 4; lastKnownFileType = sourcecode.swift; path = PurposeTests.swift; sourceTree = "<group>"; };
		61E813F32227587600D4D2C9 /* SlipTests.swift */ = {isa = PBXFileReference; fileEncoding = 4; lastKnownFileType = sourcecode.swift; path = SlipTests.swift; sourceTree = "<group>"; };
		61E814362227594F00D4D2C9 /* PrivateKeyExtension.swift */ = {isa = PBXFileReference; fileEncoding = 4; lastKnownFileType = sourcecode.swift; path = PrivateKeyExtension.swift; sourceTree = "<group>"; };
		61E814372227594F00D4D2C9 /* PublicKeyExtension.swift */ = {isa = PBXFileReference; fileEncoding = 4; lastKnownFileType = sourcecode.swift; path = PublicKeyExtension.swift; sourceTree = "<group>"; };
		61EE6B2021DEB46A001FBB79 /* UnspentSelector.h */ = {isa = PBXFileReference; fileEncoding = 4; lastKnownFileType = sourcecode.c.h; path = UnspentSelector.h; sourceTree = "<group>"; };
		61EE6B2121DEB46A001FBB79 /* UnspentSelector.cpp */ = {isa = PBXFileReference; fileEncoding = 4; lastKnownFileType = sourcecode.cpp.cpp; path = UnspentSelector.cpp; sourceTree = "<group>"; };
		61FCE682221E287000B38E9C /* unknown_field_set.h */ = {isa = PBXFileReference; lastKnownFileType = sourcecode.c.h; path = unknown_field_set.h; sourceTree = "<group>"; };
		61FD1FD321F13ECD000617B1 /* libprotobuf-lite.a */ = {isa = PBXFileReference; explicitFileType = archive.ar; includeInIndex = 0; path = "libprotobuf-lite.a"; sourceTree = BUILT_PRODUCTS_DIR; };
		61FE4B18221F64B200C65017 /* EthereumAddress.swift */ = {isa = PBXFileReference; fileEncoding = 4; lastKnownFileType = sourcecode.swift; path = EthereumAddress.swift; sourceTree = "<group>"; };
		61FE4B1A221F64BD00C65017 /* TWEthereumAddress.h */ = {isa = PBXFileReference; fileEncoding = 4; lastKnownFileType = sourcecode.c.h; path = TWEthereumAddress.h; sourceTree = "<group>"; };
		61FE4B1C221F64D500C65017 /* TWEthereumAddress.cpp */ = {isa = PBXFileReference; fileEncoding = 4; lastKnownFileType = sourcecode.cpp.cpp; path = TWEthereumAddress.cpp; sourceTree = "<group>"; };
		61FE4B1E221F732C00C65017 /* TWWanchainSigner.h */ = {isa = PBXFileReference; fileEncoding = 4; lastKnownFileType = sourcecode.c.h; path = TWWanchainSigner.h; sourceTree = "<group>"; };
		61FE4B20221F733E00C65017 /* WanchainSigner.swift */ = {isa = PBXFileReference; fileEncoding = 4; lastKnownFileType = sourcecode.swift; path = WanchainSigner.swift; sourceTree = "<group>"; };
		61FE4B22221F734C00C65017 /* TWWanchainSigner.cpp */ = {isa = PBXFileReference; fileEncoding = 4; lastKnownFileType = sourcecode.cpp.cpp; path = TWWanchainSigner.cpp; sourceTree = "<group>"; };
		61FE4B27221F736400C65017 /* Signer.cpp */ = {isa = PBXFileReference; fileEncoding = 4; lastKnownFileType = sourcecode.cpp.cpp; path = Signer.cpp; sourceTree = "<group>"; };
		61FE4B28221F736400C65017 /* Signer.h */ = {isa = PBXFileReference; fileEncoding = 4; lastKnownFileType = sourcecode.c.h; path = Signer.h; sourceTree = "<group>"; };
		61FE4B2B22208DED00C65017 /* TWVeChainProto.h */ = {isa = PBXFileReference; fileEncoding = 4; lastKnownFileType = sourcecode.c.h; path = TWVeChainProto.h; sourceTree = "<group>"; };
		61FE4B2C22208DED00C65017 /* TWVeChainSigner.h */ = {isa = PBXFileReference; fileEncoding = 4; lastKnownFileType = sourcecode.c.h; path = TWVeChainSigner.h; sourceTree = "<group>"; };
		61FE4B3122208E0200C65017 /* Transaction.cpp */ = {isa = PBXFileReference; fileEncoding = 4; lastKnownFileType = sourcecode.cpp.cpp; path = Transaction.cpp; sourceTree = "<group>"; };
		61FE4B3222208E0200C65017 /* Signer.cpp */ = {isa = PBXFileReference; fileEncoding = 4; lastKnownFileType = sourcecode.cpp.cpp; path = Signer.cpp; sourceTree = "<group>"; };
		61FE4B3322208E0200C65017 /* Transaction.h */ = {isa = PBXFileReference; fileEncoding = 4; lastKnownFileType = sourcecode.c.h; path = Transaction.h; sourceTree = "<group>"; };
		61FE4B3422208E0200C65017 /* Clause.h */ = {isa = PBXFileReference; fileEncoding = 4; lastKnownFileType = sourcecode.c.h; path = Clause.h; sourceTree = "<group>"; };
		61FE4B3522208E0200C65017 /* Signer.h */ = {isa = PBXFileReference; fileEncoding = 4; lastKnownFileType = sourcecode.c.h; path = Signer.h; sourceTree = "<group>"; };
		61FE4B3C22208E0F00C65017 /* TWVeChainSigner.cpp */ = {isa = PBXFileReference; fileEncoding = 4; lastKnownFileType = sourcecode.cpp.cpp; path = TWVeChainSigner.cpp; sourceTree = "<group>"; };
		61FE4B3E22208E1C00C65017 /* VeChainSigner.swift */ = {isa = PBXFileReference; fileEncoding = 4; lastKnownFileType = sourcecode.swift; path = VeChainSigner.swift; sourceTree = "<group>"; };
		61FE4B3F22208E1C00C65017 /* VeChain.pb.swift */ = {isa = PBXFileReference; fileEncoding = 4; lastKnownFileType = sourcecode.swift; path = VeChain.pb.swift; sourceTree = "<group>"; };
		61FE4B4222208E5000C65017 /* VeChain.pb.cc */ = {isa = PBXFileReference; fileEncoding = 4; lastKnownFileType = sourcecode.cpp.cpp; path = VeChain.pb.cc; sourceTree = "<group>"; };
		61FE4B4322208E5000C65017 /* VeChain.pb.h */ = {isa = PBXFileReference; fileEncoding = 4; lastKnownFileType = sourcecode.c.h; path = VeChain.pb.h; sourceTree = "<group>"; };
		667A8CF3B4C135CBB4CAC72E /* Pods-TrustWalletCore.release.xcconfig */ = {isa = PBXFileReference; includeInIndex = 1; lastKnownFileType = text.xcconfig; name = "Pods-TrustWalletCore.release.xcconfig"; path = "Target Support Files/Pods-TrustWalletCore/Pods-TrustWalletCore.release.xcconfig"; sourceTree = "<group>"; };
		7706F5BE2231F5D200F124F3 /* Tezos.pb.swift */ = {isa = PBXFileReference; fileEncoding = 4; lastKnownFileType = sourcecode.swift; path = Tezos.pb.swift; sourceTree = "<group>"; };
		7706F5DC2233E31D00F124F3 /* Transaction.h */ = {isa = PBXFileReference; fileEncoding = 4; lastKnownFileType = sourcecode.c.h; path = Transaction.h; sourceTree = "<group>"; };
		7706F5DD2233E31D00F124F3 /* Forging.cpp */ = {isa = PBXFileReference; fileEncoding = 4; lastKnownFileType = sourcecode.cpp.cpp; path = Forging.cpp; sourceTree = "<group>"; };
		7706F5DE2233E31D00F124F3 /* Transaction.cpp */ = {isa = PBXFileReference; fileEncoding = 4; lastKnownFileType = sourcecode.cpp.cpp; path = Transaction.cpp; sourceTree = "<group>"; };
		7706F5DF2233E31D00F124F3 /* Forging.h */ = {isa = PBXFileReference; fileEncoding = 4; lastKnownFileType = sourcecode.c.h; path = Forging.h; sourceTree = "<group>"; };
		7706F5E02233E31D00F124F3 /* BinaryCoding.cpp */ = {isa = PBXFileReference; fileEncoding = 4; lastKnownFileType = sourcecode.cpp.cpp; path = BinaryCoding.cpp; sourceTree = "<group>"; };
		7706F5E12233E31D00F124F3 /* Signer.cpp */ = {isa = PBXFileReference; fileEncoding = 4; lastKnownFileType = sourcecode.cpp.cpp; path = Signer.cpp; sourceTree = "<group>"; };
		7706F5E22233E31D00F124F3 /* OperationList.cpp */ = {isa = PBXFileReference; fileEncoding = 4; lastKnownFileType = sourcecode.cpp.cpp; path = OperationList.cpp; sourceTree = "<group>"; };
		7706F5E32233E31D00F124F3 /* OperationList.h */ = {isa = PBXFileReference; fileEncoding = 4; lastKnownFileType = sourcecode.c.h; path = OperationList.h; sourceTree = "<group>"; };
		7706F5E42233E31D00F124F3 /* BinaryCoding.h */ = {isa = PBXFileReference; fileEncoding = 4; lastKnownFileType = sourcecode.c.h; path = BinaryCoding.h; sourceTree = "<group>"; };
		7706F5E52233E31D00F124F3 /* Signer.h */ = {isa = PBXFileReference; fileEncoding = 4; lastKnownFileType = sourcecode.c.h; path = Signer.h; sourceTree = "<group>"; };
		7782DF28222F0D9100599404 /* Tezos.swift */ = {isa = PBXFileReference; lastKnownFileType = sourcecode.swift; path = Tezos.swift; sourceTree = "<group>"; };
		7782DF2C222F211700599404 /* TezosTests.swift */ = {isa = PBXFileReference; lastKnownFileType = sourcecode.swift; path = TezosTests.swift; sourceTree = "<group>"; };
		7782DF2E222F217D00599404 /* TWTezosAddress.h */ = {isa = PBXFileReference; fileEncoding = 4; lastKnownFileType = sourcecode.c.h; path = TWTezosAddress.h; sourceTree = "<group>"; };
		7782DF30222F218E00599404 /* TWTezosAddress.cpp */ = {isa = PBXFileReference; fileEncoding = 4; lastKnownFileType = sourcecode.cpp.cpp; path = TWTezosAddress.cpp; sourceTree = "<group>"; };
		7782DF32222F228C00599404 /* TezosAddress.swift */ = {isa = PBXFileReference; fileEncoding = 4; lastKnownFileType = sourcecode.swift; path = TezosAddress.swift; sourceTree = "<group>"; };
		778DB8B92230A55700CE8DB6 /* Address.h */ = {isa = PBXFileReference; fileEncoding = 4; lastKnownFileType = sourcecode.c.h; path = Address.h; sourceTree = "<group>"; };
		778DB8BA2230A55700CE8DB6 /* Address.cpp */ = {isa = PBXFileReference; fileEncoding = 4; lastKnownFileType = sourcecode.cpp.cpp; path = Address.cpp; sourceTree = "<group>"; };
		77A15CF52234376300E77417 /* TWTezosSigner.h */ = {isa = PBXFileReference; lastKnownFileType = sourcecode.c.h; path = TWTezosSigner.h; sourceTree = "<group>"; };
		77A15CF7223437B900E77417 /* TWTezosSigner.cpp */ = {isa = PBXFileReference; fileEncoding = 4; lastKnownFileType = sourcecode.cpp.cpp; path = TWTezosSigner.cpp; sourceTree = "<group>"; };
		77A15CF92234383900E77417 /* Tezos.pb.h */ = {isa = PBXFileReference; fileEncoding = 4; lastKnownFileType = sourcecode.c.h; path = Tezos.pb.h; sourceTree = "<group>"; };
		77A15CFA2234383900E77417 /* Tezos.pb.cc */ = {isa = PBXFileReference; fileEncoding = 4; lastKnownFileType = sourcecode.cpp.cpp; path = Tezos.pb.cc; sourceTree = "<group>"; };
		77A15CFD2234386900E77417 /* TWTezosProto.h */ = {isa = PBXFileReference; fileEncoding = 4; lastKnownFileType = sourcecode.c.h; path = TWTezosProto.h; sourceTree = "<group>"; };
		77A15CFF2234444100E77417 /* TezosSigner.swift */ = {isa = PBXFileReference; fileEncoding = 4; lastKnownFileType = sourcecode.swift; path = TezosSigner.swift; sourceTree = "<group>"; };
		7B3B8FA185E5408ACD70CFB5 /* Pods_TrustWalletCore_TrustWalletCoreTests.framework */ = {isa = PBXFileReference; explicitFileType = wrapper.framework; includeInIndex = 0; path = Pods_TrustWalletCore_TrustWalletCoreTests.framework; sourceTree = BUILT_PRODUCTS_DIR; };
		7FA8B7BB1E3133C07DD22764 /* Pods-TrustWalletCore.debug.xcconfig */ = {isa = PBXFileReference; includeInIndex = 1; lastKnownFileType = text.xcconfig; name = "Pods-TrustWalletCore.debug.xcconfig"; path = "Target Support Files/Pods-TrustWalletCore/Pods-TrustWalletCore.debug.xcconfig"; sourceTree = "<group>"; };
		A0EF7E3AF04D56209F55EDF7 /* Pods-TrustWalletCore-TrustWalletCoreTests.debug.xcconfig */ = {isa = PBXFileReference; includeInIndex = 1; lastKnownFileType = text.xcconfig; name = "Pods-TrustWalletCore-TrustWalletCoreTests.debug.xcconfig"; path = "Target Support Files/Pods-TrustWalletCore-TrustWalletCoreTests/Pods-TrustWalletCore-TrustWalletCoreTests.debug.xcconfig"; sourceTree = "<group>"; };
		BB15843F220AADE700657CDA /* Transaction.h */ = {isa = PBXFileReference; fileEncoding = 4; lastKnownFileType = sourcecode.c.h; path = Transaction.h; sourceTree = "<group>"; };
		BB158444220AADF700657CDA /* TransactionBuilder.h */ = {isa = PBXFileReference; fileEncoding = 4; lastKnownFileType = sourcecode.c.h; path = TransactionBuilder.h; sourceTree = "<group>"; };
		BB1805402231199E00622CD2 /* UnspentCalculator.cpp */ = {isa = PBXFileReference; fileEncoding = 4; lastKnownFileType = sourcecode.cpp.cpp; path = UnspentCalculator.cpp; sourceTree = "<group>"; };
		BB1805412231199E00622CD2 /* UnspentCalculator.h */ = {isa = PBXFileReference; fileEncoding = 4; lastKnownFileType = sourcecode.c.h; path = UnspentCalculator.h; sourceTree = "<group>"; };
		BB211051221C032800571DF7 /* base58.h */ = {isa = PBXFileReference; fileEncoding = 4; lastKnownFileType = sourcecode.c.h; path = base58.h; sourceTree = "<group>"; };
		BB211054221C033E00571DF7 /* base58.c */ = {isa = PBXFileReference; fileEncoding = 4; lastKnownFileType = sourcecode.c.c; path = base58.c; sourceTree = "<group>"; };
		BB211056221C035F00571DF7 /* TWRippleAddress.cpp */ = {isa = PBXFileReference; fileEncoding = 4; lastKnownFileType = sourcecode.cpp.cpp; path = TWRippleAddress.cpp; sourceTree = "<group>"; };
		BB211058221C036900571DF7 /* TWRippleAddress.h */ = {isa = PBXFileReference; fileEncoding = 4; lastKnownFileType = sourcecode.c.h; path = TWRippleAddress.h; sourceTree = "<group>"; };
		BB21105B221C039A00571DF7 /* Address.h */ = {isa = PBXFileReference; fileEncoding = 4; lastKnownFileType = sourcecode.c.h; path = Address.h; sourceTree = "<group>"; };
		BB21105C221C039B00571DF7 /* Address.cpp */ = {isa = PBXFileReference; fileEncoding = 4; lastKnownFileType = sourcecode.cpp.cpp; path = Address.cpp; sourceTree = "<group>"; };
		BB21105F221C03D500571DF7 /* RippleTests.swift */ = {isa = PBXFileReference; lastKnownFileType = sourcecode.swift; path = RippleTests.swift; sourceTree = "<group>"; };
		BB211061221C045000571DF7 /* RippleAddress.swift */ = {isa = PBXFileReference; fileEncoding = 4; lastKnownFileType = sourcecode.swift; path = RippleAddress.swift; sourceTree = "<group>"; };
		BB2422CD22217AE7000663D0 /* TWRippleSigner.h */ = {isa = PBXFileReference; fileEncoding = 4; lastKnownFileType = sourcecode.c.h; path = TWRippleSigner.h; sourceTree = "<group>"; };
		BB2422CE22217AE7000663D0 /* TWRippleProto.h */ = {isa = PBXFileReference; fileEncoding = 4; lastKnownFileType = sourcecode.c.h; path = TWRippleProto.h; sourceTree = "<group>"; };
		BB2422D122217B08000663D0 /* RippleSigner.swift */ = {isa = PBXFileReference; fileEncoding = 4; lastKnownFileType = sourcecode.swift; path = RippleSigner.swift; sourceTree = "<group>"; };
		BB2422D222217B08000663D0 /* Ripple.pb.swift */ = {isa = PBXFileReference; fileEncoding = 4; lastKnownFileType = sourcecode.swift; path = Ripple.pb.swift; sourceTree = "<group>"; };
		BB2422D522217B4D000663D0 /* Ripple.pb.cc */ = {isa = PBXFileReference; fileEncoding = 4; lastKnownFileType = sourcecode.cpp.cpp; path = Ripple.pb.cc; sourceTree = "<group>"; };
		BB2422D622217B4D000663D0 /* Ripple.pb.h */ = {isa = PBXFileReference; fileEncoding = 4; lastKnownFileType = sourcecode.c.h; path = Ripple.pb.h; sourceTree = "<group>"; };
		BB2422D922217B58000663D0 /* Signer.h */ = {isa = PBXFileReference; fileEncoding = 4; lastKnownFileType = sourcecode.c.h; path = Signer.h; sourceTree = "<group>"; };
		BB2422DA22217B58000663D0 /* Signer.cpp */ = {isa = PBXFileReference; fileEncoding = 4; lastKnownFileType = sourcecode.cpp.cpp; path = Signer.cpp; sourceTree = "<group>"; };
		BB2422DB22217B58000663D0 /* Transaction.cpp */ = {isa = PBXFileReference; fileEncoding = 4; lastKnownFileType = sourcecode.cpp.cpp; path = Transaction.cpp; sourceTree = "<group>"; };
		BB2422DC22217B58000663D0 /* BinaryCoding.h */ = {isa = PBXFileReference; fileEncoding = 4; lastKnownFileType = sourcecode.c.h; path = BinaryCoding.h; sourceTree = "<group>"; };
		BB2422DD22217B58000663D0 /* Transaction.h */ = {isa = PBXFileReference; fileEncoding = 4; lastKnownFileType = sourcecode.c.h; path = Transaction.h; sourceTree = "<group>"; };
		BB2422E322217B90000663D0 /* TWRippleSigner.cpp */ = {isa = PBXFileReference; fileEncoding = 4; lastKnownFileType = sourcecode.cpp.cpp; path = TWRippleSigner.cpp; sourceTree = "<group>"; };
		BB2E390A21F6EF17002A5139 /* TWZcashTAddress.h */ = {isa = PBXFileReference; fileEncoding = 4; lastKnownFileType = sourcecode.c.h; path = TWZcashTAddress.h; sourceTree = "<group>"; };
		BB3F05B0220BD93E008C6971 /* TAddress.cpp */ = {isa = PBXFileReference; fileEncoding = 4; lastKnownFileType = sourcecode.cpp.cpp; path = TAddress.cpp; sourceTree = "<group>"; };
		BB3F05B1220BD93E008C6971 /* TAddress.h */ = {isa = PBXFileReference; fileEncoding = 4; lastKnownFileType = sourcecode.c.h; path = TAddress.h; sourceTree = "<group>"; };
		BB4C2C27222CF8EA00BF42BB /* EthereumTests.swift */ = {isa = PBXFileReference; lastKnownFileType = sourcecode.swift; path = EthereumTests.swift; sourceTree = "<group>"; };
		BB6AE99222336FFE00F9EF85 /* TWStellarVersionByte.h */ = {isa = PBXFileReference; fileEncoding = 4; lastKnownFileType = sourcecode.c.h; path = TWStellarVersionByte.h; sourceTree = "<group>"; };
		BB6AE99322336FFE00F9EF85 /* TWStellarProto.h */ = {isa = PBXFileReference; fileEncoding = 4; lastKnownFileType = sourcecode.c.h; path = TWStellarProto.h; sourceTree = "<group>"; };
		BB6AE99422336FFE00F9EF85 /* TWStellarAddress.h */ = {isa = PBXFileReference; fileEncoding = 4; lastKnownFileType = sourcecode.c.h; path = TWStellarAddress.h; sourceTree = "<group>"; };
		BB6AE998223370E300F9EF85 /* TWStellarAddress.cpp */ = {isa = PBXFileReference; fileEncoding = 4; lastKnownFileType = sourcecode.cpp.cpp; path = TWStellarAddress.cpp; sourceTree = "<group>"; };
		BB6AE99A2233710D00F9EF85 /* Crc.cpp */ = {isa = PBXFileReference; fileEncoding = 4; lastKnownFileType = sourcecode.cpp.cpp; path = Crc.cpp; sourceTree = "<group>"; };
		BB6AE99B2233710D00F9EF85 /* Crc.h */ = {isa = PBXFileReference; fileEncoding = 4; lastKnownFileType = sourcecode.c.h; path = Crc.h; sourceTree = "<group>"; };
		BB6AE9A12233711B00F9EF85 /* Address.h */ = {isa = PBXFileReference; fileEncoding = 4; lastKnownFileType = sourcecode.c.h; path = Address.h; sourceTree = "<group>"; };
		BB6AE9A22233711B00F9EF85 /* Address.cpp */ = {isa = PBXFileReference; fileEncoding = 4; lastKnownFileType = sourcecode.cpp.cpp; path = Address.cpp; sourceTree = "<group>"; };
		BB6AE9AA2233799C00F9EF85 /* StellarTests.swift */ = {isa = PBXFileReference; lastKnownFileType = sourcecode.swift; path = StellarTests.swift; sourceTree = "<group>"; };
		BB79409622397A0B00E268D4 /* TWStellarMemoType.h */ = {isa = PBXFileReference; fileEncoding = 4; lastKnownFileType = sourcecode.c.h; path = TWStellarMemoType.h; sourceTree = "<group>"; };
		BB79409822397A4E00E268D4 /* StellarMemoType.swift */ = {isa = PBXFileReference; fileEncoding = 4; lastKnownFileType = sourcecode.swift; path = StellarMemoType.swift; sourceTree = "<group>"; };
		BBA9011B21FDAE3200D2CEF7 /* ZcashTAddress.swift */ = {isa = PBXFileReference; fileEncoding = 4; lastKnownFileType = sourcecode.swift; path = ZcashTAddress.swift; sourceTree = "<group>"; };
		BBA9011F21FDAE4200D2CEF7 /* Transaction.cpp */ = {isa = PBXFileReference; fileEncoding = 4; lastKnownFileType = sourcecode.cpp.cpp; path = Transaction.cpp; sourceTree = "<group>"; };
		BBF0B6DC223A19C500D25372 /* TWOntologyAddress.h */ = {isa = PBXFileReference; fileEncoding = 4; lastKnownFileType = sourcecode.c.h; path = TWOntologyAddress.h; sourceTree = "<group>"; };
		BBF0B6DF223A19DC00D25372 /* Address.h */ = {isa = PBXFileReference; fileEncoding = 4; lastKnownFileType = sourcecode.c.h; path = Address.h; sourceTree = "<group>"; };
		BBF0B6E0223A19DC00D25372 /* Address.cpp */ = {isa = PBXFileReference; fileEncoding = 4; lastKnownFileType = sourcecode.cpp.cpp; path = Address.cpp; sourceTree = "<group>"; };
		BBF0B6E3223A1A1C00D25372 /* TWOntologyAddress.cpp */ = {isa = PBXFileReference; fileEncoding = 4; lastKnownFileType = sourcecode.cpp.cpp; path = TWOntologyAddress.cpp; sourceTree = "<group>"; };
/* End PBXFileReference section */

/* Begin PBXFrameworksBuildPhase section */
		61735C92219E1A81007BF637 /* Frameworks */ = {
			isa = PBXFrameworksBuildPhase;
			buildActionMask = 2147483647;
			files = (
				61735C9A219E1A81007BF637 /* TrustWalletCore.framework in Frameworks */,
				34339D36023473D76FAF18EE /* Pods_TrustWalletCore_TrustWalletCoreTests.framework in Frameworks */,
			);
			runOnlyForDeploymentPostprocessing = 0;
		};
		61CDEB98219B36C700CDFE83 /* Frameworks */ = {
			isa = PBXFrameworksBuildPhase;
			buildActionMask = 2147483647;
			files = (
				61FD1FF621F1401F000617B1 /* libprotobuf-lite.a in Frameworks */,
				467181FB9EFC0E4C01DDB460 /* Pods_TrustWalletCore.framework in Frameworks */,
			);
			runOnlyForDeploymentPostprocessing = 0;
		};
		61FD1FD021F13ECD000617B1 /* Frameworks */ = {
			isa = PBXFrameworksBuildPhase;
			buildActionMask = 2147483647;
			files = (
			);
			runOnlyForDeploymentPostprocessing = 0;
		};
/* End PBXFrameworksBuildPhase section */

/* Begin PBXGroup section */
		4E8BBE842230996700F98E04 /* Aion */ = {
			isa = PBXGroup;
			children = (
				4E8BBE8A2230998600F98E04 /* Address.cpp */,
				4E8BBE8B2230998600F98E04 /* Address.h */,
				4E8BBE852230998500F98E04 /* RLP.h */,
				4E8BBE872230998500F98E04 /* Signer.cpp */,
				4E8BBE882230998500F98E04 /* Signer.h */,
				4E8BBE862230998500F98E04 /* Transaction.cpp */,
				4E8BBE892230998600F98E04 /* Transaction.h */,
			);
			name = Aion;
			sourceTree = "<group>";
		};
		611BBE25223595550043FB94 /* Keystore */ = {
			isa = PBXGroup;
			children = (
				611BBE26223595550043FB94 /* EncryptionParameters.h */,
				611BBE27223595550043FB94 /* AESParameters.h */,
				611BBE28223595550043FB94 /* EncryptionParameters.cpp */,
				611BBE29223595550043FB94 /* Account.h */,
				611BBE2A223595550043FB94 /* StoredKey.cpp */,
				611BBE2B223595550043FB94 /* AESParameters.cpp */,
				611BBE2C223595550043FB94 /* ScryptParameters.cpp */,
				611BBE2D223595550043FB94 /* ScryptParameters.h */,
				611BBE2E223595550043FB94 /* Account.cpp */,
				611BBE2F223595550043FB94 /* StoredKey.h */,
			);
			path = Keystore;
			sourceTree = "<group>";
		};
		61376FDB220CE38900573D0F /* proto */ = {
			isa = PBXGroup;
			children = (
				4E8BBE97223099A300F98E04 /* Aion.pb.cc */,
				4E8BBE98223099A300F98E04 /* Aion.pb.h */,
				61722BF1220E45B900D7BA9A /* Binance.pb.cc */,
				61722BEE220E45B900D7BA9A /* Binance.pb.h */,
				61722BEF220E45B900D7BA9A /* Bitcoin.pb.cc */,
				61722BF2220E45B900D7BA9A /* Bitcoin.pb.h */,
				61722BED220E45B900D7BA9A /* Common.pb.cc */,
				61722BF0220E45B900D7BA9A /* Common.pb.h */,
				61E4446D221CD8C0006A4FF1 /* Ethereum.pb.cc */,
				61E4446C221CD8C0006A4FF1 /* Ethereum.pb.h */,
				61E813D02227213500D4D2C9 /* Icon.pb.cc */,
				61E813CF2227213500D4D2C9 /* Icon.pb.h */,
				616F87B3223041B00007ECA3 /* Nimiq.pb.cc */,
				616F87B2223041B00007ECA3 /* Nimiq.pb.h */,
				BB2422D522217B4D000663D0 /* Ripple.pb.cc */,
				BB2422D622217B4D000663D0 /* Ripple.pb.h */,
				14FDB4B92236BDBC002FC058 /* Stellar.pb.cc */,
				14FDB4BA2236BDBD002FC058 /* Stellar.pb.h */,
				77A15CFA2234383900E77417 /* Tezos.pb.cc */,
				77A15CF92234383900E77417 /* Tezos.pb.h */,
				61C4E8C62225C43D0020A917 /* Tron.pb.cc */,
				61C4E8C52225C43D0020A917 /* Tron.pb.h */,
				61FE4B4222208E5000C65017 /* VeChain.pb.cc */,
				61FE4B4322208E5000C65017 /* VeChain.pb.h */,
			);
			path = proto;
			sourceTree = "<group>";
		};
		616F87A5223041970007ECA3 /* Nimiq */ = {
			isa = PBXGroup;
			children = (
				616F87A6223041970007ECA3 /* Address.h */,
				616F87A7223041970007ECA3 /* Address.cpp */,
				616F87A8223041970007ECA3 /* Transaction.cpp */,
				616F87A9223041970007ECA3 /* Signer.cpp */,
				616F87AA223041970007ECA3 /* Transaction.h */,
				616F87AB223041970007ECA3 /* Signer.h */,
			);
			path = Nimiq;
			sourceTree = "<group>";
		};
		617358DC219DF042007BF637 /* src */ = {
			isa = PBXGroup;
			children = (
				BBF0B6DE223A19DC00D25372 /* Ontology */,
				4E8BBE842230996700F98E04 /* Aion */,
				616F8795222F2CA00007ECA3 /* Base64.h */,
				61A9B2E621F916FA00E601B3 /* Bech32.cpp */,
				61A9B2E521F916FA00E601B3 /* Bech32.h */,
				61BA0A6C21F6C9D9005680E6 /* Binance */,
				616F8796222F2CA00007ECA3 /* BinaryCoding.h */,
				61B1599121CC5DBB00CFE93B /* Bitcoin */,
				61B28E3122333CF400E97D67 /* Coin.cpp */,
				61B28E3022333CF300E97D67 /* Coin.h */,
				BB6AE99A2233710D00F9EF85 /* Crc.cpp */,
				BB6AE99B2233710D00F9EF85 /* Crc.h */,
				616D040E220A544400A776E8 /* Data.h */,
				617FAC5C2231985A007E08F0 /* DerivationPath.cpp */,
				617FAC5D2231985A007E08F0 /* DerivationPath.h */,
				61A9B2F121FB855E00E601B3 /* Ethereum */,
				61B159BE21CC5DBB00CFE93B /* Hash.cpp */,
				61B159B121CC5DBB00CFE93B /* Hash.h */,
				61722C10220E463500D7BA9A /* HDWallet.cpp */,
				61722C0F220E463500D7BA9A /* HDWallet.h */,
				61CABAE521F0100D0086D9A0 /* HexCoding.cpp */,
				61AAD39D21DEF6EB00B69A34 /* HexCoding.h */,
				61E813C22227211A00D4D2C9 /* Icon */,
				61B159B321CC5DBB00CFE93B /* interface */,
				611BBE25223595550043FB94 /* Keystore */,
				616F87A5223041970007ECA3 /* Nimiq */,
				61B159B021CC5DBB00CFE93B /* PrivateKey.cpp */,
				61B159B221CC5DBB00CFE93B /* PrivateKey.h */,
				61376FDB220CE38900573D0F /* proto */,
				61B159BF21CC5DBB00CFE93B /* PublicKey.cpp */,
				61B159AF21CC5DBB00CFE93B /* PublicKey.h */,
				616D040F220A544400A776E8 /* Result.h */,
				BB21105A221C039A00571DF7 /* Ripple */,
				BB6AE9A02233711B00F9EF85 /* Stellar */,
				61A9B35C2200D85A00E601B3 /* Tendermint */,
				778DB8C02230ABD000CE8DB6 /* Tezos */,
				61C4E8B92225C3C50020A917 /* Tron */,
				617744432220977400C210D9 /* uint256.h */,
				61FE4B3022208E0200C65017 /* VeChain */,
				61FE4B26221F736400C65017 /* Wanchain */,
				BB2E390C21F6EF24002A5139 /* Zcash */,
			);
			name = src;
			path = ../src;
			sourceTree = "<group>";
		};
		617358DE219DF043007BF637 /* include */ = {
			isa = PBXGroup;
			children = (
				617358DF219DF043007BF637 /* TrustWalletCore */,
			);
			name = include;
			path = ../include;
			sourceTree = "<group>";
		};
		617358DF219DF043007BF637 /* TrustWalletCore */ = {
			isa = PBXGroup;
			children = (
<<<<<<< HEAD
				BBF0B6DC223A19C500D25372 /* TWOntologyAddress.h */,
=======
				BB79409622397A0B00E268D4 /* TWStellarMemoType.h */,
>>>>>>> 488124d1
				611BBE1D2235952A0043FB94 /* TWAccount.h */,
				61CABAB421ED36F40086D9A0 /* TWAES.h */,
				4E8BBE9D223099C500F98E04 /* TWAionAddress.h */,
				4E8BBE9B223099C400F98E04 /* TWAionProto.h */,
				4E8BBE9C223099C500F98E04 /* TWAionSigner.h */,
				617358E2219DF043007BF637 /* TWBase.h */,
				61AAD39A21DEF6D300B69A34 /* TWBase58.h */,
				6198EA8321B811A2008CB60A /* TWBech32Address.h */,
				61722BD5220E455400D7BA9A /* TWBinanceProto.h */,
				61BA0A6A21F6C929005680E6 /* TWBinanceSigner.h */,
				610AEF4B21C1A5C5008ABB74 /* TWBitcoin.h */,
				61977CC421C9B9D000C385D5 /* TWBitcoinAddress.h */,
				61977CC521C9B9D000C385D5 /* TWBitcoinCashAddress.h */,
				6198EA8121B811A1008CB60A /* TWBitcoinOpCodes.h */,
				61722BD4220E455400D7BA9A /* TWBitcoinProto.h */,
				616E126021AE15C4009798FC /* TWBitcoinScript.h */,
				610AEF7221C8A934008ABB74 /* TWBitcoinTransactionSigner.h */,
				61CABAC921ED781A0086D9A0 /* TWCoinType.h */,
				61A8C5F82208C10A004DA312 /* TWCoinTypeConfiguration.h */,
				61722BD6220E455400D7BA9A /* TWCommonProto.h */,
				616F8793222F2C850007ECA3 /* TWCurve.h */,
				617358E0219DF043007BF637 /* TWData.h */,
				61FE4B1A221F64BD00C65017 /* TWEthereumAddress.h */,
				61A9B36C2202582700E601B3 /* TWEthereumChainID.h */,
				61E44466221CD4C9006A4FF1 /* TWEthereumProto.h */,
				61E44467221CD4C9006A4FF1 /* TWEthereumSigner.h */,
				61735CB821A33D47007BF637 /* TWHash.h */,
				61CABAC621ED781A0086D9A0 /* TWHDVersion.h */,
				610AEF4421C04DF6008ABB74 /* TWHDWallet.h */,
				61CABACA21ED781A0086D9A0 /* TWHRP.h */,
				61E813B5222720EB00D4D2C9 /* TWIconAddress.h */,
				61E813B2222720EB00D4D2C9 /* TWIconAddressType.h */,
				61E813B4222720EB00D4D2C9 /* TWIconProto.h */,
				61E813B3222720EB00D4D2C9 /* TWIconSigner.h */,
				61CABABA21ED41E50086D9A0 /* TWKeyDerivation.h */,
				616F879E223041710007ECA3 /* TWNimiqAddress.h */,
				616F879D223041710007ECA3 /* TWNimiqProto.h */,
				616F879F223041710007ECA3 /* TWNimiqSigner.h */,
				61CABAC721ED781A0086D9A0 /* TWP2PKHPrefix.h */,
				61CABACB21ED781B0086D9A0 /* TWP2SHPrefix.h */,
				617358E1219DF043007BF637 /* TWPrivateKey.h */,
				61735CC521A382C7007BF637 /* TWPublicKey.h */,
				61CABAC821ED781A0086D9A0 /* TWPurpose.h */,
				BB211058221C036900571DF7 /* TWRippleAddress.h */,
				BB2422CE22217AE7000663D0 /* TWRippleProto.h */,
				BB2422CD22217AE7000663D0 /* TWRippleSigner.h */,
				BB6AE99422336FFE00F9EF85 /* TWStellarAddress.h */,
				BB6AE99322336FFE00F9EF85 /* TWStellarProto.h */,
				14FDB4AF2236B8AE002FC058 /* TWStellarSigner.h */,
				BB6AE99222336FFE00F9EF85 /* TWStellarVersionByte.h */,
				611BBE1E2235952A0043FB94 /* TWStoredKey.h */,
				616E125D21AE14E8009798FC /* TWString.h */,
				61A9B3662200D87F00E601B3 /* TWTendermintAddress.h */,
				7782DF2E222F217D00599404 /* TWTezosAddress.h */,
				77A15CFD2234386900E77417 /* TWTezosProto.h */,
				77A15CF52234376300E77417 /* TWTezosSigner.h */,
				61C4E8B42225C3A20020A917 /* TWTronProto.h */,
				61C4E8B32225C3A20020A917 /* TWTronSigner.h */,
				61FE4B2B22208DED00C65017 /* TWVeChainProto.h */,
				61FE4B2C22208DED00C65017 /* TWVeChainSigner.h */,
				61FE4B1E221F732C00C65017 /* TWWanchainSigner.h */,
				BB2E390A21F6EF17002A5139 /* TWZcashTAddress.h */,
				61722BD3220E455400D7BA9A /* TWZcashTransactionSigner.h */,
			);
			path = TrustWalletCore;
			sourceTree = "<group>";
		};
		617358E3219DF043007BF637 /* trezor-crypto */ = {
			isa = PBXGroup;
			children = (
				617358F3219DF043007BF637 /* CMakeLists.txt */,
				617358F4219DF043007BF637 /* LICENSE */,
				61735A73219DF043007BF637 /* README.md */,
				61735A71219DF043007BF637 /* CONTRIBUTORS */,
				617358F5219DF043007BF637 /* AUTHORS */,
				617358F6219DF043007BF637 /* include */,
				61735A2D219DF043007BF637 /* src */,
			);
			name = "trezor-crypto";
			path = "../trezor-crypto";
			sourceTree = "<group>";
		};
		617358F6219DF043007BF637 /* include */ = {
			isa = PBXGroup;
			children = (
				617358F7219DF043007BF637 /* TrezorCrypto */,
			);
			path = include;
			sourceTree = "<group>";
		};
		617358F7219DF043007BF637 /* TrezorCrypto */ = {
			isa = PBXGroup;
			children = (
				61735901219DF043007BF637 /* address.h */,
				61735914219DF043007BF637 /* aes.h */,
				6173590F219DF043007BF637 /* base32.h */,
				617358FE219DF043007BF637 /* base58.h */,
				6173591B219DF043007BF637 /* bignum.h */,
				6173590A219DF043007BF637 /* bip32.h */,
				61735913219DF043007BF637 /* bip39.h */,
				617358FC219DF043007BF637 /* blake2b.h */,
				617358FF219DF043007BF637 /* blake2s.h */,
				6173591A219DF043007BF637 /* blake256.h */,
				61735919219DF043007BF637 /* cash_addr.h */,
				6173590E219DF043007BF637 /* chacha20poly1305.h */,
				61735918219DF043007BF637 /* curves.h */,
				6173590B219DF043007BF637 /* ecdsa.h */,
				617358FB219DF043007BF637 /* ed25519-donna.h */,
				61735916219DF043007BF637 /* ed25519.h */,
				61A0E9692239E81400D37C0D /* endian.h */,
				61A0E96A2239E81400D37C0D /* groestl.h */,
				61735910219DF043007BF637 /* hasher.h */,
				61735912219DF043007BF637 /* hmac.h */,
				617358FD219DF043007BF637 /* memzero.h */,
				6173590D219DF043007BF637 /* monero.h */,
				61735917219DF043007BF637 /* nem.h */,
				61A0E96B2239E81400D37C0D /* nist256p1.h */,
				6173590C219DF043007BF637 /* pbkdf2.h */,
				61735915219DF043007BF637 /* rand.h */,
				617358FA219DF043007BF637 /* ripemd160.h */,
				61CABAC021ED42520086D9A0 /* scrypt.h */,
				6173591C219DF043007BF637 /* secp256k1.h */,
				61735911219DF043007BF637 /* sha2.h */,
				61735900219DF043007BF637 /* sha3.h */,
				6173591D219DF043007BF637 /* chacha20poly1305 */,
				61735902219DF043007BF637 /* ed25519-donna */,
				BB211050221C032800571DF7 /* ripple */,
			);
			path = TrezorCrypto;
			sourceTree = "<group>";
		};
		61735902219DF043007BF637 /* ed25519-donna */ = {
			isa = PBXGroup;
			children = (
				61735903219DF043007BF637 /* ed25519-donna-basepoint-table.h */,
				61735904219DF043007BF637 /* modm-donna-32bit.h */,
				61735905219DF043007BF637 /* curve25519-donna-32bit.h */,
				61735906219DF043007BF637 /* ed25519-donna-impl-base.h */,
				61735907219DF043007BF637 /* ed25519-donna-portable.h */,
				61735908219DF043007BF637 /* ed25519-donna-32bit-tables.h */,
				61735909219DF043007BF637 /* curve25519-donna-helpers.h */,
			);
			path = "ed25519-donna";
			sourceTree = "<group>";
		};
		6173591D219DF043007BF637 /* chacha20poly1305 */ = {
			isa = PBXGroup;
			children = (
				6173591E219DF043007BF637 /* ecrypt-types.h */,
				6173591F219DF043007BF637 /* poly1305-donna.h */,
				61735920219DF043007BF637 /* ecrypt-config.h */,
				61735921219DF043007BF637 /* ecrypt-sync.h */,
			);
			path = chacha20poly1305;
			sourceTree = "<group>";
		};
		61735A2D219DF043007BF637 /* src */ = {
			isa = PBXGroup;
			children = (
				61735A9E219DF043007BF637 /* address.c */,
				61735A36219DF043007BF637 /* base32.c */,
				61735AA5219DF043007BF637 /* base58.c */,
				61735A6F219DF043007BF637 /* bignum.c */,
				61735A9B219DF043007BF637 /* bip32.c */,
				61735A2E219DF043007BF637 /* bip39.c */,
				61735A97219DF043007BF637 /* blake2b.c */,
				61735AA0219DF043007BF637 /* blake2s.c */,
				61735A3F219DF043007BF637 /* blake256.c */,
				61735A42219DF043007BF637 /* cash_addr.c */,
				61735A45219DF043007BF637 /* curves.c */,
				61735AA7219DF043007BF637 /* ecdsa.c */,
				61A0E9702239E83100D37C0D /* groestl.c */,
				61735A38219DF043007BF637 /* hasher.c */,
				61735A2F219DF043007BF637 /* hmac.c */,
				61735A8D219DF043007BF637 /* memzero.c */,
				61735A65219DF043007BF637 /* nem.c */,
				61A0E96F2239E83100D37C0D /* nist256p1.c */,
				61735AA8219DF044007BF637 /* pbkdf2.c */,
				61735A3B219DF043007BF637 /* rand.c */,
				61735A3D219DF043007BF637 /* rc4.c */,
				61735A77219DF043007BF637 /* ripemd160.c */,
				61735A98219DF043007BF637 /* script.c */,
				61CABAC221ED42620086D9A0 /* scrypt.c */,
				61735A68219DF043007BF637 /* secp256k1.c */,
				61735A32219DF043007BF637 /* sha2.c */,
				61735AA3219DF043007BF637 /* sha3.c */,
				61735A76219DF043007BF637 /* bip39_english.h */,
				61735AA1219DF043007BF637 /* blake2_common.h */,
				61735A66219DF043007BF637 /* check_mem.h */,
				61735A70219DF043007BF637 /* options.h */,
				61735A8E219DF043007BF637 /* rc4.h */,
				61735A9D219DF043007BF637 /* rfc6979.h */,
				61735A3A219DF043007BF637 /* script.h */,
				61735AA9219DF044007BF637 /* aes */,
				61735AB6219DF044007BF637 /* chacha20poly1305 */,
				61735A48219DF043007BF637 /* ed25519-donna */,
				61735A7F219DF043007BF637 /* monero */,
				BB211053221C033E00571DF7 /* ripple */,
			);
			path = src;
			sourceTree = "<group>";
		};
		61735A48219DF043007BF637 /* ed25519-donna */ = {
			isa = PBXGroup;
			children = (
				61735A49219DF043007BF637 /* curve25519-donna-scalarmult-base.c */,
				61735A4B219DF043007BF637 /* ed25519-donna-32bit-tables.c */,
				61735A4D219DF043007BF637 /* ed25519.c */,
				61735A4E219DF043007BF637 /* curve25519-donna-helpers.c */,
				61735A4F219DF043007BF637 /* ed25519-keccak.c */,
				61735A50219DF043007BF637 /* ed25519-hash-custom.h */,
				61735A52219DF043007BF637 /* ed25519-sha3.c */,
				61735A54219DF043007BF637 /* README.md */,
				61735A55219DF043007BF637 /* ed25519-donna-basepoint-table.c */,
				61735A57219DF043007BF637 /* curve25519-donna-scalarmult-base.h */,
				61735A59219DF043007BF637 /* ed25519-hash-custom-keccak.h */,
				61735A5B219DF043007BF637 /* ed25519-keccak.h */,
				61735A5C219DF043007BF637 /* modm-donna-32bit.c */,
				61735A5F219DF043007BF637 /* curve25519-donna-32bit.c */,
				61735A60219DF043007BF637 /* ed25519-hash-custom-sha3.h */,
				61735A61219DF043007BF637 /* ed25519-donna-impl-base.c */,
				61735A63219DF043007BF637 /* ed25519-sha3.h */,
			);
			path = "ed25519-donna";
			sourceTree = "<group>";
		};
		61735A7F219DF043007BF637 /* monero */ = {
			isa = PBXGroup;
			children = (
				61735A80219DF043007BF637 /* xmr.h */,
				61735A82219DF043007BF637 /* serialize.c */,
				61735A84219DF043007BF637 /* base58.h */,
				61735A85219DF043007BF637 /* range_proof.c */,
				61735A86219DF043007BF637 /* xmr.c */,
				61735A88219DF043007BF637 /* range_proof.h */,
				61735A8A219DF043007BF637 /* serialize.h */,
				61735A8B219DF043007BF637 /* base58.c */,
				61735A8C219DF043007BF637 /* int-util.h */,
			);
			path = monero;
			sourceTree = "<group>";
		};
		61735AA9219DF044007BF637 /* aes */ = {
			isa = PBXGroup;
			children = (
				61735AAA219DF044007BF637 /* aeskey.c */,
				61735AAC219DF044007BF637 /* aestab.h */,
				61735AAD219DF044007BF637 /* aescrypt.c */,
				61735AAE219DF044007BF637 /* aesopt.h */,
				61735AB0219DF044007BF637 /* aes_modes.c */,
				61735AB3219DF044007BF637 /* aestab.c */,
			);
			path = aes;
			sourceTree = "<group>";
		};
		61735AB6219DF044007BF637 /* chacha20poly1305 */ = {
			isa = PBXGroup;
			children = (
				61735AB7219DF044007BF637 /* chacha_merged.c */,
				61735AB8219DF044007BF637 /* rfc7539.h */,
				61735ABB219DF044007BF637 /* ecrypt-portable.h */,
				61735ABD219DF044007BF637 /* rfc7539.c */,
				61735ABF219DF044007BF637 /* ecrypt-machine.h */,
				61735AC0219DF044007BF637 /* poly1305-donna.c */,
				61735AC1219DF044007BF637 /* chacha20poly1305.c */,
				61735AC2219DF044007BF637 /* poly1305-donna-32.h */,
			);
			path = chacha20poly1305;
			sourceTree = "<group>";
		};
		61735ACB219DF044007BF637 /* swift */ = {
			isa = PBXGroup;
			children = (
				61735AD2219DF044007BF637 /* Info.plist */,
				61735CB7219F88C2007BF637 /* Sources */,
				61735C96219E1A81007BF637 /* Tests */,
				61A9B30621FD300600E601B3 /* cpp.xcconfig */,
			);
			name = swift;
			sourceTree = "<group>";
		};
		61735C96219E1A81007BF637 /* Tests */ = {
			isa = PBXGroup;
			children = (
				61735C99219E1A81007BF637 /* Info.plist */,
				61376FFE220D48E800573D0F /* BinanceSignerTests.swift */,
				616D0412220A6C5B00A776E8 /* BitcoinTransactionSignerTests.swift */,
				6198EA7F21B6BFC9008CB60A /* DataTests.swift */,
				61E813EB2227583300D4D2C9 /* DerivationPathTests.swift */,
				61E813DD2227528000D4D2C9 /* HDWalletTests.swift */,
				61E813ED2227584D00D4D2C9 /* PrivateKeyTests.swift */,
				61E813EF2227585900D4D2C9 /* PublicKeyTests.swift */,
				61E813F12227586800D4D2C9 /* PurposeTests.swift */,
				61E813F32227587600D4D2C9 /* SlipTests.swift */,
				61C4E904222613DC0020A917 /* Addresses */,
				61C4E905222613E70020A917 /* Blockchains */,
				61A6250D2236DA1A009C450C /* Keystore */,
			);
			path = Tests;
			sourceTree = "<group>";
		};
		61735CB7219F88C2007BF637 /* Sources */ = {
			isa = PBXGroup;
			children = (
				BB79409822397A4E00E268D4 /* StellarMemoType.swift */,
				61735ACD219DF044007BF637 /* TrustWalletCore.h */,
				6198EA5E21B2021A008CB60A /* TWFoundationData.h */,
				6198EA6221B21714008CB60A /* TWFoundationString.h */,
				61735C87219DF64D007BF637 /* SecRandom.m */,
				6198EA5821B1CC5B008CB60A /* TWFoundationData.m */,
				6198EA6021B21702008CB60A /* TWFoundationString.m */,
				611BBE3B223595690043FB94 /* Account.swift */,
				61CABAB821ED37160086D9A0 /* AES.swift */,
				4E8BBEA222309A6D00F98E04 /* Aion.pb.swift */,
				4E8BBEA322309A6E00F98E04 /* AionAddress.swift */,
				4E8BBEA122309A6C00F98E04 /* AionSigner.swift */,
				61AAD3A421DEF72500B69A34 /* Base58.swift */,
				6198EA8B21B811CD008CB60A /* Bech32Address.swift */,
				61722BDB220E457C00D7BA9A /* Binance.pb.swift */,
				61BA0A7421F6C9EC005680E6 /* BinanceSigner.swift */,
				61722BDE220E457D00D7BA9A /* Bitcoin.pb.swift */,
				61977CCD21C9B9EE00C385D5 /* BitcoinAddress.swift */,
				61977CCC21C9B9EE00C385D5 /* BitcoinCashAddress.swift */,
				6198EA5221AF61EF008CB60A /* BitcoinScript.swift */,
				610AEF7521C8A959008ABB74 /* BitcoinTransactionSigner.swift */,
				61722BDC220E457C00D7BA9A /* ChainID.swift */,
				61CABAD521ED782D0086D9A0 /* CoinType.swift */,
				61722BDF220E457D00D7BA9A /* CoinTypeConfiguration.swift */,
				61722BDD220E457D00D7BA9A /* Common.pb.swift */,
				616F8799222F2CB90007ECA3 /* Curve.swift */,
				6198EA7D21B6B9C2008CB60A /* Data.swift */,
				61346D16220B6F7C00F0141B /* Data+Hex.swift */,
				61E44462221CD4B3006A4FF1 /* Ethereum.pb.swift */,
				61FE4B18221F64B200C65017 /* EthereumAddress.swift */,
				61722BE1220E457D00D7BA9A /* EthereumChainID.swift */,
				61E44463221CD4B3006A4FF1 /* EthereumSigner.swift */,
				616E122B21A78094009798FC /* Hash.swift */,
				61CABAD321ED782D0086D9A0 /* HDVersion.swift */,
				610AEF4821C04E24008ABB74 /* HDWallet.swift */,
				61CABADC21EE5EA50086D9A0 /* HRP.swift */,
				61E813BB2227210500D4D2C9 /* Icon.pb.swift */,
				61E813BC2227210500D4D2C9 /* IconAddress.swift */,
				61E813BD2227210500D4D2C9 /* IconAddressType.swift */,
				61E813BA2227210500D4D2C9 /* IconSigner.swift */,
				61CABABE21ED41FB0086D9A0 /* KeyDerivation.swift */,
				616F87B7223041C10007ECA3 /* Nimiq.pb.swift */,
				616F87B6223041C10007ECA3 /* NimiqAddress.swift */,
				616F87B8223041C10007ECA3 /* NimiqSigner.swift */,
				61CABAD421ED782D0086D9A0 /* P2PKHPrefix.swift */,
				61CABAD221ED782D0086D9A0 /* P2SHPrefix.swift */,
				61735AD1219DF044007BF637 /* PrivateKey.swift */,
				61C4E9232226152F0020A917 /* PrivateKey+Bitcoin.swift */,
				61E814362227594F00D4D2C9 /* PrivateKeyExtension.swift */,
				61735CD221A3BF69007BF637 /* PublicKey.swift */,
				61E813E92227562C00D4D2C9 /* PublicKey+Bitcoin.swift */,
				61E814372227594F00D4D2C9 /* PublicKeyExtension.swift */,
				61CABAD621ED782E0086D9A0 /* Purpose.swift */,
				BB2422D222217B08000663D0 /* Ripple.pb.swift */,
				BB211061221C045000571DF7 /* RippleAddress.swift */,
				BB2422D122217B08000663D0 /* RippleSigner.swift */,
				14FDB4AC2236B894002FC058 /* Stellar.pb.swift */,
				140352E522336B3400DF0815 /* StellarAddress.swift */,
				14FDB4AB2236B894002FC058 /* StellarSigner.swift */,
				140352E422336B3400DF0815 /* StellarVersionByte.swift */,
				611BBE3A223595680043FB94 /* StoredKey.swift */,
				6198EA6421B59575008CB60A /* String.swift */,
				61A9B3642200D86D00E601B3 /* TendermintAddress.swift */,
				7706F5BE2231F5D200F124F3 /* Tezos.pb.swift */,
				7782DF32222F228C00599404 /* TezosAddress.swift */,
				77A15CFF2234444100E77417 /* TezosSigner.swift */,
				61C4E8B02225C3940020A917 /* Tron.pb.swift */,
				61C4E8AF2225C3930020A917 /* TronSigner.swift */,
				61FE4B3F22208E1C00C65017 /* VeChain.pb.swift */,
				61FE4B3E22208E1C00C65017 /* VeChainSigner.swift */,
				61FE4B20221F733E00C65017 /* WanchainSigner.swift */,
				BBA9011B21FDAE3200D2CEF7 /* ZcashTAddress.swift */,
				61722BE0220E457D00D7BA9A /* ZcashTransactionSigner.swift */,
				61C4E8D822260B150020A917 /* Addresses */,
				61C4E8C922260B140020A917 /* Blockchains */,
				61C4E8FB22260CA30020A917 /* HDWallet */,
				61A624FC2236DA0C009C450C /* Keystore */,
			);
			path = Sources;
			sourceTree = "<group>";
		};
		61A624FC2236DA0C009C450C /* Keystore */ = {
			isa = PBXGroup;
			children = (
				61A624FD2236DA0C009C450C /* KeyStore.swift */,
				61A624FF2236DA0C009C450C /* KeyStore.Error.swift */,
				61A625032236DA0C009C450C /* Wallet.swift */,
			);
			path = Keystore;
			sourceTree = "<group>";
		};
		61A6250D2236DA1A009C450C /* Keystore */ = {
			isa = PBXGroup;
			children = (
				61A6250F2236DA1A009C450C /* AccountTests.swift */,
				61A6250E2236DA1A009C450C /* KeystoreKeyTests.swift */,
				61A625162236DA1A009C450C /* KeyStoreTests.swift */,
				61A625102236DA1A009C450C /* WalletTests.swift */,
				61A625112236DA1A009C450C /* Data */,
			);
			path = Keystore;
			sourceTree = "<group>";
		};
		61A625112236DA1A009C450C /* Data */ = {
			isa = PBXGroup;
			children = (
				61A625122236DA1A009C450C /* key_bitcoin.json */,
				61A625132236DA1A009C450C /* key.json */,
				61A625142236DA1A009C450C /* wallet.json */,
				61A625152236DA1A009C450C /* myetherwallet.uu */,
			);
			path = Data;
			sourceTree = "<group>";
		};
		61A9B2F121FB855E00E601B3 /* Ethereum */ = {
			isa = PBXGroup;
			children = (
				61A9B2F721FB855E00E601B3 /* Address.cpp */,
				61A9B2F421FB855E00E601B3 /* Address.h */,
				61A9B2F521FB855E00E601B3 /* AddressChecksum.cpp */,
				61A9B2F221FB855E00E601B3 /* AddressChecksum.h */,
				61A9B2F621FB855E00E601B3 /* RLP.cpp */,
				61A9B2F321FB855E00E601B3 /* RLP.h */,
				61E4445F221CD49E006A4FF1 /* Signer.cpp */,
				61E4445E221CD49D006A4FF1 /* Signer.h */,
				61A9B3502200103000E601B3 /* Transaction.cpp */,
				61A9B34F2200103000E601B3 /* Transaction.h */,
			);
			path = Ethereum;
			sourceTree = "<group>";
		};
		61A9B35C2200D85A00E601B3 /* Tendermint */ = {
			isa = PBXGroup;
			children = (
				61A9B35F2200D85A00E601B3 /* Address.h */,
				61A9B3602200D85A00E601B3 /* Address.cpp */,
			);
			path = Tendermint;
			sourceTree = "<group>";
		};
		61B1599121CC5DBB00CFE93B /* Bitcoin */ = {
			isa = PBXGroup;
			children = (
				BB1805402231199E00622CD2 /* UnspentCalculator.cpp */,
				BB1805412231199E00622CD2 /* UnspentCalculator.h */,
				615D9B9721CED9C700878D22 /* Address.cpp */,
				615D9B9921CED9C700878D22 /* Address.h */,
				61CABAEA21F010160086D9A0 /* Amount.h */,
				61B159A921CC5DBB00CFE93B /* Bech32Address.cpp */,
				61B159A721CC5DBB00CFE93B /* Bech32Address.h */,
				615D9B9821CED9C700878D22 /* CashAddress.cpp */,
				615D9B9A21CED9C700878D22 /* CashAddress.h */,
				61B159A321CC5DBB00CFE93B /* OutPoint.cpp */,
				61B159AD21CC5DBB00CFE93B /* OutPoint.h */,
				61B159A421CC5DBB00CFE93B /* Script.cpp */,
				61B159A221CC5DBB00CFE93B /* Script.h */,
				61B159AA21CC5DBB00CFE93B /* Transaction.cpp */,
				61B159AC21CC5DBB00CFE93B /* Transaction.h */,
				BB158444220AADF700657CDA /* TransactionBuilder.h */,
				61B159AE21CC5DBB00CFE93B /* TransactionInput.cpp */,
				61B1599321CC5DBB00CFE93B /* TransactionInput.h */,
				61B159A521CC5DBB00CFE93B /* TransactionOutput.cpp */,
				61B159A821CC5DBB00CFE93B /* TransactionOutput.h */,
				61722BEA220E45A300D7BA9A /* TransactionPlan.h */,
				61B159AB21CC5DBB00CFE93B /* TransactionSigner.cpp */,
				61B159A121CC5DBB00CFE93B /* TransactionSigner.h */,
				61EE6B2121DEB46A001FBB79 /* UnspentSelector.cpp */,
				61EE6B2021DEB46A001FBB79 /* UnspentSelector.h */,
			);
			path = Bitcoin;
			sourceTree = "<group>";
		};
		61B159B321CC5DBB00CFE93B /* interface */ = {
			isa = PBXGroup;
			children = (
				BBF0B6E3223A1A1C00D25372 /* TWOntologyAddress.cpp */,
				611BBE22223595420043FB94 /* TWAccount.cpp */,
				61CABAB621ED37070086D9A0 /* TWAES.cpp */,
				4E8BBE942230999400F98E04 /* TWAionAddress.cpp */,
				4E8BBE932230999400F98E04 /* TWAionSigner.cpp */,
				61AAD3A221DEF70800B69A34 /* TWBase58.cpp */,
				61722C01220E461A00D7BA9A /* TWBech32Address.cpp */,
				61722BFF220E461A00D7BA9A /* TWBinanceSigner.cpp */,
				61722C00220E461A00D7BA9A /* TWBitcoinAddress.cpp */,
				61722BF9220E461900D7BA9A /* TWBitcoinCashAddress.cpp */,
				61722C02220E461A00D7BA9A /* TWBitcoinScript.cpp */,
				61722BFE220E461A00D7BA9A /* TWBitcoinTransactionSigner.cpp */,
				616F879B222F3EFC0007ECA3 /* TWCoinType.cpp */,
				61722BFC220E461A00D7BA9A /* TWCoinTypeConfiguration.cpp */,
				61B159B421CC5DBB00CFE93B /* TWData.cpp */,
				61B159B821CC5DBB00CFE93B /* TWData+Hex.cpp */,
				61FE4B1C221F64D500C65017 /* TWEthereumAddress.cpp */,
				61E4446A221CD674006A4FF1 /* TWEthereumSigner.cpp */,
				61B159B921CC5DBB00CFE93B /* TWHash.cpp */,
				61B159BC21CC5DBB00CFE93B /* TWHDWallet.cpp */,
				61722BFA220E461900D7BA9A /* TWHRP.cpp */,
				61E813CB2227212600D4D2C9 /* TWIconAddress.cpp */,
				61E813CC2227212600D4D2C9 /* TWIconSigner.cpp */,
				61CABABC21ED41F20086D9A0 /* TWKeyDerivation.cpp */,
				616F87BE223044830007ECA3 /* TWNimiqAddress.cpp */,
				616F87BF223044860007ECA3 /* TWNimiqSigner.cpp */,
				61B159BA21CC5DBB00CFE93B /* TWPrivateKey.cpp */,
				61B159B721CC5DBB00CFE93B /* TWPublicKey.cpp */,
				BB211056221C035F00571DF7 /* TWRippleAddress.cpp */,
				BB2422E322217B90000663D0 /* TWRippleSigner.cpp */,
				BB6AE998223370E300F9EF85 /* TWStellarAddress.cpp */,
				61A624FA2236D330009C450C /* TWStellarSigner.cpp */,
				611BBE21223595420043FB94 /* TWStoredKey.cpp */,
				61B159BD21CC5DBB00CFE93B /* TWString.cpp */,
				61B159B521CC5DBB00CFE93B /* TWString+Hex.cpp */,
				61722BFB220E461A00D7BA9A /* TWTendermintAddress.cpp */,
				7782DF30222F218E00599404 /* TWTezosAddress.cpp */,
				77A15CF7223437B900E77417 /* TWTezosSigner.cpp */,
				61C4E8B72225C3B70020A917 /* TWTronSigner.cpp */,
				61FE4B3C22208E0F00C65017 /* TWVeChainSigner.cpp */,
				61FE4B22221F734C00C65017 /* TWWanchainSigner.cpp */,
				61722BFD220E461A00D7BA9A /* TWZcashTAddress.cpp */,
				61722C03220E461A00D7BA9A /* TWZcashTransactionSigner.cpp */,
			);
			path = interface;
			sourceTree = "<group>";
		};
		61BA0A6C21F6C9D9005680E6 /* Binance */ = {
			isa = PBXGroup;
			children = (
				61BA0A7621F7DB29005680E6 /* Serialization.cpp */,
				61BA0A7721F7DB29005680E6 /* Serialization.h */,
				61BA0A6F21F6C9D9005680E6 /* Signer.cpp */,
				61BA0A7021F6C9D9005680E6 /* Signer.h */,
			);
			path = Binance;
			sourceTree = "<group>";
		};
		61C4E8B92225C3C50020A917 /* Tron */ = {
			isa = PBXGroup;
			children = (
				611B46D122335A020043EBA6 /* Address.cpp */,
				611B46D222335A020043EBA6 /* Address.h */,
				61C4E8BA2225C3C50020A917 /* Signer.cpp */,
				61C4E8BB2225C3C50020A917 /* Protobuf */,
				61C4E8BF2225C3C50020A917 /* Signer.h */,
			);
			path = Tron;
			sourceTree = "<group>";
		};
		61C4E8BB2225C3C50020A917 /* Protobuf */ = {
			isa = PBXGroup;
			children = (
				61C4E8BC2225C3C50020A917 /* TronInternal.proto */,
				61C4E8BD2225C3C50020A917 /* TronInternal.pb.h */,
				61C4E8BE2225C3C50020A917 /* TronInternal.pb.cc */,
			);
			path = Protobuf;
			sourceTree = "<group>";
		};
		61C4E8C922260B140020A917 /* Blockchains */ = {
			isa = PBXGroup;
			children = (
				4E8BBEA422309A6E00F98E04 /* Aion.swift */,
				61C4E8CC22260B140020A917 /* BinanceChain.swift */,
				61C4E8CB22260B140020A917 /* Bitcoin.swift */,
				61C4E8CD22260B140020A917 /* BitcoinCash.swift */,
				61C4E8D522260B140020A917 /* Blockchain.swift */,
				61C4E8D722260B140020A917 /* BlockchainFactory.swift */,
				61C4E8D122260B140020A917 /* Dash.swift */,
				61C4E8D422260B140020A917 /* Ethereum.swift */,
				61C4E92D22261A1A0020A917 /* Icon.swift */,
				61C4E8CA22260B140020A917 /* Litecoin.swift */,
				61E813D3222751D900D4D2C9 /* Ripple.swift */,
				61C4E8D222260B140020A917 /* Tron.swift */,
				7782DF28222F0D9100599404 /* Tezos.swift */,
				61C4E8D022260B140020A917 /* Wanchain.swift */,
				61C4E8CE22260B140020A917 /* Zcash.swift */,
				61C4E8D622260B140020A917 /* Zcoin.swift */,
				616F87BC223041F30007ECA3 /* Nimq.swift */,
				140352F42233740C00DF0815 /* Stellar.swift */,
			);
			path = Blockchains;
			sourceTree = "<group>";
		};
		61C4E8D822260B150020A917 /* Addresses */ = {
			isa = PBXGroup;
			children = (
				61C4E8D922260B150020A917 /* Address.swift */,
				61C4E8E222260B150020A917 /* Bech32AddressExtension.swift */,
				61C4E8DF22260B150020A917 /* BitcoinAddressExtension.swift */,
				61C4E8E122260B150020A917 /* BitcoinCashAddressExtension.swift */,
				61C4E8DE22260B150020A917 /* EOSAddress.swift */,
				61C4E8DD22260B150020A917 /* EthereumAddressExtension.swift */,
				61C4E92F22261A220020A917 /* IconAddressExtension.swift */,
				61C4E8DB22260B150020A917 /* TendermintAddressExtension.swift */,
				61C4E8E022260B150020A917 /* TronAddress.swift */,
				61C4E8DA22260B150020A917 /* WanchainAddress.swift */,
			);
			path = Addresses;
			sourceTree = "<group>";
		};
		61C4E8FB22260CA30020A917 /* HDWallet */ = {
			isa = PBXGroup;
			children = (
				61C4E8FD22260CA30020A917 /* DerivationPath.Index.swift */,
				61C4E8FC22260CA30020A917 /* DerivationPath.swift */,
				61C4E8FE22260CA30020A917 /* HDWalletExtension.swift */,
			);
			path = HDWallet;
			sourceTree = "<group>";
		};
		61C4E904222613DC0020A917 /* Addresses */ = {
			isa = PBXGroup;
			children = (
				61C4E910222614410020A917 /* BitcoinAddressTests.swift */,
				61C4E92B22261A0F0020A917 /* IconAddressTests.swift */,
				61C4E90C2226142A0020A917 /* TronAddressTests.swift */,
				61C4E906222614010020A917 /* WanchainAddressTests.swift */,
			);
			path = Addresses;
			sourceTree = "<group>";
		};
		61C4E905222613E70020A917 /* Blockchains */ = {
			isa = PBXGroup;
			children = (
				4E8BBEA922309B7C00F98E04 /* AionTests.swift */,
				61E813D72227521E00D4D2C9 /* BinanceChainTests.swift */,
				61C4E9122226144E0020A917 /* BitconCashTests.swift */,
				61E813DB2227526600D4D2C9 /* DashTests.swift */,
				BB4C2C27222CF8EA00BF42BB /* EthereumTests.swift */,
				61C4E914222614590020A917 /* LitecoinTests.swift */,
				BB21105F221C03D500571DF7 /* RippleTests.swift */,
				7782DF2C222F211700599404 /* TezosTests.swift */,
				61C4E90E222614310020A917 /* TronTests.swift */,
				61C4E908222614120020A917 /* WanchainTests.swift */,
				61E813D92227522F00D4D2C9 /* ZcashTests.swift */,
				61C4E916222614640020A917 /* ZcoinTests.swift */,
				BB6AE9AA2233799C00F9EF85 /* StellarTests.swift */,
			);
			path = Blockchains;
			sourceTree = "<group>";
		};
		61CAC6A621F113C60086D9A0 /* protobuf */ = {
			isa = PBXGroup;
			children = (
				61A9B31D21FF978900E601B3 /* any.cc */,
				61A9B31921FF978800E601B3 /* any.pb.cc */,
				61A9B30B21FF978700E601B3 /* api.pb.cc */,
				61CAC8B321F113C70086D9A0 /* arena_impl.h */,
				61CAC74C21F113C60086D9A0 /* arena.cc */,
				61CAC9EE21F113C80086D9A0 /* arena.h */,
				61A9B31421FF978800E601B3 /* descriptor_database.cc */,
				61A9B32021FF978900E601B3 /* descriptor.cc */,
				61A9B31721FF978800E601B3 /* descriptor.pb.cc */,
				61A9B31C21FF978900E601B3 /* duration.pb.cc */,
				61A9B31221FF978800E601B3 /* dynamic_message.cc */,
				61A9B30E21FF978700E601B3 /* empty.pb.cc */,
				61A9B31821FF978800E601B3 /* extension_set_heavy.cc */,
				61CACC9021F113CA0086D9A0 /* extension_set.cc */,
				61CAC8BE21F113C70086D9A0 /* extension_set.h */,
				61A9B31121FF978800E601B3 /* field_mask.pb.cc */,
				61A9B30A21FF978700E601B3 /* generated_message_reflection.cc */,
				61CAC73B21F113C60086D9A0 /* generated_message_table_driven_lite.cc */,
				61CAC8FE21F113C70086D9A0 /* generated_message_table_driven_lite.h */,
				61A9B30F21FF978700E601B3 /* generated_message_table_driven.cc */,
				61CAC90421F113C70086D9A0 /* generated_message_util.cc */,
				61CAC8F321F113C70086D9A0 /* generated_message_util.h */,
				61CAC8B021F113C70086D9A0 /* has_bits.h */,
				61CAC8C321F113C70086D9A0 /* implicit_weak_message.cc */,
				61CAC9EC21F113C80086D9A0 /* implicit_weak_message.h */,
				61CAC75621F113C60086D9A0 /* inlined_string_field.h */,
				61CAC85D21F113C70086D9A0 /* io */,
				61A9B30C21FF978700E601B3 /* map_field.cc */,
				61CAC85A21F113C70086D9A0 /* message_lite.cc */,
				61CAC8F221F113C70086D9A0 /* message_lite.h */,
				61A9B31F21FF978900E601B3 /* message.cc */,
				61CAC92821F113C70086D9A0 /* metadata_lite.h */,
				61CAC8B621F113C70086D9A0 /* metadata.h */,
				61CAC92021F113C70086D9A0 /* package_info.h */,
				61A9B31E21FF978900E601B3 /* reflection_ops.cc */,
				61CAC8BB21F113C70086D9A0 /* repeated_field.cc */,
				61CAC72A21F113C60086D9A0 /* repeated_field.h */,
				61A9B31521FF978800E601B3 /* service.cc */,
				61A9B32121FF978900E601B3 /* source_context.pb.cc */,
				61A9B31B21FF978900E601B3 /* struct.pb.cc */,
				61CAC6AE21F113C60086D9A0 /* stubs */,
				61A9B30D21FF978700E601B3 /* text_format.cc */,
				61A9B30921FF978700E601B3 /* timestamp.pb.cc */,
				61A9B31021FF978800E601B3 /* type.pb.cc */,
				61A9B31A21FF978900E601B3 /* unknown_field_set.cc */,
				61FCE682221E287000B38E9C /* unknown_field_set.h */,
				61CAC8A021F113C70086D9A0 /* wire_format_lite_inl.h */,
				61CAC89D21F113C70086D9A0 /* wire_format_lite.cc */,
				61CACC9721F113CA0086D9A0 /* wire_format_lite.h */,
				61A9B31621FF978800E601B3 /* wire_format.cc */,
				61A9B31321FF978800E601B3 /* wrappers.pb.cc */,
			);
			name = protobuf;
			path = "../build/protobuf/staging/protobuf-3.7.0/src/google/protobuf";
			sourceTree = "<group>";
		};
		61CAC6AE21F113C60086D9A0 /* stubs */ = {
			isa = PBXGroup;
			children = (
				61CAC6D621F113C60086D9A0 /* bytestream.cc */,
				61CAC6D721F113C60086D9A0 /* bytestream.h */,
				61CAC6C721F113C60086D9A0 /* common.cc */,
				61CAC6DE21F113C60086D9A0 /* common.h */,
				61CAC72421F113C60086D9A0 /* hash.h */,
				61CAC6B021F113C60086D9A0 /* int128.cc */,
				61CAC6E621F113C60086D9A0 /* int128.h */,
				61CAC6CB21F113C60086D9A0 /* map_util.h */,
				61A9B34521FF97CA00E601B3 /* mathlimits.cc */,
				61CAC6EE21F113C60086D9A0 /* mathutil.h */,
				61CAC6D421F113C60086D9A0 /* status_macros.h */,
				61CAC6BA21F113C60086D9A0 /* status.cc */,
				61CAC6BE21F113C60086D9A0 /* status.h */,
				61CAC6DD21F113C60086D9A0 /* statusor.cc */,
				61CAC6CC21F113C60086D9A0 /* statusor.h */,
				61CAC72721F113C60086D9A0 /* stringpiece.cc */,
				61CAC6B421F113C60086D9A0 /* stringpiece.h */,
				61CAC6EB21F113C60086D9A0 /* stringprintf.cc */,
				61CAC6CF21F113C60086D9A0 /* stringprintf.h */,
				61CAC6B321F113C60086D9A0 /* structurally_valid.cc */,
				61CAC6E421F113C60086D9A0 /* strutil.cc */,
				61CAC72121F113C60086D9A0 /* strutil.h */,
				61A9B34621FF97CA00E601B3 /* substitute.cc */,
				61CAC6ED21F113C60086D9A0 /* time.cc */,
				61CAC6AF21F113C60086D9A0 /* time.h */,
			);
			path = stubs;
			sourceTree = "<group>";
		};
		61CAC85D21F113C70086D9A0 /* io */ = {
			isa = PBXGroup;
			children = (
				61CAC86321F113C70086D9A0 /* coded_stream_inl.h */,
				61CAC86B21F113C70086D9A0 /* coded_stream.cc */,
				61CAC89B21F113C70086D9A0 /* coded_stream.h */,
				61A9B33F21FF97A900E601B3 /* gzip_stream.cc */,
				61A9B33D21FF97A900E601B3 /* printer.cc */,
				61A9B33C21FF97A900E601B3 /* strtod.cc */,
				61A9B33B21FF97A900E601B3 /* tokenizer.cc */,
				61CAC86421F113C70086D9A0 /* zero_copy_stream_impl_lite.cc */,
				61CAC87221F113C70086D9A0 /* zero_copy_stream_impl_lite.h */,
				61A9B33E21FF97A900E601B3 /* zero_copy_stream_impl.cc */,
				61CAC87721F113C70086D9A0 /* zero_copy_stream.cc */,
				61CAC87C21F113C70086D9A0 /* zero_copy_stream.h */,
			);
			path = io;
			sourceTree = "<group>";
		};
		61CDEB91219B36C700CDFE83 = {
			isa = PBXGroup;
			children = (
				BA222DA2893E8FA7B4F3A6DB /* Frameworks */,
				617358DE219DF043007BF637 /* include */,
				D79DFA430E7311B0E62847BA /* Pods */,
				61CDEB9C219B36C700CDFE83 /* Products */,
				61CAC6A621F113C60086D9A0 /* protobuf */,
				61735C86219DF242007BF637 /* README.md */,
				617358DC219DF042007BF637 /* src */,
				61735ACB219DF044007BF637 /* swift */,
				617358E3219DF043007BF637 /* trezor-crypto */,
			);
			sourceTree = "<group>";
		};
		61CDEB9C219B36C700CDFE83 /* Products */ = {
			isa = PBXGroup;
			children = (
				61CDEB9B219B36C700CDFE83 /* TrustWalletCore.framework */,
				61735C95219E1A81007BF637 /* TrustWalletCoreTests.xctest */,
				61FD1FD321F13ECD000617B1 /* libprotobuf-lite.a */,
			);
			name = Products;
			sourceTree = "<group>";
		};
		61E813C22227211A00D4D2C9 /* Icon */ = {
			isa = PBXGroup;
			children = (
				61E813C32227211A00D4D2C9 /* Address.h */,
				61E813C42227211A00D4D2C9 /* Address.cpp */,
				61E813C52227211A00D4D2C9 /* Signer.cpp */,
				61E813C62227211A00D4D2C9 /* Signer.h */,
			);
			path = Icon;
			sourceTree = "<group>";
		};
		61FE4B26221F736400C65017 /* Wanchain */ = {
			isa = PBXGroup;
			children = (
				61FE4B27221F736400C65017 /* Signer.cpp */,
				61FE4B28221F736400C65017 /* Signer.h */,
			);
			path = Wanchain;
			sourceTree = "<group>";
		};
		61FE4B3022208E0200C65017 /* VeChain */ = {
			isa = PBXGroup;
			children = (
				61FE4B3122208E0200C65017 /* Transaction.cpp */,
				61FE4B3222208E0200C65017 /* Signer.cpp */,
				61FE4B3322208E0200C65017 /* Transaction.h */,
				61FE4B3422208E0200C65017 /* Clause.h */,
				61FE4B3522208E0200C65017 /* Signer.h */,
			);
			path = VeChain;
			sourceTree = "<group>";
		};
		778DB8C02230ABD000CE8DB6 /* Tezos */ = {
			isa = PBXGroup;
			children = (
				778DB8BA2230A55700CE8DB6 /* Address.cpp */,
				778DB8B92230A55700CE8DB6 /* Address.h */,
				7706F5E02233E31D00F124F3 /* BinaryCoding.cpp */,
				7706F5E42233E31D00F124F3 /* BinaryCoding.h */,
				7706F5DD2233E31D00F124F3 /* Forging.cpp */,
				7706F5DF2233E31D00F124F3 /* Forging.h */,
				7706F5E22233E31D00F124F3 /* OperationList.cpp */,
				7706F5E32233E31D00F124F3 /* OperationList.h */,
				7706F5E12233E31D00F124F3 /* Signer.cpp */,
				7706F5E52233E31D00F124F3 /* Signer.h */,
				7706F5DE2233E31D00F124F3 /* Transaction.cpp */,
				7706F5DC2233E31D00F124F3 /* Transaction.h */,
			);
			path = Tezos;
			sourceTree = "<group>";
		};
		BA222DA2893E8FA7B4F3A6DB /* Frameworks */ = {
			isa = PBXGroup;
			children = (
				61CABAF021F01D370086D9A0 /* libprotobuf-lite.a */,
				36F25C48C7A120965C189BCE /* Pods_TrustWalletCore.framework */,
				7B3B8FA185E5408ACD70CFB5 /* Pods_TrustWalletCore_TrustWalletCoreTests.framework */,
			);
			name = Frameworks;
			sourceTree = "<group>";
		};
		BB211050221C032800571DF7 /* ripple */ = {
			isa = PBXGroup;
			children = (
				BB211051221C032800571DF7 /* base58.h */,
			);
			path = ripple;
			sourceTree = "<group>";
		};
		BB211053221C033E00571DF7 /* ripple */ = {
			isa = PBXGroup;
			children = (
				BB211054221C033E00571DF7 /* base58.c */,
			);
			path = ripple;
			sourceTree = "<group>";
		};
		BB21105A221C039A00571DF7 /* Ripple */ = {
			isa = PBXGroup;
			children = (
				BB2422DC22217B58000663D0 /* BinaryCoding.h */,
				BB2422DA22217B58000663D0 /* Signer.cpp */,
				BB2422D922217B58000663D0 /* Signer.h */,
				BB2422DB22217B58000663D0 /* Transaction.cpp */,
				BB2422DD22217B58000663D0 /* Transaction.h */,
				BB21105B221C039A00571DF7 /* Address.h */,
				BB21105C221C039B00571DF7 /* Address.cpp */,
			);
			path = Ripple;
			sourceTree = "<group>";
		};
		BB2E390C21F6EF24002A5139 /* Zcash */ = {
			isa = PBXGroup;
			children = (
				BB3F05B0220BD93E008C6971 /* TAddress.cpp */,
				BB3F05B1220BD93E008C6971 /* TAddress.h */,
				BB15843F220AADE700657CDA /* Transaction.h */,
				BBA9011F21FDAE4200D2CEF7 /* Transaction.cpp */,
			);
			path = Zcash;
			sourceTree = "<group>";
		};
		BB6AE9A02233711B00F9EF85 /* Stellar */ = {
			isa = PBXGroup;
			children = (
				14FDB4B52236BC9B002FC058 /* Signer.cpp */,
				14FDB4B62236BC9B002FC058 /* Signer.h */,
				BB6AE9A12233711B00F9EF85 /* Address.h */,
				BB6AE9A22233711B00F9EF85 /* Address.cpp */,
			);
			path = Stellar;
			sourceTree = "<group>";
		};
		BBF0B6DE223A19DC00D25372 /* Ontology */ = {
			isa = PBXGroup;
			children = (
				BBF0B6DF223A19DC00D25372 /* Address.h */,
				BBF0B6E0223A19DC00D25372 /* Address.cpp */,
			);
			path = Ontology;
			sourceTree = "<group>";
		};
		D79DFA430E7311B0E62847BA /* Pods */ = {
			isa = PBXGroup;
			children = (
				7FA8B7BB1E3133C07DD22764 /* Pods-TrustWalletCore.debug.xcconfig */,
				667A8CF3B4C135CBB4CAC72E /* Pods-TrustWalletCore.release.xcconfig */,
				A0EF7E3AF04D56209F55EDF7 /* Pods-TrustWalletCore-TrustWalletCoreTests.debug.xcconfig */,
				5407F36D3F0E141D422B55FB /* Pods-TrustWalletCore-TrustWalletCoreTests.release.xcconfig */,
			);
			path = Pods;
			sourceTree = "<group>";
		};
/* End PBXGroup section */

/* Begin PBXHeadersBuildPhase section */
		61CDEB96219B36C700CDFE83 /* Headers */ = {
			isa = PBXHeadersBuildPhase;
			buildActionMask = 2147483647;
			files = (
				610AEF4D21C1A5C5008ABB74 /* TWBitcoin.h in Headers */,
				61A8C5F92208C10A004DA312 /* TWCoinTypeConfiguration.h in Headers */,
				61B159D421CC5DBB00CFE93B /* Bech32Address.h in Headers */,
				61735AF9219DF044007BF637 /* bip32.h in Headers */,
				BB79409722397A0B00E268D4 /* TWStellarMemoType.h in Headers */,
				61735B04219DF044007BF637 /* rand.h in Headers */,
				BB2422CF22217AE7000663D0 /* TWRippleSigner.h in Headers */,
				61735B0B219DF044007BF637 /* secp256k1.h in Headers */,
				61A0E96E2239E81400D37C0D /* nist256p1.h in Headers */,
				61735C13219DF044007BF637 /* ed25519-hash-custom.h in Headers */,
				61735AFA219DF044007BF637 /* ecdsa.h in Headers */,
				615D9B9D21CED9C700878D22 /* Address.h in Headers */,
				BB6AE99E2233710E00F9EF85 /* Crc.h in Headers */,
				61A9B36D2202582700E601B3 /* TWEthereumChainID.h in Headers */,
				616F8797222F2CA10007ECA3 /* Base64.h in Headers */,
				61735C23219DF044007BF637 /* ed25519-hash-custom-sha3.h in Headers */,
				61735AFF219DF044007BF637 /* hasher.h in Headers */,
				61735B0C219DF044007BF637 /* ecrypt-types.h in Headers */,
				61FE4B1B221F64BD00C65017 /* TWEthereumAddress.h in Headers */,
				611BBE37223595550043FB94 /* ScryptParameters.h in Headers */,
				6198EA8421B811A2008CB60A /* TWBitcoinOpCodes.h in Headers */,
				61E4446E221CD8C0006A4FF1 /* Ethereum.pb.h in Headers */,
				7706F5E62233E31D00F124F3 /* Transaction.h in Headers */,
				61A9B2FA21FB855E00E601B3 /* AddressChecksum.h in Headers */,
				61977CC721C9B9D000C385D5 /* TWBitcoinCashAddress.h in Headers */,
				61735AED219DF044007BF637 /* memzero.h in Headers */,
				61C4E8B52225C3A20020A917 /* TWTronSigner.h in Headers */,
				14FDB4B02236B8AE002FC058 /* TWStellarSigner.h in Headers */,
				616F87A1223041710007ECA3 /* TWNimiqAddress.h in Headers */,
				61735AEF219DF044007BF637 /* blake2s.h in Headers */,
				616F87B1223041970007ECA3 /* Signer.h in Headers */,
				61B28E3222333CF400E97D67 /* Coin.h in Headers */,
				61CABAB521ED36F50086D9A0 /* TWAES.h in Headers */,
				4E8BBE8C2230998600F98E04 /* RLP.h in Headers */,
				61735AF2219DF044007BF637 /* ed25519-donna-basepoint-table.h in Headers */,
				61C4E8C72225C43E0020A917 /* Tron.pb.h in Headers */,
				BB211059221C036A00571DF7 /* TWRippleAddress.h in Headers */,
				61735B09219DF044007BF637 /* blake256.h in Headers */,
				4E8BBEA0223099C500F98E04 /* TWAionAddress.h in Headers */,
				61722BDA220E455500D7BA9A /* TWCommonProto.h in Headers */,
				BB6AE99722336FFE00F9EF85 /* TWStellarAddress.h in Headers */,
				61A0E96D2239E81400D37C0D /* groestl.h in Headers */,
				BBF0B6E1223A19DC00D25372 /* Address.h in Headers */,
				BB3F05B3220BD93E008C6971 /* TAddress.h in Headers */,
				61735C29219DF044007BF637 /* check_mem.h in Headers */,
				61A9B3512200103000E601B3 /* Transaction.h in Headers */,
				61735AFD219DF044007BF637 /* chacha20poly1305.h in Headers */,
				61A9B2FB21FB855E00E601B3 /* RLP.h in Headers */,
				61735C80219DF044007BF637 /* poly1305-donna-32.h in Headers */,
				61A9B3672200D87F00E601B3 /* TWTendermintAddress.h in Headers */,
				61735C61219DF044007BF637 /* blake2_common.h in Headers */,
				BB6AE99522336FFE00F9EF85 /* TWStellarVersionByte.h in Headers */,
				616D0411220A544400A776E8 /* Result.h in Headers */,
				61C4E8B62225C3A20020A917 /* TWTronProto.h in Headers */,
				61735AD6219DF044007BF637 /* TWBase.h in Headers */,
				61735B03219DF044007BF637 /* aes.h in Headers */,
				615D9B9E21CED9C700878D22 /* CashAddress.h in Headers */,
				61735AFC219DF044007BF637 /* monero.h in Headers */,
				61FE4B2E22208DED00C65017 /* TWVeChainSigner.h in Headers */,
				61722BEC220E45A300D7BA9A /* TransactionPlan.h in Headers */,
				61B159DA21CC5DBB00CFE93B /* OutPoint.h in Headers */,
				14FDB4BC2236BDBD002FC058 /* Stellar.pb.h in Headers */,
				61735AEC219DF044007BF637 /* blake2b.h in Headers */,
				61735C4D219DF044007BF637 /* int-util.h in Headers */,
				BB21105D221C039B00571DF7 /* Address.h in Headers */,
				77A15CF62234376300E77417 /* TWTezosSigner.h in Headers */,
				61A9B2E721F916FA00E601B3 /* Bech32.h in Headers */,
				77A15CFE2234386900E77417 /* TWTezosProto.h in Headers */,
				7782DF2F222F217D00599404 /* TWTezosAddress.h in Headers */,
				610AEF4521C04DF6008ABB74 /* TWHDWallet.h in Headers */,
				4E8BBE8F2230998600F98E04 /* Signer.h in Headers */,
				61735AF5219DF044007BF637 /* ed25519-donna-impl-base.h in Headers */,
				61FE4B4522208E5000C65017 /* VeChain.pb.h in Headers */,
				61735C45219DF044007BF637 /* base58.h in Headers */,
				61735C7D219DF044007BF637 /* ecrypt-machine.h in Headers */,
				61CABAD121ED781B0086D9A0 /* TWP2SHPrefix.h in Headers */,
				61B159CF21CC5DBB00CFE93B /* Script.h in Headers */,
				6198EA8621B811A2008CB60A /* TWBech32Address.h in Headers */,
				61735AD4219DF044007BF637 /* TWData.h in Headers */,
				61B159D921CC5DBB00CFE93B /* Transaction.h in Headers */,
				61735C38219DF044007BF637 /* bip39_english.h in Headers */,
				61FE4B2A221F736400C65017 /* Signer.h in Headers */,
				61722BD9220E455500D7BA9A /* TWBinanceProto.h in Headers */,
				61735CB921A33D47007BF637 /* TWHash.h in Headers */,
				BB1805432231199E00622CD2 /* UnspentCalculator.h in Headers */,
				61CABACF21ED781B0086D9A0 /* TWCoinType.h in Headers */,
				BB2422E122217B58000663D0 /* BinaryCoding.h in Headers */,
				61CABABB21ED41E50086D9A0 /* TWKeyDerivation.h in Headers */,
				7706F5EE2233E31D00F124F3 /* BinaryCoding.h in Headers */,
				611BBE30223595550043FB94 /* EncryptionParameters.h in Headers */,
				61B159CE21CC5DBB00CFE93B /* TransactionSigner.h in Headers */,
				61C4E8C42225C3C50020A917 /* Signer.h in Headers */,
				61735C83219DF044007BF637 /* TrustWalletCore.h in Headers */,
				61977CC621C9B9D000C385D5 /* TWBitcoinAddress.h in Headers */,
				61AAD39B21DEF6D300B69A34 /* TWBase58.h in Headers */,
				6198EA6321B21714008CB60A /* TWFoundationString.h in Headers */,
				611BBE1F2235952A0043FB94 /* TWAccount.h in Headers */,
				61735B0A219DF044007BF637 /* bignum.h in Headers */,
				61FE4B2D22208DED00C65017 /* TWVeChainProto.h in Headers */,
				61735B01219DF044007BF637 /* hmac.h in Headers */,
				61BA0A7321F6C9D9005680E6 /* Signer.h in Headers */,
				61735C6D219DF044007BF637 /* aesopt.h in Headers */,
				61AAD3A021DEF6EB00B69A34 /* HexCoding.h in Headers */,
				61E44460221CD49E006A4FF1 /* Signer.h in Headers */,
				61735C5D219DF044007BF637 /* rfc6979.h in Headers */,
				61B159D521CC5DBB00CFE93B /* TransactionOutput.h in Headers */,
				BB211052221C032900571DF7 /* base58.h in Headers */,
				61735B07219DF044007BF637 /* curves.h in Headers */,
				61735C4B219DF044007BF637 /* serialize.h in Headers */,
				61735AF7219DF044007BF637 /* ed25519-donna-32bit-tables.h in Headers */,
				61735C1A219DF044007BF637 /* curve25519-donna-scalarmult-base.h in Headers */,
				61735B0D219DF044007BF637 /* poly1305-donna.h in Headers */,
				61CABAEB21F010160086D9A0 /* Amount.h in Headers */,
				61722BF6220E45BA00D7BA9A /* Common.pb.h in Headers */,
				616F87B4223041B00007ECA3 /* Nimiq.pb.h in Headers */,
				61735C41219DF044007BF637 /* xmr.h in Headers */,
				61E44469221CD4CA006A4FF1 /* TWEthereumSigner.h in Headers */,
				61E813B8222720EB00D4D2C9 /* TWIconProto.h in Headers */,
				6198EA5F21B2021A008CB60A /* TWFoundationData.h in Headers */,
				61735C79219DF044007BF637 /* ecrypt-portable.h in Headers */,
				61735C6B219DF044007BF637 /* aestab.h in Headers */,
				61722BF4220E45BA00D7BA9A /* Binance.pb.h in Headers */,
				616D0410220A544400A776E8 /* Data.h in Headers */,
				616E125F21AE14E8009798FC /* TWString.h in Headers */,
				611BBE33223595550043FB94 /* Account.h in Headers */,
				61B159DC21CC5DBB00CFE93B /* PublicKey.h in Headers */,
				7706F5EF2233E31D00F124F3 /* Signer.h in Headers */,
				61735BFE219DF044007BF637 /* script.h in Headers */,
				BB2422E222217B58000663D0 /* Transaction.h in Headers */,
				61735C32219DF044007BF637 /* options.h in Headers */,
				7706F5ED2233E31D00F124F3 /* OperationList.h in Headers */,
				617FAC612231985B007E08F0 /* DerivationPath.h in Headers */,
				616F87B0223041970007ECA3 /* Transaction.h in Headers */,
				61735C1E219DF044007BF637 /* ed25519-keccak.h in Headers */,
				61722BD7220E455500D7BA9A /* TWZcashTransactionSigner.h in Headers */,
				61E44468221CD4CA006A4FF1 /* TWEthereumProto.h in Headers */,
				61C4E8C22225C3C50020A917 /* TronInternal.pb.h in Headers */,
				61735AF4219DF044007BF637 /* curve25519-donna-32bit.h in Headers */,
				61B159C121CC5DBB00CFE93B /* TransactionInput.h in Headers */,
				61735C76219DF044007BF637 /* rfc7539.h in Headers */,
				4E8BBE9A223099A400F98E04 /* Aion.pb.h in Headers */,
				61735AFE219DF044007BF637 /* base32.h in Headers */,
				616F87AC223041970007ECA3 /* Address.h in Headers */,
				61735B0F219DF044007BF637 /* ecrypt-sync.h in Headers */,
				BB2422DE22217B58000663D0 /* Signer.h in Headers */,
				61722BD8220E455500D7BA9A /* TWBitcoinProto.h in Headers */,
				616F8798222F2CA10007ECA3 /* BinaryCoding.h in Headers */,
				61FE4B1F221F732D00C65017 /* TWWanchainSigner.h in Headers */,
				61735AFB219DF044007BF637 /* pbkdf2.h in Headers */,
				61735AF1219DF044007BF637 /* address.h in Headers */,
				61BA0A7921F7DB29005680E6 /* Serialization.h in Headers */,
				4E8BBE922230998600F98E04 /* Address.h in Headers */,
				61735AF6219DF044007BF637 /* ed25519-donna-portable.h in Headers */,
				61735C26219DF044007BF637 /* ed25519-sha3.h in Headers */,
				611BBE31223595550043FB94 /* AESParameters.h in Headers */,
				61722C11220E463500D7BA9A /* HDWallet.h in Headers */,
				7706F5E92233E31D00F124F3 /* Forging.h in Headers */,
				61BA0A6B21F6C929005680E6 /* TWBinanceSigner.h in Headers */,
				778DB8BB2230A55800CE8DB6 /* Address.h in Headers */,
				61735AEA219DF044007BF637 /* ripemd160.h in Headers */,
				616F87A0223041710007ECA3 /* TWNimiqProto.h in Headers */,
				611BBE39223595550043FB94 /* StoredKey.h in Headers */,
				61735AEE219DF044007BF637 /* base58.h in Headers */,
				61B159DF21CC5DBB00CFE93B /* PrivateKey.h in Headers */,
				77A15CFB2234383900E77417 /* Tezos.pb.h in Headers */,
				61CABACC21ED781B0086D9A0 /* TWHDVersion.h in Headers */,
				61CABAC121ED42520086D9A0 /* scrypt.h in Headers */,
				BB2422D022217AE7000663D0 /* TWRippleProto.h in Headers */,
				611B46D422335A020043EBA6 /* Address.h in Headers */,
				61EE6B2221DEB46A001FBB79 /* UnspentSelector.h in Headers */,
				61A9B3622200D85A00E601B3 /* Address.h in Headers */,
				616F8794222F2C850007ECA3 /* TWCurve.h in Headers */,
				617744442220977E00C210D9 /* uint256.h in Headers */,
				61735B00219DF044007BF637 /* sha2.h in Headers */,
				4E8BBE9E223099C500F98E04 /* TWAionProto.h in Headers */,
				61E813C72227211B00D4D2C9 /* Address.h in Headers */,
				4E8BBE902230998600F98E04 /* Transaction.h in Headers */,
				61735B05219DF044007BF637 /* ed25519.h in Headers */,
				BB158441220AADE700657CDA /* Transaction.h in Headers */,
				61735CC721A382C7007BF637 /* TWPublicKey.h in Headers */,
				61B159DE21CC5DBB00CFE93B /* Hash.h in Headers */,
				61735B0E219DF044007BF637 /* ecrypt-config.h in Headers */,
				61735C49219DF044007BF637 /* range_proof.h in Headers */,
				BB2422D822217B4D000663D0 /* Ripple.pb.h in Headers */,
				61735B02219DF044007BF637 /* bip39.h in Headers */,
				61735AF3219DF044007BF637 /* modm-donna-32bit.h in Headers */,
				610AEF7421C8A934008ABB74 /* TWBitcoinTransactionSigner.h in Headers */,
				61FE4B3922208E0300C65017 /* Transaction.h in Headers */,
				BBF0B6DD223A19C500D25372 /* TWOntologyAddress.h in Headers */,
				61E813B9222720EB00D4D2C9 /* TWIconAddress.h in Headers */,
				BB2E390B21F6EF17002A5139 /* TWZcashTAddress.h in Headers */,
				61FE4B3A22208E0300C65017 /* Clause.h in Headers */,
				61735B08219DF044007BF637 /* cash_addr.h in Headers */,
				616E126121AE15C4009798FC /* TWBitcoinScript.h in Headers */,
				61A9B2FC21FB855E00E601B3 /* Address.h in Headers */,
				61E813CA2227211B00D4D2C9 /* Signer.h in Headers */,
				61A0E96C2239E81400D37C0D /* endian.h in Headers */,
				61E813B6222720EB00D4D2C9 /* TWIconAddressType.h in Headers */,
				61735AF8219DF044007BF637 /* curve25519-donna-helpers.h in Headers */,
				61CABAD021ED781B0086D9A0 /* TWHRP.h in Headers */,
				611BBE202235952A0043FB94 /* TWStoredKey.h in Headers */,
				61CABACD21ED781B0086D9A0 /* TWP2PKHPrefix.h in Headers */,
				BB158447220AADF800657CDA /* TransactionBuilder.h in Headers */,
				616F87A2223041710007ECA3 /* TWNimiqSigner.h in Headers */,
				61735AD5219DF044007BF637 /* TWPrivateKey.h in Headers */,
				61735AEB219DF044007BF637 /* ed25519-donna.h in Headers */,
				61735C4F219DF044007BF637 /* rc4.h in Headers */,
				14FDB4B82236BC9B002FC058 /* Signer.h in Headers */,
				61E813B7222720EB00D4D2C9 /* TWIconSigner.h in Headers */,
				61735AF0219DF044007BF637 /* sha3.h in Headers */,
				61FE4B3B22208E0300C65017 /* Signer.h in Headers */,
				BB6AE9A32233711B00F9EF85 /* Address.h in Headers */,
				61E813D12227213500D4D2C9 /* Icon.pb.h in Headers */,
				61735C1C219DF044007BF637 /* ed25519-hash-custom-keccak.h in Headers */,
				61735B06219DF044007BF637 /* nem.h in Headers */,
				61CABACE21ED781B0086D9A0 /* TWPurpose.h in Headers */,
				BB6AE99622336FFE00F9EF85 /* TWStellarProto.h in Headers */,
				61722BF8220E45BA00D7BA9A /* Bitcoin.pb.h in Headers */,
				4E8BBE9F223099C500F98E04 /* TWAionSigner.h in Headers */,
			);
			runOnlyForDeploymentPostprocessing = 0;
		};
/* End PBXHeadersBuildPhase section */

/* Begin PBXNativeTarget section */
		61735C94219E1A81007BF637 /* TrustWalletCoreTests */ = {
			isa = PBXNativeTarget;
			buildConfigurationList = 61735C9D219E1A81007BF637 /* Build configuration list for PBXNativeTarget "TrustWalletCoreTests" */;
			buildPhases = (
				87470AEBBC0F06DD0CF437B1 /* [CP] Check Pods Manifest.lock */,
				61735C91219E1A81007BF637 /* Sources */,
				61735C92219E1A81007BF637 /* Frameworks */,
				61735C93219E1A81007BF637 /* Resources */,
				7E2A99EF037E8750B5718371 /* [CP] Embed Pods Frameworks */,
			);
			buildRules = (
			);
			dependencies = (
				61735C9C219E1A81007BF637 /* PBXTargetDependency */,
			);
			name = TrustWalletCoreTests;
			productName = TrustWalletCoreTests;
			productReference = 61735C95219E1A81007BF637 /* TrustWalletCoreTests.xctest */;
			productType = "com.apple.product-type.bundle.unit-test";
		};
		61CDEB9A219B36C700CDFE83 /* TrustWalletCore */ = {
			isa = PBXNativeTarget;
			buildConfigurationList = 61CDEBAF219B36C700CDFE83 /* Build configuration list for PBXNativeTarget "TrustWalletCore" */;
			buildPhases = (
				F0625EE0578091EBC70BCE2E /* [CP] Check Pods Manifest.lock */,
				61CDEB96219B36C700CDFE83 /* Headers */,
				61CDEB97219B36C700CDFE83 /* Sources */,
				61CDEB98219B36C700CDFE83 /* Frameworks */,
				61CDEB99219B36C700CDFE83 /* Resources */,
			);
			buildRules = (
			);
			dependencies = (
				61FD1FF821F14024000617B1 /* PBXTargetDependency */,
			);
			name = TrustWalletCore;
			productName = TrustWalletCore;
			productReference = 61CDEB9B219B36C700CDFE83 /* TrustWalletCore.framework */;
			productType = "com.apple.product-type.framework";
		};
		61FD1FD221F13ECD000617B1 /* protobuf-lite */ = {
			isa = PBXNativeTarget;
			buildConfigurationList = 61FD1FD921F13ECE000617B1 /* Build configuration list for PBXNativeTarget "protobuf-lite" */;
			buildPhases = (
				61FD1FCF21F13ECD000617B1 /* Sources */,
				61FD1FD021F13ECD000617B1 /* Frameworks */,
				61FD1FD121F13ECD000617B1 /* CopyFiles */,
			);
			buildRules = (
			);
			dependencies = (
			);
			name = "protobuf-lite";
			productName = "protobuf-lite";
			productReference = 61FD1FD321F13ECD000617B1 /* libprotobuf-lite.a */;
			productType = "com.apple.product-type.library.static";
		};
/* End PBXNativeTarget section */

/* Begin PBXProject section */
		61CDEB92219B36C700CDFE83 /* Project object */ = {
			isa = PBXProject;
			attributes = {
				LastSwiftUpdateCheck = 1010;
				LastUpgradeCheck = 1010;
				ORGANIZATIONNAME = Binance;
				TargetAttributes = {
					61735C94219E1A81007BF637 = {
						CreatedOnToolsVersion = 10.1;
						LastSwiftMigration = 1010;
					};
					61CDEB9A219B36C700CDFE83 = {
						CreatedOnToolsVersion = 10.1;
						LastSwiftMigration = 1010;
					};
					61FD1FD221F13ECD000617B1 = {
						CreatedOnToolsVersion = 10.1;
					};
				};
			};
			buildConfigurationList = 61CDEB95219B36C700CDFE83 /* Build configuration list for PBXProject "TrustWalletCore" */;
			compatibilityVersion = "Xcode 9.3";
			developmentRegion = en;
			hasScannedForEncodings = 0;
			knownRegions = (
				en,
			);
			mainGroup = 61CDEB91219B36C700CDFE83;
			productRefGroup = 61CDEB9C219B36C700CDFE83 /* Products */;
			projectDirPath = "";
			projectRoot = "";
			targets = (
				61CDEB9A219B36C700CDFE83 /* TrustWalletCore */,
				61735C94219E1A81007BF637 /* TrustWalletCoreTests */,
				61FD1FD221F13ECD000617B1 /* protobuf-lite */,
			);
		};
/* End PBXProject section */

/* Begin PBXResourcesBuildPhase section */
		61735C93219E1A81007BF637 /* Resources */ = {
			isa = PBXResourcesBuildPhase;
			buildActionMask = 2147483647;
			files = (
				61A6251A2236DA1A009C450C /* key_bitcoin.json in Resources */,
				61A6251C2236DA1A009C450C /* wallet.json in Resources */,
				61A6251B2236DA1A009C450C /* key.json in Resources */,
				61A6251D2236DA1A009C450C /* myetherwallet.uu in Resources */,
			);
			runOnlyForDeploymentPostprocessing = 0;
		};
		61CDEB99219B36C700CDFE83 /* Resources */ = {
			isa = PBXResourcesBuildPhase;
			buildActionMask = 2147483647;
			files = (
				61735C17219DF044007BF637 /* README.md in Resources */,
			);
			runOnlyForDeploymentPostprocessing = 0;
		};
/* End PBXResourcesBuildPhase section */

/* Begin PBXShellScriptBuildPhase section */
		7E2A99EF037E8750B5718371 /* [CP] Embed Pods Frameworks */ = {
			isa = PBXShellScriptBuildPhase;
			buildActionMask = 2147483647;
			files = (
			);
			inputFileListPaths = (
			);
			inputPaths = (
				"${PODS_ROOT}/Target Support Files/Pods-TrustWalletCore-TrustWalletCoreTests/Pods-TrustWalletCore-TrustWalletCoreTests-frameworks.sh",
				"${BUILT_PRODUCTS_DIR}/SwiftProtobuf/SwiftProtobuf.framework",
			);
			name = "[CP] Embed Pods Frameworks";
			outputFileListPaths = (
			);
			outputPaths = (
				"${TARGET_BUILD_DIR}/${FRAMEWORKS_FOLDER_PATH}/SwiftProtobuf.framework",
			);
			runOnlyForDeploymentPostprocessing = 0;
			shellPath = /bin/sh;
			shellScript = "\"${PODS_ROOT}/Target Support Files/Pods-TrustWalletCore-TrustWalletCoreTests/Pods-TrustWalletCore-TrustWalletCoreTests-frameworks.sh\"\n";
			showEnvVarsInLog = 0;
		};
		87470AEBBC0F06DD0CF437B1 /* [CP] Check Pods Manifest.lock */ = {
			isa = PBXShellScriptBuildPhase;
			buildActionMask = 2147483647;
			files = (
			);
			inputFileListPaths = (
			);
			inputPaths = (
				"${PODS_PODFILE_DIR_PATH}/Podfile.lock",
				"${PODS_ROOT}/Manifest.lock",
			);
			name = "[CP] Check Pods Manifest.lock";
			outputFileListPaths = (
			);
			outputPaths = (
				"$(DERIVED_FILE_DIR)/Pods-TrustWalletCore-TrustWalletCoreTests-checkManifestLockResult.txt",
			);
			runOnlyForDeploymentPostprocessing = 0;
			shellPath = /bin/sh;
			shellScript = "diff \"${PODS_PODFILE_DIR_PATH}/Podfile.lock\" \"${PODS_ROOT}/Manifest.lock\" > /dev/null\nif [ $? != 0 ] ; then\n    # print error to STDERR\n    echo \"error: The sandbox is not in sync with the Podfile.lock. Run 'pod install' or update your CocoaPods installation.\" >&2\n    exit 1\nfi\n# This output is used by Xcode 'outputs' to avoid re-running this script phase.\necho \"SUCCESS\" > \"${SCRIPT_OUTPUT_FILE_0}\"\n";
			showEnvVarsInLog = 0;
		};
		F0625EE0578091EBC70BCE2E /* [CP] Check Pods Manifest.lock */ = {
			isa = PBXShellScriptBuildPhase;
			buildActionMask = 2147483647;
			files = (
			);
			inputFileListPaths = (
			);
			inputPaths = (
				"${PODS_PODFILE_DIR_PATH}/Podfile.lock",
				"${PODS_ROOT}/Manifest.lock",
			);
			name = "[CP] Check Pods Manifest.lock";
			outputFileListPaths = (
			);
			outputPaths = (
				"$(DERIVED_FILE_DIR)/Pods-TrustWalletCore-checkManifestLockResult.txt",
			);
			runOnlyForDeploymentPostprocessing = 0;
			shellPath = /bin/sh;
			shellScript = "diff \"${PODS_PODFILE_DIR_PATH}/Podfile.lock\" \"${PODS_ROOT}/Manifest.lock\" > /dev/null\nif [ $? != 0 ] ; then\n    # print error to STDERR\n    echo \"error: The sandbox is not in sync with the Podfile.lock. Run 'pod install' or update your CocoaPods installation.\" >&2\n    exit 1\nfi\n# This output is used by Xcode 'outputs' to avoid re-running this script phase.\necho \"SUCCESS\" > \"${SCRIPT_OUTPUT_FILE_0}\"\n";
			showEnvVarsInLog = 0;
		};
/* End PBXShellScriptBuildPhase section */

/* Begin PBXSourcesBuildPhase section */
		61735C91219E1A81007BF637 /* Sources */ = {
			isa = PBXSourcesBuildPhase;
			buildActionMask = 2147483647;
			files = (
				7782DF2D222F211700599404 /* TezosTests.swift in Sources */,
				61A6251E2236DA1A009C450C /* KeyStoreTests.swift in Sources */,
				61E813E72227535A00D4D2C9 /* DashTests.swift in Sources */,
				61E81431222758E100D4D2C9 /* SlipTests.swift in Sources */,
				61C4E91A2226150F0020A917 /* BitconCashTests.swift in Sources */,
				61E81435222758EC00D4D2C9 /* DerivationPathTests.swift in Sources */,
				61376FFF220D48E800573D0F /* BinanceSignerTests.swift in Sources */,
				61E813DE2227528000D4D2C9 /* HDWalletTests.swift in Sources */,
				61E81433222758E100D4D2C9 /* PurposeTests.swift in Sources */,
				61C4E9192226150F0020A917 /* RippleTests.swift in Sources */,
				61C4E92C22261A100020A917 /* IconAddressTests.swift in Sources */,
				61A625192236DA1A009C450C /* WalletTests.swift in Sources */,
				61C4E921222615120020A917 /* TronAddressTests.swift in Sources */,
				61C4E922222615120020A917 /* WanchainAddressTests.swift in Sources */,
				61A625172236DA1A009C450C /* KeystoreKeyTests.swift in Sources */,
				61C4E91C2226150F0020A917 /* LitecoinTests.swift in Sources */,
				61C4E91D2226150F0020A917 /* TronTests.swift in Sources */,
				6198EA8021B6BFC9008CB60A /* DataTests.swift in Sources */,
				61E813E62227535A00D4D2C9 /* BinanceChainTests.swift in Sources */,
				61C4E920222615120020A917 /* BitcoinAddressTests.swift in Sources */,
				61C4E91E2226150F0020A917 /* WanchainTests.swift in Sources */,
				61E81434222758E100D4D2C9 /* PublicKeyTests.swift in Sources */,
				61E81432222758E100D4D2C9 /* PrivateKeyTests.swift in Sources */,
				BB4C2C28222CF8EA00BF42BB /* EthereumTests.swift in Sources */,
				61C4E91F2226150F0020A917 /* ZcoinTests.swift in Sources */,
				616D0413220A6C5B00A776E8 /* BitcoinTransactionSignerTests.swift in Sources */,
				4E8BBEAA22309B7D00F98E04 /* AionTests.swift in Sources */,
				61A625182236DA1A009C450C /* AccountTests.swift in Sources */,
				61E813E82227535A00D4D2C9 /* ZcashTests.swift in Sources */,
				BB6AE9AB2233799C00F9EF85 /* StellarTests.swift in Sources */,
			);
			runOnlyForDeploymentPostprocessing = 0;
		};
		61CDEB97219B36C700CDFE83 /* Sources */ = {
			isa = PBXSourcesBuildPhase;
			buildActionMask = 2147483647;
			files = (
				61735C24219DF044007BF637 /* ed25519-donna-impl-base.c in Sources */,
				61722BF7220E45BA00D7BA9A /* Binance.pb.cc in Sources */,
				77A15CF8223437B900E77417 /* TWTezosSigner.cpp in Sources */,
				611B46D322335A020043EBA6 /* Address.cpp in Sources */,
				611BBE3C223595690043FB94 /* StoredKey.swift in Sources */,
				BBA9011D21FDAE3300D2CEF7 /* ZcashTAddress.swift in Sources */,
				61B159D121CC5DBB00CFE93B /* Script.cpp in Sources */,
				61722BE3220E457D00D7BA9A /* ChainID.swift in Sources */,
				7782DF31222F218F00599404 /* TWTezosAddress.cpp in Sources */,
				14FDB4AE2236B894002FC058 /* Stellar.pb.swift in Sources */,
				61C4E8B22225C3960020A917 /* Tron.pb.swift in Sources */,
				61722BE4220E457D00D7BA9A /* Common.pb.swift in Sources */,
				14FDB4BB2236BDBD002FC058 /* Stellar.pb.cc in Sources */,
				61735C22219DF044007BF637 /* curve25519-donna-32bit.c in Sources */,
				61A9B2E821F916FA00E601B3 /* Bech32.cpp in Sources */,
				61BA0A7221F6C9D9005680E6 /* Signer.cpp in Sources */,
				61E4446B221CD674006A4FF1 /* TWEthereumSigner.cpp in Sources */,
				61C4E8C82225C43E0020A917 /* Tron.pb.cc in Sources */,
				616F87AE223041970007ECA3 /* Transaction.cpp in Sources */,
				611BBE38223595550043FB94 /* Account.cpp in Sources */,
				BB211057221C035F00571DF7 /* TWRippleAddress.cpp in Sources */,
				61E4446F221CD8C0006A4FF1 /* Ethereum.pb.cc in Sources */,
				61CABADB21ED782E0086D9A0 /* Purpose.swift in Sources */,
				61722BE2220E457D00D7BA9A /* Binance.pb.swift in Sources */,
				611BBE34223595550043FB94 /* StoredKey.cpp in Sources */,
				61735C01219DF044007BF637 /* rc4.c in Sources */,
				61CABAE821F0100E0086D9A0 /* HexCoding.cpp in Sources */,
				61735BF6219DF044007BF637 /* sha2.c in Sources */,
				61CABAC321ED42620086D9A0 /* scrypt.c in Sources */,
				61722C12220E463500D7BA9A /* HDWallet.cpp in Sources */,
				61C4E8F522260B150020A917 /* EthereumAddressExtension.swift in Sources */,
				7706F5EC2233E31D00F124F3 /* OperationList.cpp in Sources */,
				61FE4B29221F736400C65017 /* Signer.cpp in Sources */,
				61A9B2FF21FB855E00E601B3 /* Address.cpp in Sources */,
				61B159DB21CC5DBB00CFE93B /* TransactionInput.cpp in Sources */,
				61C4E8B12225C3960020A917 /* TronSigner.swift in Sources */,
				4E8BBE8E2230998600F98E04 /* Signer.cpp in Sources */,
				61977CCE21C9B9EF00C385D5 /* BitcoinCashAddress.swift in Sources */,
				61B159E321CC5DBB00CFE93B /* TWData+Hex.cpp in Sources */,
				61CABADD21EE5EA60086D9A0 /* HRP.swift in Sources */,
				61B159D821CC5DBB00CFE93B /* TransactionSigner.cpp in Sources */,
				61735C18219DF044007BF637 /* ed25519-donna-basepoint-table.c in Sources */,
				61722C07220E461A00D7BA9A /* TWCoinTypeConfiguration.cpp in Sources */,
				61722C08220E461A00D7BA9A /* TWZcashTAddress.cpp in Sources */,
				61A9B2FE21FB855E00E601B3 /* RLP.cpp in Sources */,
				61C4E8F322260B150020A917 /* TendermintAddressExtension.swift in Sources */,
				61FE4B4122208E1C00C65017 /* VeChain.pb.swift in Sources */,
				61722C0D220E461A00D7BA9A /* TWBitcoinScript.cpp in Sources */,
				61FE4B1D221F64D500C65017 /* TWEthereumAddress.cpp in Sources */,
				61C4E8B82225C3B70020A917 /* TWTronSigner.cpp in Sources */,
				61735C06219DF044007BF637 /* cash_addr.c in Sources */,
				61735C7B219DF044007BF637 /* rfc7539.c in Sources */,
				61A0E9712239E83100D37C0D /* nist256p1.c in Sources */,
				61C4E8F222260B150020A917 /* WanchainAddress.swift in Sources */,
				61735BFF219DF044007BF637 /* rand.c in Sources */,
				61722BF5220E45BA00D7BA9A /* Bitcoin.pb.cc in Sources */,
				616F87C1223044860007ECA3 /* TWNimiqSigner.cpp in Sources */,
				61A624FB2236D330009C450C /* TWStellarSigner.cpp in Sources */,
				61B159E421CC5DBB00CFE93B /* TWHash.cpp in Sources */,
				61E814382227594F00D4D2C9 /* PrivateKeyExtension.swift in Sources */,
				61735BFC219DF044007BF637 /* hasher.c in Sources */,
				6198EA7E21B6B9C2008CB60A /* Data.swift in Sources */,
				611BBE23223595420043FB94 /* TWStoredKey.cpp in Sources */,
				61B159D021CC5DBB00CFE93B /* OutPoint.cpp in Sources */,
				BB2422D422217B08000663D0 /* Ripple.pb.swift in Sources */,
				61E813CE2227212600D4D2C9 /* TWIconSigner.cpp in Sources */,
				7706F5E82233E31D00F124F3 /* Transaction.cpp in Sources */,
				61E813C82227211B00D4D2C9 /* Address.cpp in Sources */,
				61C4E8E522260B150020A917 /* BinanceChain.swift in Sources */,
				61722BE8220E457D00D7BA9A /* EthereumChainID.swift in Sources */,
				BB79409922397A4E00E268D4 /* StellarMemoType.swift in Sources */,
				61FE4B21221F733E00C65017 /* WanchainSigner.swift in Sources */,
				61E813C02227210600D4D2C9 /* IconAddress.swift in Sources */,
				61FE4B4422208E5000C65017 /* VeChain.pb.cc in Sources */,
				61722BE6220E457D00D7BA9A /* CoinTypeConfiguration.swift in Sources */,
				4E8BBEA622309A6F00F98E04 /* Aion.pb.swift in Sources */,
				61CABADA21ED782E0086D9A0 /* CoinType.swift in Sources */,
				61722C09220E461A00D7BA9A /* TWBitcoinTransactionSigner.cpp in Sources */,
				61C4E8C02225C3C50020A917 /* Signer.cpp in Sources */,
				61735BF2219DF044007BF637 /* bip39.c in Sources */,
				61722BE5220E457D00D7BA9A /* Bitcoin.pb.swift in Sources */,
				61BA0A7521F6C9EC005680E6 /* BinanceSigner.swift in Sources */,
				61A9B3652200D86D00E601B3 /* TendermintAddress.swift in Sources */,
				61E813BF2227210600D4D2C9 /* Icon.pb.swift in Sources */,
				4E8BBE952230999400F98E04 /* TWAionSigner.cpp in Sources */,
				61C4E8FF22260CA30020A917 /* DerivationPath.swift in Sources */,
				61B28E3322333CF400E97D67 /* Coin.cpp in Sources */,
				61C4E90122260CA30020A917 /* HDWalletExtension.swift in Sources */,
				61735C68219DF044007BF637 /* pbkdf2.c in Sources */,
				61B159D621CC5DBB00CFE93B /* Bech32Address.cpp in Sources */,
				6198EA5921B1CC5C008CB60A /* TWFoundationData.m in Sources */,
				61C4E8E622260B150020A917 /* BitcoinCash.swift in Sources */,
				4E8BBE962230999400F98E04 /* TWAionAddress.cpp in Sources */,
				61735C11219DF044007BF637 /* curve25519-donna-helpers.c in Sources */,
				61A0E9722239E83100D37C0D /* groestl.c in Sources */,
				778DB8BC2230A55800CE8DB6 /* Address.cpp in Sources */,
				61C4E92E22261A1A0020A917 /* Icon.swift in Sources */,
				61A625052236DA0C009C450C /* KeyStore.swift in Sources */,
				616F87AD223041970007ECA3 /* Address.cpp in Sources */,
				61B159DD21CC5DBB00CFE93B /* PrivateKey.cpp in Sources */,
				616F87B5223041B00007ECA3 /* Nimiq.pb.cc in Sources */,
				61E44465221CD4B3006A4FF1 /* EthereumSigner.swift in Sources */,
				61735C12219DF044007BF637 /* ed25519-keccak.c in Sources */,
				61735C57219DF044007BF637 /* blake2b.c in Sources */,
				61B159EA21CC5DBB00CFE93B /* PublicKey.cpp in Sources */,
				BB2422DF22217B58000663D0 /* Signer.cpp in Sources */,
				61735C43219DF044007BF637 /* serialize.c in Sources */,
				61C4E8EE22260B150020A917 /* Blockchain.swift in Sources */,
				61735C75219DF044007BF637 /* chacha_merged.c in Sources */,
				611BBE36223595550043FB94 /* ScryptParameters.cpp in Sources */,
				611BBE3D223595690043FB94 /* Account.swift in Sources */,
				61735C47219DF044007BF637 /* xmr.c in Sources */,
				61E813EA2227562D00D4D2C9 /* PublicKey+Bitcoin.swift in Sources */,
				616F87BA223041C10007ECA3 /* Nimiq.pb.swift in Sources */,
				61735C58219DF044007BF637 /* script.c in Sources */,
				61C4E8F922260B150020A917 /* BitcoinCashAddressExtension.swift in Sources */,
				61C4E8E422260B150020A917 /* Bitcoin.swift in Sources */,
				61E813D4222751D900D4D2C9 /* Ripple.swift in Sources */,
				61C4E93022261A230020A917 /* IconAddressExtension.swift in Sources */,
				4E8BBEA722309A6F00F98E04 /* AionAddress.swift in Sources */,
				61722C0C220E461A00D7BA9A /* TWBech32Address.cpp in Sources */,
				61735C7F219DF044007BF637 /* chacha20poly1305.c in Sources */,
				61735C67219DF044007BF637 /* ecdsa.c in Sources */,
				61735C5E219DF044007BF637 /* address.c in Sources */,
				61735C0C219DF044007BF637 /* curve25519-donna-scalarmult-base.c in Sources */,
				BBA9012121FDAE4200D2CEF7 /* Transaction.cpp in Sources */,
				BB2422E422217B90000663D0 /* TWRippleSigner.cpp in Sources */,
				61E813BE2227210600D4D2C9 /* IconSigner.swift in Sources */,
				61722C0E220E461A00D7BA9A /* TWZcashTransactionSigner.cpp in Sources */,
				616E122C21A78094009798FC /* Hash.swift in Sources */,
				616F879C222F3EFE0007ECA3 /* TWCoinType.cpp in Sources */,
				61735C0E219DF044007BF637 /* ed25519-donna-32bit-tables.c in Sources */,
				61735C15219DF044007BF637 /* ed25519-sha3.c in Sources */,
				61B159D221CC5DBB00CFE93B /* TransactionOutput.cpp in Sources */,
				61C4E924222615300020A917 /* PrivateKey+Bitcoin.swift in Sources */,
				611BBE32223595550043FB94 /* EncryptionParameters.cpp in Sources */,
				61C4E8EF22260B150020A917 /* Zcoin.swift in Sources */,
				7782DF29222F0D9100599404 /* Tezos.swift in Sources */,
				61735C69219DF044007BF637 /* aeskey.c in Sources */,
				61C4E8F022260B150020A917 /* BlockchainFactory.swift in Sources */,
				61735C03219DF044007BF637 /* blake256.c in Sources */,
				61C4E8ED22260B150020A917 /* Ethereum.swift in Sources */,
				BBF0B6E4223A1A1C00D25372 /* TWOntologyAddress.cpp in Sources */,
				61A625072236DA0C009C450C /* KeyStore.Error.swift in Sources */,
				140352F52233740C00DF0815 /* Stellar.swift in Sources */,
				61C4E8EA22260B150020A917 /* Dash.swift in Sources */,
				4E8BBEA822309A6F00F98E04 /* Aion.swift in Sources */,
				61CABABF21ED41FC0086D9A0 /* KeyDerivation.swift in Sources */,
				610AEF7621C8A95A008ABB74 /* BitcoinTransactionSigner.swift in Sources */,
				6198EA6121B21702008CB60A /* TWFoundationString.m in Sources */,
				61E813C12227210600D4D2C9 /* IconAddressType.swift in Sources */,
				61CABAD821ED782E0086D9A0 /* HDVersion.swift in Sources */,
				61EE6B2321DEB46A001FBB79 /* UnspentSelector.cpp in Sources */,
				7782DF33222F228C00599404 /* TezosAddress.swift in Sources */,
				BB2422D322217B08000663D0 /* RippleSigner.swift in Sources */,
				4E8BBE8D2230998600F98E04 /* Transaction.cpp in Sources */,
				61C4E8F622260B150020A917 /* EOSAddress.swift in Sources */,
				BB1805422231199E00622CD2 /* UnspentCalculator.cpp in Sources */,
				615D9B9B21CED9C700878D22 /* Address.cpp in Sources */,
				61735C6F219DF044007BF637 /* aes_modes.c in Sources */,
				61C4E8F822260B150020A917 /* TronAddress.swift in Sources */,
				7706F5EB2233E31D00F124F3 /* Signer.cpp in Sources */,
				61C4E8FA22260B150020A917 /* Bech32AddressExtension.swift in Sources */,
				61CABAB921ED37160086D9A0 /* AES.swift in Sources */,
				BB2422D722217B4D000663D0 /* Ripple.pb.cc in Sources */,
				61722C06220E461A00D7BA9A /* TWTendermintAddress.cpp in Sources */,
				61B159E121CC5DBB00CFE93B /* TWString+Hex.cpp in Sources */,
				61C4E8E922260B150020A917 /* Wanchain.swift in Sources */,
				61C4E8E322260B150020A917 /* Litecoin.swift in Sources */,
				61A9B3522200103000E601B3 /* Transaction.cpp in Sources */,
				611BBE35223595550043FB94 /* AESParameters.cpp in Sources */,
				61A6250B2236DA0C009C450C /* Wallet.swift in Sources */,
				61E44461221CD49E006A4FF1 /* Signer.cpp in Sources */,
				61B159E221CC5DBB00CFE93B /* TWPublicKey.cpp in Sources */,
				BB2422E022217B58000663D0 /* Transaction.cpp in Sources */,
				61C4E8E722260B150020A917 /* Zcash.swift in Sources */,
				61C4E8C32225C3C50020A917 /* TronInternal.pb.cc in Sources */,
				61735C39219DF044007BF637 /* ripemd160.c in Sources */,
				61977CCF21C9B9EF00C385D5 /* BitcoinAddress.swift in Sources */,
				61CABAD721ED782E0086D9A0 /* P2SHPrefix.swift in Sources */,
				616F87AF223041970007ECA3 /* Signer.cpp in Sources */,
				61735C1F219DF044007BF637 /* modm-donna-32bit.c in Sources */,
				61A9B2FD21FB855E00E601B3 /* AddressChecksum.cpp in Sources */,
				61722BF3220E45BA00D7BA9A /* Common.pb.cc in Sources */,
				4E8BBEA522309A6F00F98E04 /* AionSigner.swift in Sources */,
				615D9B9C21CED9C700878D22 /* CashAddress.cpp in Sources */,
				61BA0A7821F7DB29005680E6 /* Serialization.cpp in Sources */,
				7706F5EA2233E31D00F124F3 /* BinaryCoding.cpp in Sources */,
				61CABAB721ED37070086D9A0 /* TWAES.cpp in Sources */,
				140352E722336B3400DF0815 /* StellarAddress.swift in Sources */,
				61FE4B4022208E1C00C65017 /* VeChainSigner.swift in Sources */,
				61722C05220E461A00D7BA9A /* TWHRP.cpp in Sources */,
				61735C4E219DF044007BF637 /* memzero.c in Sources */,
				61C4E8F122260B150020A917 /* Address.swift in Sources */,
				61B159D721CC5DBB00CFE93B /* Transaction.cpp in Sources */,
				4E8BBE912230998600F98E04 /* Address.cpp in Sources */,
				14FDB4B72236BC9B002FC058 /* Signer.cpp in Sources */,
				61735C28219DF044007BF637 /* nem.c in Sources */,
				61735C2B219DF044007BF637 /* secp256k1.c in Sources */,
				140352E622336B3400DF0815 /* StellarVersionByte.swift in Sources */,
				61E44464221CD4B3006A4FF1 /* Ethereum.pb.swift in Sources */,
				61735C88219DF64D007BF637 /* SecRandom.m in Sources */,
				6198EA5321AF61F0008CB60A /* BitcoinScript.swift in Sources */,
				BB21105E221C039B00571DF7 /* Address.cpp in Sources */,
				61E814392227594F00D4D2C9 /* PublicKeyExtension.swift in Sources */,
				61FE4B3D22208E0F00C65017 /* TWVeChainSigner.cpp in Sources */,
				61AAD3A521DEF72500B69A34 /* Base58.swift in Sources */,
				61FE4B23221F734C00C65017 /* TWWanchainSigner.cpp in Sources */,
				BBF0B6E2223A19DC00D25372 /* Address.cpp in Sources */,
				61B159E021CC5DBB00CFE93B /* TWData.cpp in Sources */,
				61722BE7220E457D00D7BA9A /* ZcashTransactionSigner.swift in Sources */,
				61E813D22227213500D4D2C9 /* Icon.pb.cc in Sources */,
				61735C31219DF044007BF637 /* bignum.c in Sources */,
				61B159E721CC5DBB00CFE93B /* TWHDWallet.cpp in Sources */,
				61722C04220E461A00D7BA9A /* TWBitcoinCashAddress.cpp in Sources */,
				61735C46219DF044007BF637 /* range_proof.c in Sources */,
				61735C72219DF044007BF637 /* aestab.c in Sources */,
				61722C0A220E461A00D7BA9A /* TWBinanceSigner.cpp in Sources */,
				61735C63219DF044007BF637 /* sha3.c in Sources */,
				617FAC602231985B007E08F0 /* DerivationPath.cpp in Sources */,
				77A15D002234444100E77417 /* TezosSigner.swift in Sources */,
				61AAD3A321DEF70800B69A34 /* TWBase58.cpp in Sources */,
				616F87BD223041F30007ECA3 /* Nimq.swift in Sources */,
				611BBE24223595420043FB94 /* TWAccount.cpp in Sources */,
				61FE4B19221F64B200C65017 /* EthereumAddress.swift in Sources */,
				BB211062221C045000571DF7 /* RippleAddress.swift in Sources */,
				616F87C0223044860007ECA3 /* TWNimiqAddress.cpp in Sources */,
				BB3F05B2220BD93E008C6971 /* TAddress.cpp in Sources */,
				61B159E521CC5DBB00CFE93B /* TWPrivateKey.cpp in Sources */,
				61CABABD21ED41F20086D9A0 /* TWKeyDerivation.cpp in Sources */,
				6198EA6521B59575008CB60A /* String.swift in Sources */,
				61735BF3219DF044007BF637 /* hmac.c in Sources */,
				7706F5E72233E31D00F124F3 /* Forging.cpp in Sources */,
				616F87BB223041C10007ECA3 /* NimiqSigner.swift in Sources */,
				6198EA8C21B811CD008CB60A /* Bech32Address.swift in Sources */,
				61735BFA219DF044007BF637 /* base32.c in Sources */,
				61735C09219DF044007BF637 /* curves.c in Sources */,
				4E8BBE99223099A400F98E04 /* Aion.pb.cc in Sources */,
				61CABAD921ED782E0086D9A0 /* P2PKHPrefix.swift in Sources */,
				7706F5BF2231F5D300F124F3 /* Tezos.pb.swift in Sources */,
				61735C10219DF044007BF637 /* ed25519.c in Sources */,
				61346D17220B6F7C00F0141B /* Data+Hex.swift in Sources */,
				61B159E921CC5DBB00CFE93B /* Hash.cpp in Sources */,
				77A15CFC2234383900E77417 /* Tezos.pb.cc in Sources */,
				61735C60219DF044007BF637 /* blake2s.c in Sources */,
				610AEF4921C04E24008ABB74 /* HDWallet.swift in Sources */,
				61FE4B3822208E0300C65017 /* Signer.cpp in Sources */,
				61C4E8F722260B150020A917 /* BitcoinAddressExtension.swift in Sources */,
				61B159E821CC5DBB00CFE93B /* TWString.cpp in Sources */,
				61735C7E219DF044007BF637 /* poly1305-donna.c in Sources */,
				61E813CD2227212600D4D2C9 /* TWIconAddress.cpp in Sources */,
				61E813C92227211B00D4D2C9 /* Signer.cpp in Sources */,
				616F87B9223041C10007ECA3 /* NimiqAddress.swift in Sources */,
				BB6AE99D2233710E00F9EF85 /* Crc.cpp in Sources */,
				616F879A222F2CB90007ECA3 /* Curve.swift in Sources */,
				14FDB4AD2236B894002FC058 /* StellarSigner.swift in Sources */,
				61C4E8EB22260B150020A917 /* Tron.swift in Sources */,
				61A9B3632200D85A00E601B3 /* Address.cpp in Sources */,
				61735C5B219DF044007BF637 /* bip32.c in Sources */,
				61735C6C219DF044007BF637 /* aescrypt.c in Sources */,
				61735C4C219DF044007BF637 /* base58.c in Sources */,
				61735CD421A3BFB0007BF637 /* PublicKey.swift in Sources */,
				BB211055221C033E00571DF7 /* base58.c in Sources */,
				61735C65219DF044007BF637 /* base58.c in Sources */,
				61722C0B220E461A00D7BA9A /* TWBitcoinAddress.cpp in Sources */,
				61C4E90022260CA30020A917 /* DerivationPath.Index.swift in Sources */,
				BB6AE999223370E300F9EF85 /* TWStellarAddress.cpp in Sources */,
				61FE4B3722208E0300C65017 /* Transaction.cpp in Sources */,
				BB6AE9A42233711B00F9EF85 /* Address.cpp in Sources */,
				61735C84219DF044007BF637 /* PrivateKey.swift in Sources */,
			);
			runOnlyForDeploymentPostprocessing = 0;
		};
		61FD1FCF21F13ECD000617B1 /* Sources */ = {
			isa = PBXSourcesBuildPhase;
			buildActionMask = 2147483647;
			files = (
				6131E0562219C54700CF699D /* zero_copy_stream_impl.cc in Sources */,
				6131E0462219C54200CF699D /* duration.pb.cc in Sources */,
				6131E0552219C54700CF699D /* tokenizer.cc in Sources */,
				6131E03A2219C53200CF699D /* any.cc in Sources */,
				61FD1FE021F13F83000617B1 /* implicit_weak_message.cc in Sources */,
				61FD1FE921F13F83000617B1 /* status.cc in Sources */,
				61FD1FEB21F13F83000617B1 /* stringpiece.cc in Sources */,
				61FD1FDE21F13F83000617B1 /* generated_message_table_driven_lite.cc in Sources */,
				61FD1FED21F13F83000617B1 /* structurally_valid.cc in Sources */,
				6131E0492219C54200CF699D /* extension_set_heavy.cc in Sources */,
				6131E06D2219C54E00CF699D /* unknown_field_set.cc in Sources */,
				61FD1FDF21F13F83000617B1 /* generated_message_util.cc in Sources */,
				6131E0422219C54200CF699D /* api.pb.cc in Sources */,
				6131E0532219C54700CF699D /* printer.cc in Sources */,
				61FD1FEA21F13F83000617B1 /* statusor.cc in Sources */,
				61FD1FE221F13F83000617B1 /* zero_copy_stream_impl_lite.cc in Sources */,
				6131E06A2219C54E00CF699D /* text_format.cc in Sources */,
				6131E0452219C54200CF699D /* descriptor.pb.cc in Sources */,
				6131E0412219C54200CF699D /* any.pb.cc in Sources */,
				6131E05B2219C54700CF699D /* source_context.pb.cc in Sources */,
				6131E0592219C54700CF699D /* reflection_ops.cc in Sources */,
				61FD1FEF21F13F83000617B1 /* time.cc in Sources */,
				61FD1FE821F13F83000617B1 /* int128.cc in Sources */,
				61FD1FE721F13F83000617B1 /* common.cc in Sources */,
				6131E06F2219C54E00CF699D /* wrappers.pb.cc in Sources */,
				61FD1FE621F13F83000617B1 /* bytestream.cc in Sources */,
				6131E0542219C54700CF699D /* strtod.cc in Sources */,
				6131E06B2219C54E00CF699D /* timestamp.pb.cc in Sources */,
				61FD1FEC21F13F83000617B1 /* stringprintf.cc in Sources */,
				6131E04A2219C54200CF699D /* field_mask.pb.cc in Sources */,
				6131E0432219C54200CF699D /* descriptor_database.cc in Sources */,
				6131E0682219C54E00CF699D /* mathlimits.cc in Sources */,
				6131E0572219C54700CF699D /* map_field.cc in Sources */,
				61FD1FEE21F13F83000617B1 /* strutil.cc in Sources */,
				6131E06E2219C54E00CF699D /* wire_format.cc in Sources */,
				6131E0692219C54E00CF699D /* substitute.cc in Sources */,
				6131E0582219C54700CF699D /* message.cc in Sources */,
				6131E04B2219C54200CF699D /* generated_message_reflection.cc in Sources */,
				61FD1FE421F13F83000617B1 /* message_lite.cc in Sources */,
				6131E06C2219C54E00CF699D /* type.pb.cc in Sources */,
				61FD1FE521F13F83000617B1 /* repeated_field.cc in Sources */,
				61FD1FF021F13F83000617B1 /* wire_format_lite.cc in Sources */,
				6131E05C2219C54700CF699D /* struct.pb.cc in Sources */,
				6131E04C2219C54200CF699D /* generated_message_table_driven.cc in Sources */,
				61FD1FE321F13F83000617B1 /* zero_copy_stream.cc in Sources */,
				6131E0522219C54700CF699D /* gzip_stream.cc in Sources */,
				61FD1FDD21F13F83000617B1 /* extension_set.cc in Sources */,
				6131E0472219C54200CF699D /* dynamic_message.cc in Sources */,
				6131E0482219C54200CF699D /* empty.pb.cc in Sources */,
				61FD1FE121F13F83000617B1 /* coded_stream.cc in Sources */,
				6131E05A2219C54700CF699D /* service.cc in Sources */,
				6131E0442219C54200CF699D /* descriptor.cc in Sources */,
				61FD1FDC21F13F83000617B1 /* arena.cc in Sources */,
			);
			runOnlyForDeploymentPostprocessing = 0;
		};
/* End PBXSourcesBuildPhase section */

/* Begin PBXTargetDependency section */
		61735C9C219E1A81007BF637 /* PBXTargetDependency */ = {
			isa = PBXTargetDependency;
			target = 61CDEB9A219B36C700CDFE83 /* TrustWalletCore */;
			targetProxy = 61735C9B219E1A81007BF637 /* PBXContainerItemProxy */;
		};
		61FD1FF821F14024000617B1 /* PBXTargetDependency */ = {
			isa = PBXTargetDependency;
			target = 61FD1FD221F13ECD000617B1 /* protobuf-lite */;
			targetProxy = 61FD1FF721F14024000617B1 /* PBXContainerItemProxy */;
		};
/* End PBXTargetDependency section */

/* Begin XCBuildConfiguration section */
		61735C9E219E1A81007BF637 /* Debug */ = {
			isa = XCBuildConfiguration;
			baseConfigurationReference = A0EF7E3AF04D56209F55EDF7 /* Pods-TrustWalletCore-TrustWalletCoreTests.debug.xcconfig */;
			buildSettings = {
				CLANG_ENABLE_MODULES = YES;
				CODE_SIGN_STYLE = Automatic;
				DEVELOPMENT_TEAM = 9873B38DWV;
				INFOPLIST_FILE = tests/Info.plist;
				LD_RUNPATH_SEARCH_PATHS = (
					"$(inherited)",
					"@executable_path/Frameworks",
					"@loader_path/Frameworks",
				);
				PRODUCT_BUNDLE_IDENTIFIER = com.trustwalletapp.TrustWalletCoreTests;
				PRODUCT_NAME = "$(TARGET_NAME)";
				SWIFT_ACTIVE_COMPILATION_CONDITIONS = DEBUG;
				SWIFT_OPTIMIZATION_LEVEL = "-Onone";
				SWIFT_VERSION = 4.2;
				TARGETED_DEVICE_FAMILY = "1,2";
			};
			name = Debug;
		};
		61735C9F219E1A81007BF637 /* Release */ = {
			isa = XCBuildConfiguration;
			baseConfigurationReference = 5407F36D3F0E141D422B55FB /* Pods-TrustWalletCore-TrustWalletCoreTests.release.xcconfig */;
			buildSettings = {
				CLANG_ENABLE_MODULES = YES;
				CODE_SIGN_STYLE = Automatic;
				DEVELOPMENT_TEAM = 9873B38DWV;
				INFOPLIST_FILE = tests/Info.plist;
				LD_RUNPATH_SEARCH_PATHS = (
					"$(inherited)",
					"@executable_path/Frameworks",
					"@loader_path/Frameworks",
				);
				PRODUCT_BUNDLE_IDENTIFIER = com.trustwalletapp.TrustWalletCoreTests;
				PRODUCT_NAME = "$(TARGET_NAME)";
				SWIFT_COMPILATION_MODE = wholemodule;
				SWIFT_OPTIMIZATION_LEVEL = "-O";
				SWIFT_VERSION = 4.2;
				TARGETED_DEVICE_FAMILY = "1,2";
			};
			name = Release;
		};
		61CDEBAD219B36C700CDFE83 /* Debug */ = {
			isa = XCBuildConfiguration;
			baseConfigurationReference = 61A9B30621FD300600E601B3 /* cpp.xcconfig */;
			buildSettings = {
				CLANG_ANALYZER_NONNULL = YES;
				CLANG_ANALYZER_NUMBER_OBJECT_CONVERSION = YES_AGGRESSIVE;
				CLANG_CXX_LANGUAGE_STANDARD = "gnu++17";
				CLANG_CXX_LIBRARY = "libc++";
				CLANG_ENABLE_MODULES = YES;
				CLANG_ENABLE_OBJC_ARC = YES;
				CLANG_ENABLE_OBJC_WEAK = YES;
				CLANG_WARN_BLOCK_CAPTURE_AUTORELEASING = YES;
				CLANG_WARN_BOOL_CONVERSION = YES;
				CLANG_WARN_COMMA = YES;
				CLANG_WARN_CONSTANT_CONVERSION = YES;
				CLANG_WARN_DEPRECATED_OBJC_IMPLEMENTATIONS = YES;
				CLANG_WARN_DIRECT_OBJC_ISA_USAGE = YES_ERROR;
				CLANG_WARN_DOCUMENTATION_COMMENTS = YES;
				CLANG_WARN_EMPTY_BODY = YES;
				CLANG_WARN_ENUM_CONVERSION = YES;
				CLANG_WARN_INFINITE_RECURSION = YES;
				CLANG_WARN_INT_CONVERSION = YES;
				CLANG_WARN_NON_LITERAL_NULL_CONVERSION = YES;
				CLANG_WARN_OBJC_IMPLICIT_RETAIN_SELF = YES;
				CLANG_WARN_OBJC_LITERAL_CONVERSION = YES;
				CLANG_WARN_OBJC_ROOT_CLASS = YES_ERROR;
				CLANG_WARN_RANGE_LOOP_ANALYSIS = YES;
				CLANG_WARN_STRICT_PROTOTYPES = YES;
				CLANG_WARN_SUSPICIOUS_MOVE = YES;
				CLANG_WARN_UNGUARDED_AVAILABILITY = YES_AGGRESSIVE;
				CLANG_WARN_UNREACHABLE_CODE = YES;
				CLANG_WARN__DUPLICATE_METHOD_MATCH = YES;
				CODE_SIGN_IDENTITY = "iPhone Developer";
				COPY_PHASE_STRIP = NO;
				CURRENT_PROJECT_VERSION = 1;
				DEBUG_INFORMATION_FORMAT = dwarf;
				ENABLE_STRICT_OBJC_MSGSEND = YES;
				ENABLE_TESTABILITY = YES;
				GCC_C_LANGUAGE_STANDARD = gnu11;
				GCC_DYNAMIC_NO_PIC = NO;
				GCC_NO_COMMON_BLOCKS = YES;
				GCC_OPTIMIZATION_LEVEL = 0;
				GCC_PREPROCESSOR_DEFINITIONS = (
					"DEBUG=1",
					"$(inherited)",
				);
				GCC_WARN_64_TO_32_BIT_CONVERSION = YES;
				GCC_WARN_ABOUT_RETURN_TYPE = YES_ERROR;
				GCC_WARN_UNDECLARED_SELECTOR = YES;
				GCC_WARN_UNINITIALIZED_AUTOS = YES_AGGRESSIVE;
				GCC_WARN_UNUSED_FUNCTION = YES;
				GCC_WARN_UNUSED_VARIABLE = YES;
				IPHONEOS_DEPLOYMENT_TARGET = 12.1;
				MTL_ENABLE_DEBUG_INFO = INCLUDE_SOURCE;
				MTL_FAST_MATH = YES;
				ONLY_ACTIVE_ARCH = YES;
				SDKROOT = iphoneos;
				SWIFT_VERSION = 4.2;
				VERSIONING_SYSTEM = "apple-generic";
				VERSION_INFO_PREFIX = "";
			};
			name = Debug;
		};
		61CDEBAE219B36C700CDFE83 /* Release */ = {
			isa = XCBuildConfiguration;
			baseConfigurationReference = 61A9B30621FD300600E601B3 /* cpp.xcconfig */;
			buildSettings = {
				CLANG_ANALYZER_NONNULL = YES;
				CLANG_ANALYZER_NUMBER_OBJECT_CONVERSION = YES_AGGRESSIVE;
				CLANG_CXX_LANGUAGE_STANDARD = "gnu++17";
				CLANG_CXX_LIBRARY = "libc++";
				CLANG_ENABLE_MODULES = YES;
				CLANG_ENABLE_OBJC_ARC = YES;
				CLANG_ENABLE_OBJC_WEAK = YES;
				CLANG_WARN_BLOCK_CAPTURE_AUTORELEASING = YES;
				CLANG_WARN_BOOL_CONVERSION = YES;
				CLANG_WARN_COMMA = YES;
				CLANG_WARN_CONSTANT_CONVERSION = YES;
				CLANG_WARN_DEPRECATED_OBJC_IMPLEMENTATIONS = YES;
				CLANG_WARN_DIRECT_OBJC_ISA_USAGE = YES_ERROR;
				CLANG_WARN_DOCUMENTATION_COMMENTS = YES;
				CLANG_WARN_EMPTY_BODY = YES;
				CLANG_WARN_ENUM_CONVERSION = YES;
				CLANG_WARN_INFINITE_RECURSION = YES;
				CLANG_WARN_INT_CONVERSION = YES;
				CLANG_WARN_NON_LITERAL_NULL_CONVERSION = YES;
				CLANG_WARN_OBJC_IMPLICIT_RETAIN_SELF = YES;
				CLANG_WARN_OBJC_LITERAL_CONVERSION = YES;
				CLANG_WARN_OBJC_ROOT_CLASS = YES_ERROR;
				CLANG_WARN_RANGE_LOOP_ANALYSIS = YES;
				CLANG_WARN_STRICT_PROTOTYPES = YES;
				CLANG_WARN_SUSPICIOUS_MOVE = YES;
				CLANG_WARN_UNGUARDED_AVAILABILITY = YES_AGGRESSIVE;
				CLANG_WARN_UNREACHABLE_CODE = YES;
				CLANG_WARN__DUPLICATE_METHOD_MATCH = YES;
				CODE_SIGN_IDENTITY = "iPhone Developer";
				COPY_PHASE_STRIP = NO;
				CURRENT_PROJECT_VERSION = 1;
				DEBUG_INFORMATION_FORMAT = "dwarf-with-dsym";
				ENABLE_NS_ASSERTIONS = NO;
				ENABLE_STRICT_OBJC_MSGSEND = YES;
				GCC_C_LANGUAGE_STANDARD = gnu11;
				GCC_NO_COMMON_BLOCKS = YES;
				GCC_WARN_64_TO_32_BIT_CONVERSION = YES;
				GCC_WARN_ABOUT_RETURN_TYPE = YES_ERROR;
				GCC_WARN_UNDECLARED_SELECTOR = YES;
				GCC_WARN_UNINITIALIZED_AUTOS = YES_AGGRESSIVE;
				GCC_WARN_UNUSED_FUNCTION = YES;
				GCC_WARN_UNUSED_VARIABLE = YES;
				IPHONEOS_DEPLOYMENT_TARGET = 12.1;
				MTL_ENABLE_DEBUG_INFO = NO;
				MTL_FAST_MATH = YES;
				SDKROOT = iphoneos;
				SWIFT_COMPILATION_MODE = wholemodule;
				SWIFT_VERSION = 4.2;
				VALIDATE_PRODUCT = YES;
				VERSIONING_SYSTEM = "apple-generic";
				VERSION_INFO_PREFIX = "";
			};
			name = Release;
		};
		61CDEBB0219B36C700CDFE83 /* Debug */ = {
			isa = XCBuildConfiguration;
			baseConfigurationReference = 7FA8B7BB1E3133C07DD22764 /* Pods-TrustWalletCore.debug.xcconfig */;
			buildSettings = {
				CLANG_ENABLE_MODULES = YES;
				CODE_SIGN_IDENTITY = "";
				CODE_SIGN_STYLE = Automatic;
				DEFINES_MODULE = YES;
				DEVELOPMENT_TEAM = 9873B38DWV;
				DYLIB_COMPATIBILITY_VERSION = 1;
				DYLIB_CURRENT_VERSION = 1;
				DYLIB_INSTALL_NAME_BASE = "@rpath";
				GCC_WARN_64_TO_32_BIT_CONVERSION = NO;
				GCC_WARN_HIDDEN_VIRTUAL_FUNCTIONS = YES;
				GCC_WARN_NON_VIRTUAL_DESTRUCTOR = YES;
				GCC_WARN_UNUSED_FUNCTION = NO;
				HEADER_SEARCH_PATHS = (
					"$(inherited)",
					"${SRCROOT}/../src",
					"${SRCROOT}/../trezor-crypto/src",
				);
				INFOPLIST_FILE = Info.plist;
				INSTALL_PATH = "$(LOCAL_LIBRARY_DIR)/Frameworks";
				LD_RUNPATH_SEARCH_PATHS = (
					"$(inherited)",
					"@executable_path/Frameworks",
					"@loader_path/Frameworks",
				);
				PRODUCT_BUNDLE_IDENTIFIER = com.trustwalletapp.TrustWalletCore;
				PRODUCT_NAME = "$(TARGET_NAME:c99extidentifier)";
				SKIP_INSTALL = YES;
				SWIFT_OPTIMIZATION_LEVEL = "-Onone";
				SYSTEM_HEADER_SEARCH_PATHS = (
					"$(inherited)",
					"${SRCROOT}/../include",
					"${SRCROOT}/../trezor-crypto/include",
					"${SRCROOT}/../build/local/include",
				);
				TARGETED_DEVICE_FAMILY = "1,2";
			};
			name = Debug;
		};
		61CDEBB1219B36C700CDFE83 /* Release */ = {
			isa = XCBuildConfiguration;
			baseConfigurationReference = 667A8CF3B4C135CBB4CAC72E /* Pods-TrustWalletCore.release.xcconfig */;
			buildSettings = {
				CLANG_ENABLE_MODULES = YES;
				CODE_SIGN_IDENTITY = "";
				CODE_SIGN_STYLE = Automatic;
				DEFINES_MODULE = YES;
				DEVELOPMENT_TEAM = 9873B38DWV;
				DYLIB_COMPATIBILITY_VERSION = 1;
				DYLIB_CURRENT_VERSION = 1;
				DYLIB_INSTALL_NAME_BASE = "@rpath";
				GCC_WARN_64_TO_32_BIT_CONVERSION = NO;
				GCC_WARN_HIDDEN_VIRTUAL_FUNCTIONS = YES;
				GCC_WARN_NON_VIRTUAL_DESTRUCTOR = YES;
				GCC_WARN_UNUSED_FUNCTION = NO;
				HEADER_SEARCH_PATHS = (
					"$(inherited)",
					"${SRCROOT}/../src",
					"${SRCROOT}/../trezor-crypto/src",
				);
				INFOPLIST_FILE = Info.plist;
				INSTALL_PATH = "$(LOCAL_LIBRARY_DIR)/Frameworks";
				LD_RUNPATH_SEARCH_PATHS = (
					"$(inherited)",
					"@executable_path/Frameworks",
					"@loader_path/Frameworks",
				);
				PRODUCT_BUNDLE_IDENTIFIER = com.trustwalletapp.TrustWalletCore;
				PRODUCT_NAME = "$(TARGET_NAME:c99extidentifier)";
				SKIP_INSTALL = YES;
				SYSTEM_HEADER_SEARCH_PATHS = (
					"$(inherited)",
					"${SRCROOT}/../include",
					"${SRCROOT}/../trezor-crypto/include",
					"${SRCROOT}/../build/local/include",
				);
				TARGETED_DEVICE_FAMILY = "1,2";
			};
			name = Release;
		};
		61FD1FDA21F13ECE000617B1 /* Debug */ = {
			isa = XCBuildConfiguration;
			buildSettings = {
				CLANG_CXX_LANGUAGE_STANDARD = "gnu++14";
				CODE_SIGN_STYLE = Automatic;
				DEVELOPMENT_TEAM = 9873B38DWV;
				OTHER_CFLAGS = "-DHAVE_PTHREAD=1";
				OTHER_LDFLAGS = "-ObjC";
				PRODUCT_NAME = "$(TARGET_NAME)";
				SKIP_INSTALL = YES;
				TARGETED_DEVICE_FAMILY = "1,2";
			};
			name = Debug;
		};
		61FD1FDB21F13ECE000617B1 /* Release */ = {
			isa = XCBuildConfiguration;
			buildSettings = {
				CLANG_CXX_LANGUAGE_STANDARD = "gnu++14";
				CODE_SIGN_STYLE = Automatic;
				DEVELOPMENT_TEAM = 9873B38DWV;
				OTHER_CFLAGS = "-DHAVE_PTHREAD=1";
				OTHER_LDFLAGS = "-ObjC";
				PRODUCT_NAME = "$(TARGET_NAME)";
				SKIP_INSTALL = YES;
				TARGETED_DEVICE_FAMILY = "1,2";
			};
			name = Release;
		};
/* End XCBuildConfiguration section */

/* Begin XCConfigurationList section */
		61735C9D219E1A81007BF637 /* Build configuration list for PBXNativeTarget "TrustWalletCoreTests" */ = {
			isa = XCConfigurationList;
			buildConfigurations = (
				61735C9E219E1A81007BF637 /* Debug */,
				61735C9F219E1A81007BF637 /* Release */,
			);
			defaultConfigurationIsVisible = 0;
			defaultConfigurationName = Release;
		};
		61CDEB95219B36C700CDFE83 /* Build configuration list for PBXProject "TrustWalletCore" */ = {
			isa = XCConfigurationList;
			buildConfigurations = (
				61CDEBAD219B36C700CDFE83 /* Debug */,
				61CDEBAE219B36C700CDFE83 /* Release */,
			);
			defaultConfigurationIsVisible = 0;
			defaultConfigurationName = Release;
		};
		61CDEBAF219B36C700CDFE83 /* Build configuration list for PBXNativeTarget "TrustWalletCore" */ = {
			isa = XCConfigurationList;
			buildConfigurations = (
				61CDEBB0219B36C700CDFE83 /* Debug */,
				61CDEBB1219B36C700CDFE83 /* Release */,
			);
			defaultConfigurationIsVisible = 0;
			defaultConfigurationName = Release;
		};
		61FD1FD921F13ECE000617B1 /* Build configuration list for PBXNativeTarget "protobuf-lite" */ = {
			isa = XCConfigurationList;
			buildConfigurations = (
				61FD1FDA21F13ECE000617B1 /* Debug */,
				61FD1FDB21F13ECE000617B1 /* Release */,
			);
			defaultConfigurationIsVisible = 0;
			defaultConfigurationName = Release;
		};
/* End XCConfigurationList section */
	};
	rootObject = 61CDEB92219B36C700CDFE83 /* Project object */;
}<|MERGE_RESOLUTION|>--- conflicted
+++ resolved
@@ -1417,11 +1417,8 @@
 		617358DF219DF043007BF637 /* TrustWalletCore */ = {
 			isa = PBXGroup;
 			children = (
-<<<<<<< HEAD
 				BBF0B6DC223A19C500D25372 /* TWOntologyAddress.h */,
-=======
 				BB79409622397A0B00E268D4 /* TWStellarMemoType.h */,
->>>>>>> 488124d1
 				611BBE1D2235952A0043FB94 /* TWAccount.h */,
 				61CABAB421ED36F40086D9A0 /* TWAES.h */,
 				4E8BBE9D223099C500F98E04 /* TWAionAddress.h */,
