// Copyright © 2017-2019 Trust Wallet.
//
// This file is part of Trust. The full Trust copyright notice, including
// terms governing use, modification, and redistribution, is contained in the
// file LICENSE at the root of the source code distribution tree.

import Foundation

extension CoinType {
    var keyPrefix: UInt8 {
        switch self {
        case .bitcoin:
            return 0x80
        case .litecoin:
            return 0xb0
        case .dash:
            return 0xcc
        case .zcoin:
            return 0xd2
        default:
            fatalError("no private prefix: \(self)")
        }
    }
}

extension PrivateKey {
    /// Creates a `PrivateKey` from a Bitcoin WIF (wallet import format) string.

<<<<<<< HEAD
    static let prefixSet = Set([
        Bitcoin().privateKeyPrefix,
        Litecoin().privateKeyPrefix,
        Viacoin().privateKeyPrefix,
        Dash().privateKeyPrefix,
        Zcoin().privateKeyPrefix,
    ])
=======
    static let prefixSet = Set<UInt8>([CoinType.bitcoin, .litecoin, .dash, .zcoin].map {$0.keyPrefix})
>>>>>>> 4299eceb

    public convenience init?(wif: String) {
        guard let decoded = Base58.decode(string: wif) else {
            return nil
        }
        guard PrivateKey.prefixSet.contains(decoded[0]) else {
            return nil
        }
        if decoded.count == 34 && decoded.last != 0x01 {
            return nil
        }
        self.init(data: Data(decoded[1 ..< 33]))
    }

    public func wif(for coin: CoinType = .bitcoin) -> String {
        let result = Data(bytes: [coin.keyPrefix]) + data
        let check = Hash.sha256SHA256(data: result)[0..<4]
        return Base58.encodeNoCheck(data: result + check)
    }
}<|MERGE_RESOLUTION|>--- conflicted
+++ resolved
@@ -26,17 +26,7 @@
 extension PrivateKey {
     /// Creates a `PrivateKey` from a Bitcoin WIF (wallet import format) string.
 
-<<<<<<< HEAD
-    static let prefixSet = Set([
-        Bitcoin().privateKeyPrefix,
-        Litecoin().privateKeyPrefix,
-        Viacoin().privateKeyPrefix,
-        Dash().privateKeyPrefix,
-        Zcoin().privateKeyPrefix,
-    ])
-=======
-    static let prefixSet = Set<UInt8>([CoinType.bitcoin, .litecoin, .dash, .zcoin].map {$0.keyPrefix})
->>>>>>> 4299eceb
+    static let prefixSet = Set<UInt8>([CoinType.bitcoin, .litecoin, .dash, .zcoin, .viacoin].map {$0.keyPrefix})
 
     public convenience init?(wif: String) {
         guard let decoded = Base58.decode(string: wif) else {
