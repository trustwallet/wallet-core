// Copyright © 2017-2019 Trust Wallet.
//
// This file is part of Trust. The full Trust copyright notice, including
// terms governing use, modification, and redistribution, is contained in the
// file LICENSE at the root of the source code distribution tree.

import Foundation

public extension CoinType {
    /// Converts a string to an address for this coin type.
    func address(string: String) -> Address? {
        switch self {
        case .binance, .cosmos:
            if let addr = CosmosAddress(string: string), addr.hrp == hrp { return addr }
        case .bitcoin, .litecoin, .viacoin, .qtum:
            if let addr = Bech32Address(string: string), addr.hrp == hrp {
                return addr
            } else if let addr = BitcoinAddress(string: string), prefixSet.contains(addr.prefix) { return addr }
        case .bitcoinCash:
            if let addr = BitcoinCashAddress(string: string) {
                return addr
            } else if let addr = BitcoinAddress(string: string), prefixSet.contains(addr.prefix) { return addr }
        case .dash, .dogecoin, .zcoin:
            if let addr = BitcoinAddress(string: string), prefixSet.contains(addr.prefix) { return addr }
        case .callisto,
             .ethereum,
             .ethereumClassic,
             .go,
             .poa,
             .theta,
             .thunderToken,
             .tomoChain,
             .veChain,
             .xdai:
            return EthereumAddress(string: string)
        case .wanChain:
            return WanchainAddress(string: string)
        case .icon:
            return IconAddress(string: string)
        case .ontology:
            return OntologyAddress(string: string)
        case .ripple:
            return RippleAddress(string: string)
        case .tezos:
            return TezosAddress(string: string)
        case .tron:
            return TronAddress(string: string)
        case .zcash:
            return ZcashTAddress(string: string)
        case .nimiq:
            return NimiqAddress(string: string)
        case .stellar, .kin:
            return StellarAddress(string: string)
        case .aion:
            return AionAddress(string: string)
        case .neo:
            return NEOAddress(string: string)
        case .decred:
            return DecredAddress(string: string)
        case .groestlcoin:
            if let addr = Bech32Address(string: string), addr.hrp == hrp {
                return addr
            } else {
                return GroestlcoinAddress(string: string)
            }
        case .iost:
            return IOSTAccount(string: string)
        }
        return .none
    }

    /// Set of valid prefixes for this coin type.
    var prefixSet: Set<UInt8> {
        switch self {
        case .bitcoin,
             .bitcoinCash:
            return Set([P2SHPrefix.bitcoin.rawValue, P2PKHPrefix.bitcoin.rawValue])
        case .litecoin:
            return Set([P2SHPrefix.litecoin.rawValue, P2PKHPrefix.litecoin.rawValue])
        case .groestlcoin:
            return Set([P2SHPrefix.bitcoin.rawValue, P2PKHPrefix.groestlcoin.rawValue])
        case .dash:
            return Set([P2SHPrefix.dash.rawValue, P2PKHPrefix.dash.rawValue])
        case .zcoin:
            return Set([P2SHPrefix.zcoin.rawValue, P2PKHPrefix.zcoin.rawValue])
        case .zcash:
            return Set([P2SHPrefix.zcashT.rawValue, P2PKHPrefix.zcashT.rawValue])
<<<<<<< HEAD
        case .qtum:
            return Set([P2PKHPrefix.qtum.rawValue])
=======
        case .dogecoin:
            return Set([P2SHPrefix.dogecoin.rawValue, P2PKHPrefix.dogecoin.rawValue])
>>>>>>> 718b5326
        default:
            return Set()
        }
    }

    /// HRP for this coin type.
    var hrp: HRP {
        switch self {
        case .bitcoin:
            return .bitcoin
        case .bitcoinCash:
            return .bitcoinCash
        case .binance:
            return .binanceTest
        case .cosmos:
            return .cosmos
        case .litecoin:
            return .litecoin
        case .groestlcoin:
            return .groestlcoin
        case .qtum:
            return .qtum
        default:
            return HRP.unknown
        }
    }
}

extension IOSTAccount: Address {}<|MERGE_RESOLUTION|>--- conflicted
+++ resolved
@@ -85,13 +85,10 @@
             return Set([P2SHPrefix.zcoin.rawValue, P2PKHPrefix.zcoin.rawValue])
         case .zcash:
             return Set([P2SHPrefix.zcashT.rawValue, P2PKHPrefix.zcashT.rawValue])
-<<<<<<< HEAD
         case .qtum:
             return Set([P2PKHPrefix.qtum.rawValue])
-=======
         case .dogecoin:
             return Set([P2SHPrefix.dogecoin.rawValue, P2PKHPrefix.dogecoin.rawValue])
->>>>>>> 718b5326
         default:
             return Set()
         }
