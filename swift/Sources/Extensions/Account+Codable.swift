// Copyright © 2017-2022 Trust Wallet.
//
// This file is part of Trust. The full Trust copyright notice, including
// terms governing use, modification, and redistribution, is contained in the
// file LICENSE at the root of the source code distribution tree.

import Foundation

extension Account: Equatable {
    public static func == (lhs: Account, rhs: Account) -> Bool {
        return lhs.coin == rhs.coin &&
        lhs.address == rhs.address &&
<<<<<<< HEAD
=======
        lhs.derivation == rhs.derivation &&
>>>>>>> 49e557b2
        lhs.derivationPath == rhs.derivationPath &&
        lhs.publicKey == rhs.publicKey &&
        lhs.extendedPublicKey == rhs.extendedPublicKey
    }
}

extension Account: Hashable {
    public func hash(into hasher: inout Hasher) {
        hasher.combine(coin)
        hasher.combine(address)
        hasher.combine(derivation)
        hasher.combine(derivationPath)
        hasher.combine(publicKey)
        hasher.combine(extendedPublicKey)
    }
}

extension Account: Codable {
    private enum CodingKeys: String, CodingKey {
        case coin
        case address
        case derivation
        case derivationPath
        case publicKey
        case extendedPublicKey
    }

    public func encode(to encoder: Encoder) throws {
        var container = encoder.container(keyedBy: CodingKeys.self)
        try container.encode(coin.rawValue, forKey: .coin)
        try container.encode(address, forKey: .address)
        try container.encode(derivation.rawValue, forKey: .derivation)
        try container.encode(derivationPath, forKey: .derivationPath)
        try container.encode(publicKey, forKey: .publicKey)
        try container.encode(extendedPublicKey, forKey: .extendedPublicKey)
    }

    public convenience init(from decoder: Decoder) throws {
        let container = try decoder.container(keyedBy: CodingKeys.self)
        let rawCoin           = try container.decode(UInt32.self, forKey: .coin)
        let address           = try container.decode(String.self, forKey: .address)
        let rawDerivation     = try container.decode(UInt32.self, forKey: .derivation)
        let derivationPath    = try container.decode(String.self, forKey: .derivationPath)
        let publicKey         = try container.decode(String.self, forKey: .publicKey)
        let extendedPublicKey = try container.decode(String.self, forKey: .extendedPublicKey)

        self.init(
            address: address,
            coin: CoinType(rawValue: rawCoin)!,
            derivation: Derivation(rawValue: rawDerivation)!,
            derivationPath: derivationPath,
            publicKey: publicKey,
            extendedPublicKey: extendedPublicKey
        )
    }
}<|MERGE_RESOLUTION|>--- conflicted
+++ resolved
@@ -10,10 +10,7 @@
     public static func == (lhs: Account, rhs: Account) -> Bool {
         return lhs.coin == rhs.coin &&
         lhs.address == rhs.address &&
-<<<<<<< HEAD
-=======
         lhs.derivation == rhs.derivation &&
->>>>>>> 49e557b2
         lhs.derivationPath == rhs.derivationPath &&
         lhs.publicKey == rhs.publicKey &&
         lhs.extendedPublicKey == rhs.extendedPublicKey
