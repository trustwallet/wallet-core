--- conflicted
+++ resolved
@@ -37,15 +37,12 @@
     case xdai = 700
     case zcash = 133
     case zcoin = 136
-<<<<<<< HEAD
     case nimiq = 242
     case stellar = 148
     case aion = 425
     case cosmos = 118
     case neo = 888
     case kin = 2017
-=======
->>>>>>> 96a5a466
 
     public var purpose: Purpose {
         return Purpose(rawValue: TWCoinTypePurpose(TWCoinType(rawValue: rawValue)).rawValue)!
