--- conflicted
+++ resolved
@@ -18,11 +18,8 @@
     case go = 6060
     case icon = 74
     case litecoin = 2
-<<<<<<< HEAD
     case viacoin = 14
-=======
     case ontology = 1024
->>>>>>> 4299eceb
     case poa = 178
     case ripple = 144
     case tezos = 1729
