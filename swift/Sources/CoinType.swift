// Copyright © 2017-2019 Trust Wallet.
//
// This file is part of Trust. The full Trust copyright notice, including
// terms governing use, modification, and redistribution, is contained in the
// file LICENSE at the root of the source code distribution tree.
//
// This is a GENERATED FILE, changes made here WILL BE LOST.
//

public enum CoinType: UInt32, CaseIterable {
    case binance = 714
    case bitcoin = 0
    case bitcoinCash = 145
    case callisto = 820
    case dash = 5
    case ethereum = 60
    case ethereumClassic = 61
    case go = 6060
    case icon = 74
    case litecoin = 2
    case poa = 178
    case ripple = 144
    case tezos = 1729
    case thunderToken = 1001
    case tomoChain = 889
    case tron = 195
    case veChain = 818
    case wanChain = 5718350
    case xdai = 700
    case zcash = 133
    case zcoin = 136
    case nimiq = 242
    case stellar = 148
    case aion = 425
<<<<<<< HEAD
    case cosmos = 118
=======
    case neo = 888
>>>>>>> 05b5ad1f

    public var purpose: Purpose {
        return Purpose(rawValue: TWCoinTypePurpose(TWCoinType(rawValue: rawValue)).rawValue)!
    }

    public var curve: Curve {
        return Curve(rawValue: TWCoinTypeCurve(TWCoinType(rawValue: rawValue)).rawValue)!
    }

    public func validate(address: String) -> Bool {
        let addressString = TWStringCreateWithNSString(address)
        defer {
            TWStringDelete(addressString)
        }
        return TWCoinTypeValidate(TWCoinType(rawValue: rawValue), addressString)
    }


    public func derivationPath() -> String {
        return TWStringNSString(TWCoinTypeDerivationPath(TWCoinType(rawValue: rawValue)))
    }


    public func deriveAddress(privateKey: PrivateKey) -> String {
        return TWStringNSString(TWCoinTypeDeriveAddress(TWCoinType(rawValue: rawValue), privateKey.rawValue))
    }

}<|MERGE_RESOLUTION|>--- conflicted
+++ resolved
@@ -32,11 +32,8 @@
     case nimiq = 242
     case stellar = 148
     case aion = 425
-<<<<<<< HEAD
     case cosmos = 118
-=======
     case neo = 888
->>>>>>> 05b5ad1f
 
     public var purpose: Purpose {
         return Purpose(rawValue: TWCoinTypePurpose(TWCoinType(rawValue: rawValue)).rawValue)!
