// Copyright © 2017-2019 Trust Wallet.
//
// This file is part of Trust. The full Trust copyright notice, including
// terms governing use, modification, and redistribution, is contained in the
// file LICENSE at the root of the source code distribution tree.

#pragma once

#include "TWBase.h"
#include "TWData.h"
#include "TWOntologyProto.h"

TW_EXTERN_C_BEGIN

<<<<<<< HEAD
/// Helper class to sign Ontology transactions.
=======
>>>>>>> 030d7dbe
TW_EXPORT_CLASS
struct TWOntologySigner;

TW_EXPORT_STATIC_METHOD
TW_Ontology_Proto_SigningOutput TWOntologySignerSign(TW_Ontology_Proto_SigningInput input);

TW_EXTERN_C_END<|MERGE_RESOLUTION|>--- conflicted
+++ resolved
@@ -12,10 +12,6 @@
 
 TW_EXTERN_C_BEGIN
 
-<<<<<<< HEAD
-/// Helper class to sign Ontology transactions.
-=======
->>>>>>> 030d7dbe
 TW_EXPORT_CLASS
 struct TWOntologySigner;
 
