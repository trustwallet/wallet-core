--- conflicted
+++ resolved
@@ -15,10 +15,6 @@
 
 struct TWPublicKey;
 
-<<<<<<< HEAD
-
-=======
->>>>>>> 72d04c87
 /// Represents a Tezos address.
 TW_EXPORT_CLASS
 struct TWTezosAddress;
@@ -31,10 +27,6 @@
 TW_EXPORT_STATIC_METHOD
 bool TWTezosAddressIsValidString(TWString *_Nonnull string);
 
-<<<<<<< HEAD
-=======
-
->>>>>>> 72d04c87
 /// Creates an address from a string representaion.
 TW_EXPORT_STATIC_METHOD
 struct TWTezosAddress *_Nullable TWTezosAddressCreateWithString(TWString *_Nonnull string);
