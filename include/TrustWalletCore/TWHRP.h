--- conflicted
+++ resolved
@@ -29,11 +29,8 @@
 static const char *_Nonnull HRP_BITCOIN = "bc";
 static const char *_Nonnull HRP_BITCOINCASH = "bitcoincash";
 static const char *_Nonnull HRP_LITECOIN = "ltc";
-<<<<<<< HEAD
 static const char *_Nonnull HRP_VIACOIN = "via";
-=======
 static const char *_Nonnull HRP_COSMOS = "cosmos";
->>>>>>> 4299eceb
 
 const char *_Nullable stringForHRP(enum TWHRP hrp);
 enum TWHRP hrpForString(const char *_Nonnull string);
