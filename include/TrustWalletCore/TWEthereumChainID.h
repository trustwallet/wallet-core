// Copyright © 2017-2020 Trust Wallet.
//
// This file is part of Trust. The full Trust copyright notice, including
// terms governing use, modification, and redistribution, is contained in the
// file LICENSE at the root of the source code distribution tree.

#pragma once

#include "TWBase.h"

TW_EXTERN_C_BEGIN

/// Chain identifier for Ethereum-based blockchains.
TW_EXPORT_ENUM(uint32_t)
enum TWEthereumChainID {
    TWEthereumChainIDEthereum = 1,
    TWEthereumChainIDGo = 60,
    TWEthereumChainIDPOA = 99,
    TWEthereumChainIDCallisto = 820,
    TWEthereumChainIDEthereumClassic = 61,
    TWEthereumChainIDVeChain = 74,
    TWEthereumChainIDThunderToken = 108,
    TWEthereumChainIDTomoChain = 88,
    TWEthereumChainIDBinanceSmartChain = 56,
    TWEthereumChainIDPolygon = 137,
    TWEthereumChainIDWanchain = 888,
    TWEthereumChainIDOptimism = 10,
    TWEthereumChainIDArbitrum = 42161,
    TWEthereumChainIDHeco = 128,
    TWEthereumChainIDAvalanche = 43114,
    TWEthereumChainIDXDai = 100,
    TWEthereumChainIDFantom = 250,
    TWEthereumChainIDCelo = 42220,
    TWEthereumChainIDRonin = 2020,
    TWEthereumChainIDCronos = 25,
    TWEthereumChainIDSmartBitcoinCash = 10000,
    TWEthereumChainIDKuCoinCommunityChain = 321,
    TWEthereumChainIDBoba = 288,
<<<<<<< HEAD
=======
    TWEthereumChainIDMetis = 1088,
    TWEthereumChainIDAurora = 1313161554,
>>>>>>> 49e557b2
};

TW_EXTERN_C_END<|MERGE_RESOLUTION|>--- conflicted
+++ resolved
@@ -36,11 +36,8 @@
     TWEthereumChainIDSmartBitcoinCash = 10000,
     TWEthereumChainIDKuCoinCommunityChain = 321,
     TWEthereumChainIDBoba = 288,
-<<<<<<< HEAD
-=======
     TWEthereumChainIDMetis = 1088,
     TWEthereumChainIDAurora = 1313161554,
->>>>>>> 49e557b2
 };
 
 TW_EXTERN_C_END