--- conflicted
+++ resolved
@@ -12,10 +12,9 @@
 #include "TWDerivation.h"
 #include "TWHDVersion.h"
 #include "TWHRP.h"
+#include "TWPublicKeyType.h"
 #include "TWPurpose.h"
 #include "TWString.h"
-#include "TWDerivation.h"
-#include "TWPublicKeyType.h"
 
 TW_EXTERN_C_BEGIN
 
@@ -83,7 +82,7 @@
     TWCoinTypeZelcash = 19167,
     TWCoinTypeRavencoin = 175,
     TWCoinTypeWaves = 5741564,
-    TWCoinTypeTerra = 330, // see also TerraV2
+    TWCoinTypeTerra = 330,        // see also TerraV2
     TWCoinTypeTerraV2 = 10000330, // see also Terra
     TWCoinTypeHarmony = 1023,
     TWCoinTypeAlgorand = 283,
@@ -174,13 +173,10 @@
     TWCoinTypeSei = 19000118,
     TWCoinTypeArbitrumNova = 10042170,
     TWCoinTypeLinea = 59144,
-<<<<<<< HEAD
-    TWCoinTypeInternetComputer = 223,
-=======
     TWCoinTypeGreenfield = 5600,
     TWCoinTypeMantle = 5000,
     TWCoinTypeZenEON = 7332,
->>>>>>> 6bc8ec46
+    TWCoinTypeInternetComputer = 223,
 };
 
 /// Returns the blockchain for a coin type.
