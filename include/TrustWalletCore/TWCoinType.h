--- conflicted
+++ resolved
@@ -106,12 +106,9 @@
     TWCoinTypeAurora = 1323161554,
     TWCoinTypeEvmos = 10009001,
     TWCoinTypeNativeEvmos = 20009001,
-<<<<<<< HEAD
     TWCoinTypePlatON = 486,
-=======
     TWCoinTypeMoonriver = 10001285,
     TWCoinTypeMoonbeam = 10001284,
->>>>>>> 3fcffaab
 };
 
 /// Returns the blockchain for a coin type.
