--- conflicted
+++ resolved
@@ -108,11 +108,8 @@
     TWCoinTypeNativeEvmos = 20009001,
     TWCoinTypeMoonriver = 10001285,
     TWCoinTypeMoonbeam = 10001284,
-<<<<<<< HEAD
     TWCoinTypeNervos = 309,
-=======
     TWCoinTypeKlaytn = 10008217,
->>>>>>> 5375d291
 };
 
 /// Returns the blockchain for a coin type.
