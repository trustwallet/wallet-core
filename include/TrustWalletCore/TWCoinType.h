--- conflicted
+++ resolved
@@ -149,10 +149,7 @@
     TWCoinTypeCoreum = 10000990,
     TWCoinTypeQuasar = 15000118,
     TWCoinTypePersistence = 16000118,
-<<<<<<< HEAD
     TWCoinTypeAkash = 17000118,
-=======
->>>>>>> c906c3f5
 };
 
 /// Returns the blockchain for a coin type.
