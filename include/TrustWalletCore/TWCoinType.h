--- conflicted
+++ resolved
@@ -171,11 +171,8 @@
     TWCoinTypeOpBNB = 204,
     TWCoinTypeNeon = 245022934,
     TWCoinTypeBase = 8453,
-<<<<<<< HEAD
     TWCoinTypeMAYAChain = 10000931,
-=======
     TWCoinTypeSei = 19000118,
->>>>>>> aa747553
 };
 
 /// Returns the blockchain for a coin type.
