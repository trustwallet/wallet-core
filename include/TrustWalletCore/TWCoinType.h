// Copyright © 2017-2023 Trust Wallet.
//
// This file is part of Trust. The full Trust copyright notice, including
// terms governing use, modification, and redistribution, is contained in the
// file LICENSE at the root of the source code distribution tree.

#pragma once

#include "TWBase.h"
#include "TWBlockchain.h"
#include "TWCurve.h"
#include "TWDerivation.h"
#include "TWHDVersion.h"
#include "TWHRP.h"
#include "TWPurpose.h"
#include "TWString.h"
#include "TWDerivation.h"
#include "TWPublicKeyType.h"

TW_EXTERN_C_BEGIN

/// Represents a private key.
struct TWPrivateKey;

/// Represents a public key.
struct TWPublicKey;

/// Coin type for Level 2 of BIP44.
///
/// \see https://github.com/satoshilabs/slips/blob/master/slip-0044.md
TW_EXPORT_ENUM(uint32_t)
enum TWCoinType {
    TWCoinTypeAeternity = 457,
    TWCoinTypeAion = 425,
    TWCoinTypeBinance = 714,
    TWCoinTypeBitcoin = 0,
    TWCoinTypeBitcoinCash = 145,
    TWCoinTypeBitcoinGold = 156,
    TWCoinTypeCallisto = 820,
    TWCoinTypeCardano = 1815, // Note: Cardano Shelley testnet uses purpose 1852 (not 44) 1852/1815
    TWCoinTypeCosmos = 118,
    TWCoinTypePivx = 119,
    TWCoinTypeDash = 5,
    TWCoinTypeDecred = 42,
    TWCoinTypeDigiByte = 20,
    TWCoinTypeDogecoin = 3,
    TWCoinTypeEOS = 194,
    TWCoinTypeWAX = 14001,
    TWCoinTypeEthereum = 60,
    TWCoinTypeEthereumClassic = 61,
    TWCoinTypeFIO = 235,
    TWCoinTypeGoChain = 6060,
    TWCoinTypeGroestlcoin = 17,
    TWCoinTypeICON = 74,
    TWCoinTypeIoTeX = 304,
    TWCoinTypeKava = 459,
    TWCoinTypeKin = 2017,
    TWCoinTypeLitecoin = 2,
    TWCoinTypeMonacoin = 22,
    TWCoinTypeNebulas = 2718,
    TWCoinTypeNULS = 8964,
    TWCoinTypeNano = 165,
    TWCoinTypeNEAR = 397,
    TWCoinTypeNimiq = 242,
    TWCoinTypeOntology = 1024,
    TWCoinTypePOANetwork = 178,
    TWCoinTypeQtum = 2301,
    TWCoinTypeXRP = 144,
    TWCoinTypeSolana = 501,
    TWCoinTypeStellar = 148,
    TWCoinTypeTezos = 1729,
    TWCoinTypeTheta = 500,
    TWCoinTypeThunderCore = 1001,
    TWCoinTypeNEO = 888,
    TWCoinTypeTomoChain = 889,
    TWCoinTypeTron = 195,
    TWCoinTypeVeChain = 818,
    TWCoinTypeViacoin = 14,
    TWCoinTypeWanchain = 5718350,
    TWCoinTypeZcash = 133,
    TWCoinTypeFiro = 136,
    TWCoinTypeZilliqa = 313,
    TWCoinTypeZelcash = 19167,
    TWCoinTypeRavencoin = 175,
    TWCoinTypeWaves = 5741564,
    TWCoinTypeTerra = 330, // see also TerraV2
    TWCoinTypeTerraV2 = 10000330, // see also Terra
    TWCoinTypeHarmony = 1023,
    TWCoinTypeAlgorand = 283,
    TWCoinTypeKusama = 434,
    TWCoinTypePolkadot = 354,
    TWCoinTypeFilecoin = 461,
    TWCoinTypeMultiversX = 508,
    TWCoinTypeBandChain = 494,
    TWCoinTypeSmartChainLegacy = 10000714,
    TWCoinTypeSmartChain = 20000714,
    TWCoinTypeTBinance = 30000714,
    TWCoinTypeOasis = 474,
    TWCoinTypePolygon = 966,
    TWCoinTypeTHORChain = 931,
    TWCoinTypeBluzelle = 483,
    TWCoinTypeOptimism = 10000070,
    TWCoinTypeZksync = 10000324,
    TWCoinTypeArbitrum = 10042221,
    TWCoinTypeECOChain = 10000553,
    TWCoinTypeAvalancheCChain = 10009000,
    TWCoinTypeXDai = 10000100,
    TWCoinTypeFantom = 10000250,
    TWCoinTypeCryptoOrg = 394,
    TWCoinTypeCelo = 52752,
    TWCoinTypeRonin = 10002020,
    TWCoinTypeOsmosis = 10000118,
    TWCoinTypeECash = 899,
    TWCoinTypeIOST = 291,
    TWCoinTypeCronosChain = 10000025,
    TWCoinTypeSmartBitcoinCash = 10000145,
    TWCoinTypeKuCoinCommunityChain = 10000321,
    TWCoinTypeBitcoinDiamond = 999,
    TWCoinTypeBoba = 10000288,
    TWCoinTypeSyscoin = 57,
    TWCoinTypeVerge = 77,
    TWCoinTypeZen = 121,
    TWCoinTypeMetis = 1001088,
    TWCoinTypeAurora = 1323161554,
    TWCoinTypeEvmos = 10009001,
    TWCoinTypeNativeEvmos = 20009001,
    TWCoinTypeMoonriver = 10001285,
    TWCoinTypeMoonbeam = 10001284,
    TWCoinTypeKavaEvm = 10002222,
    TWCoinTypeKlaytn = 10008217,
    TWCoinTypeMeter = 18000,
    TWCoinTypeOKXChain = 996,
    TWCoinTypeStratis = 105105,
    TWCoinTypeKomodo = 141,
    TWCoinTypeNervos = 309,
    TWCoinTypeEverscale = 396,
    TWCoinTypeAptos = 637,
    TWCoinTypeNebl = 146,
    TWCoinTypeHedera = 3030,
    TWCoinTypeSecret = 529,
    TWCoinTypeNativeInjective = 10000060,
    TWCoinTypeAgoric = 564,
    TWCoinTypeTON = 607,
    TWCoinTypeSui = 784,
    TWCoinTypeStargaze = 20000118,
    TWCoinTypePolygonzkEVM = 10001101,
    TWCoinTypeJuno = 30000118,
    TWCoinTypeStride = 40000118,
    TWCoinTypeAxelar = 50000118,
    TWCoinTypeCrescent = 60000118,
    TWCoinTypeKujira = 70000118,
    TWCoinTypeIoTeXEVM = 10004689,
    TWCoinTypeNativeCanto = 10007700,
    TWCoinTypeComdex = 80000118,
    TWCoinTypeNeutron = 90000118,
    TWCoinTypeSommelier = 11000118,
    TWCoinTypeFetchAI = 12000118,
    TWCoinTypeMars = 13000118,
    TWCoinTypeUmee = 14000118,
    TWCoinTypeCoreum = 10000990,
    TWCoinTypeQuasar = 15000118,
    TWCoinTypePersistence = 16000118,
    TWCoinTypeAkash = 17000118,
    TWCoinTypeNoble = 18000118,
    TWCoinTypeScroll = 534353,
    TWCoinTypeRootstock = 137,
    TWCoinTypeThetaFuel = 361,
    TWCoinTypeConfluxeSpace = 1030,
    TWCoinTypeAcala = 787,
    TWCoinTypeAcalaEVM = 10000787,
<<<<<<< HEAD
=======
    TWCoinTypeOpBNBtestnet = 5611,
>>>>>>> f266567e
};

/// Returns the blockchain for a coin type.
///
/// \param coin A coin type
/// \return blockchain associated to the given coin type
TW_EXPORT_PROPERTY
enum TWBlockchain TWCoinTypeBlockchain(enum TWCoinType coin);

/// Returns the purpose for a coin type.
///
/// \param coin A coin type
/// \return purpose associated to the given coin type
TW_EXPORT_PROPERTY
enum TWPurpose TWCoinTypePurpose(enum TWCoinType coin);

/// Returns the curve that should be used for a coin type.
///
/// \param coin A coin type
/// \return curve that should be used for the given coin type
TW_EXPORT_PROPERTY
enum TWCurve TWCoinTypeCurve(enum TWCoinType coin);

/// Returns the xpub HD version that should be used for a coin type.
///
/// \param coin A coin type
/// \return xpub HD version that should be used for the given coin type
TW_EXPORT_PROPERTY
enum TWHDVersion TWCoinTypeXpubVersion(enum TWCoinType coin);

/// Returns the xprv HD version that should be used for a coin type.
///
/// \param coin A coin type
/// \return the xprv HD version that should be used for the given coin type.
TW_EXPORT_PROPERTY
enum TWHDVersion TWCoinTypeXprvVersion(enum TWCoinType coin);

/// Validates an address string.
///
/// \param coin A coin type
/// \param address A public address
/// \return true if the address is a valid public address of the given coin, false otherwise.
TW_EXPORT_METHOD
bool TWCoinTypeValidate(enum TWCoinType coin, TWString* _Nonnull address);

/// Returns the default derivation path for a particular coin.
///
/// \param coin A coin type
/// \return the default derivation path for the given coin type.
TW_EXPORT_METHOD
TWString* _Nonnull TWCoinTypeDerivationPath(enum TWCoinType coin);

/// Returns the derivation path for a particular coin with the explicit given derivation.
///
/// \param coin A coin type
/// \param derivation A derivation type
/// \return the derivation path for the given coin with the explicit given derivation
TW_EXPORT_METHOD
TWString* _Nonnull TWCoinTypeDerivationPathWithDerivation(enum TWCoinType coin, enum TWDerivation derivation);

/// Derives the address for a particular coin from the private key.
///
/// \param coin A coin type
/// \param privateKey A valid private key
/// \return Derived address for the given coin from the private key.
TW_EXPORT_METHOD
TWString* _Nonnull TWCoinTypeDeriveAddress(enum TWCoinType coin,
                                           struct TWPrivateKey* _Nonnull privateKey);

/// Derives the address for a particular coin from the public key.
///
/// \param coin A coin type
/// \param publicKey A valid public key
/// \return Derived address for the given coin from the public key.
TW_EXPORT_METHOD
TWString* _Nonnull TWCoinTypeDeriveAddressFromPublicKey(enum TWCoinType coin,
                                                        struct TWPublicKey* _Nonnull publicKey);

/// Derives the address for a particular coin from the public key with the derivation.
TW_EXPORT_METHOD
TWString* _Nonnull TWCoinTypeDeriveAddressFromPublicKeyAndDerivation(enum TWCoinType coin,
                                                                     struct TWPublicKey* _Nonnull publicKey,
                                                                     enum TWDerivation derivation);

/// HRP for this coin type
///
/// \param coin A coin type
/// \return HRP of the given coin type.
TW_EXPORT_PROPERTY
enum TWHRP TWCoinTypeHRP(enum TWCoinType coin);

/// P2PKH prefix for this coin type
///
/// \param coin A coin type
/// \return P2PKH prefix for the given coin type
TW_EXPORT_PROPERTY
uint8_t TWCoinTypeP2pkhPrefix(enum TWCoinType coin);

/// P2SH prefix for this coin type
///
/// \param coin A coin type
/// \return P2SH prefix for the given coin type
TW_EXPORT_PROPERTY
uint8_t TWCoinTypeP2shPrefix(enum TWCoinType coin);

/// Static prefix for this coin type
///
/// \param coin A coin type
/// \return Static prefix for the given coin type
TW_EXPORT_PROPERTY
uint8_t TWCoinTypeStaticPrefix(enum TWCoinType coin);

/// ChainID for this coin type.
///
/// \param coin A coin type
/// \return ChainID for the given coin type.
/// \note Caller must free returned object.
TW_EXPORT_PROPERTY
TWString* _Nonnull TWCoinTypeChainId(enum TWCoinType coin);

/// SLIP-0044 id for this coin type
///
/// \param coin A coin type
/// \return SLIP-0044 id for the given coin type
TW_EXPORT_PROPERTY
uint32_t TWCoinTypeSlip44Id(enum TWCoinType coin);

/// SS58Prefix for this coin type
///
/// \param coin A coin type
/// \return SS58Prefix for the given coin type
TW_EXPORT_PROPERTY
uint32_t TWCoinTypeSS58Prefix(enum TWCoinType coin);

/// public key type for this coin type
///
/// \param coin A coin type
/// \return public key type for the given coin type
TW_EXPORT_PROPERTY
enum TWPublicKeyType TWCoinTypePublicKeyType(enum TWCoinType coin);

TW_EXTERN_C_END<|MERGE_RESOLUTION|>--- conflicted
+++ resolved
@@ -168,10 +168,7 @@
     TWCoinTypeConfluxeSpace = 1030,
     TWCoinTypeAcala = 787,
     TWCoinTypeAcalaEVM = 10000787,
-<<<<<<< HEAD
-=======
     TWCoinTypeOpBNBtestnet = 5611,
->>>>>>> f266567e
 };
 
 /// Returns the blockchain for a coin type.
