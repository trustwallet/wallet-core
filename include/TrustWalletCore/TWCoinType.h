// Copyright © 2017-2019 Trust Wallet.
//
// This file is part of Trust. The full Trust copyright notice, including
// terms governing use, modification, and redistribution, is contained in the
// file LICENSE at the root of the source code distribution tree.

#pragma once

#include "TWBase.h"
#include "TWCurve.h"
#include "TWPrivateKey.h"
#include "TWPurpose.h"
#include "TWString.h"
#include "TWHDVersion.h"

TW_EXTERN_C_BEGIN

/// Coin type for Level 2 of BIP44.
///
/// - SeeAlso: https://github.com/satoshilabs/slips/blob/master/slip-0044.md
TW_EXPORT_ENUM(uint32_t)
enum TWCoinType {
    TWCoinTypeAion = 425,
    TWCoinTypeBinance = 714,
    TWCoinTypeBitcoin = 0,
    TWCoinTypeBitcoinCash = 145,
    TWCoinTypeCallisto = 820,
    TWCoinTypeCosmos = 118,
    TWCoinTypeDash = 5,
    TWCoinTypeDecred = 42,
    TWCoinTypeEthereum = 60,
    TWCoinTypeEthereumClassic = 61,
    TWCoinTypeGo = 6060,
    TWCoinTypeICON = 74,
    TWCoinTypeKIN = 2017,
    TWCoinTypeLitecoin = 2,
    TWCoinTypeNEO = 888,
    TWCoinTypeNimiq = 242,
    TWCoinTypeOntology = 1024,
    TWCoinTypePoa = 178,
    TWCoinTypeRipple = 144,
    TWCoinTypeStellar = 148,
    TWCoinTypeTezos = 1729,
    TWCoinTypeThunderToken = 1001,
    TWCoinTypeTomoChain = 889,
    TWCoinTypeTron = 195,
    TWCoinTypeVeChain = 818,
    TWCoinTypeWanChain = 5718350,
    TWCoinTypeXDai = 700,
    TWCoinTypeZcash = 133,
    TWCoinTypeZcoin = 136,
<<<<<<< HEAD
    TWCoinTypeTheta = 500,
=======
    TWCoinTypeLux = 3003,
>>>>>>> 9ee294c2
};

/// Returns the purpose for a coin type.
TW_EXPORT_PROPERTY
enum TWPurpose TWCoinTypePurpose(enum TWCoinType coin);

/// Returns the curve that should be used for a coin type.
TW_EXPORT_PROPERTY
enum TWCurve TWCoinTypeCurve(enum TWCoinType coin);

/// Returns the xpub HD version that should be used for a coin type.
TW_EXPORT_PROPERTY
enum TWHDVersion TWCoinTypeXpubVersion(enum TWCoinType coin);

/// Returns the xprv HD version that should be used for a coin type.
TW_EXPORT_PROPERTY
enum TWHDVersion TWCoinTypeXprvVersion(enum TWCoinType coin);

/// Validates an address string.
TW_EXPORT_METHOD
bool TWCoinTypeValidate(enum TWCoinType coin, TWString *_Nonnull address);

/// Returns the default derivation path for a particular coin.
TW_EXPORT_METHOD
TWString *_Nonnull TWCoinTypeDerivationPath(enum TWCoinType coin);

/// Derives the address for a particular coin from the private key.
TW_EXPORT_METHOD
TWString *_Nonnull TWCoinTypeDeriveAddress(enum TWCoinType coin, struct TWPrivateKey *_Nonnull privateKey);

/// Derives the address for a particular coin from the public key.
TW_EXPORT_METHOD
TWString *_Nonnull TWCoinTypeDeriveAddressFromPublicKey(enum TWCoinType coin, struct TWPublicKey *_Nonnull publicKey);

TW_EXTERN_C_END<|MERGE_RESOLUTION|>--- conflicted
+++ resolved
@@ -49,11 +49,8 @@
     TWCoinTypeXDai = 700,
     TWCoinTypeZcash = 133,
     TWCoinTypeZcoin = 136,
-<<<<<<< HEAD
     TWCoinTypeTheta = 500,
-=======
     TWCoinTypeLux = 3003,
->>>>>>> 9ee294c2
 };
 
 /// Returns the purpose for a coin type.
