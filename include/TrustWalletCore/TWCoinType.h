--- conflicted
+++ resolved
@@ -47,10 +47,7 @@
     TWCoinTypeIoTeX = 304,
     TWCoinTypeKin = 2017,
     TWCoinTypeLitecoin = 2,
-<<<<<<< HEAD
-=======
     TWCoinTypeMonacoin = 22,
->>>>>>> 2b615ca3
     TWCoinTypeNebulas = 2718,
     TWCoinTypeNULS = 8964,
     TWCoinTypeLux = 3003,
