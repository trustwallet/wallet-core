// Copyright © 2017-2022 Trust Wallet.
//
// This file is part of Trust. The full Trust copyright notice, including
// terms governing use, modification, and redistribution, is contained in the
// file LICENSE at the root of the source code distribution tree.

#pragma once

#include "TWBase.h"
#include "TWBlockchain.h"
#include "TWCurve.h"
#include "TWHDVersion.h"
#include "TWHRP.h"
#include "TWPrivateKey.h"
#include "TWPurpose.h"
#include "TWString.h"

TW_EXTERN_C_BEGIN

/// Coin type for Level 2 of BIP44.
///
/// - SeeAlso: https://github.com/satoshilabs/slips/blob/master/slip-0044.md
TW_EXPORT_ENUM(uint32_t)
enum TWCoinType {
    TWCoinTypeAeternity = 457,
    TWCoinTypeAion = 425,
    TWCoinTypeBinance = 714,
    TWCoinTypeBitcoin = 0,
    TWCoinTypeBitcoinCash = 145,
    TWCoinTypeBitcoinGold = 156,
    TWCoinTypeCallisto = 820,
    TWCoinTypeCardano = 1815, // Note: Cardano Shelley testnet uses purpose 1852 (not 44) 1852/1815
    TWCoinTypeCosmos = 118,
    TWCoinTypeDash = 5,
    TWCoinTypeDecred = 42,
    TWCoinTypeDigiByte = 20,
    TWCoinTypeDogecoin = 3,
    TWCoinTypeEOS = 194,
    TWCoinTypeEthereum = 60,
    TWCoinTypeEthereumClassic = 61,
    TWCoinTypeFIO = 235,
    TWCoinTypeGoChain = 6060,
    TWCoinTypeGroestlcoin = 17,
    TWCoinTypeICON = 74,
    TWCoinTypeIoTeX = 304,
    TWCoinTypeKava = 459,
    TWCoinTypeKin = 2017,
    TWCoinTypeLitecoin = 2,
    TWCoinTypeMonacoin = 22,
    TWCoinTypeNebulas = 2718,
    TWCoinTypeNULS = 8964,
    TWCoinTypeNano = 165,
    TWCoinTypeNEAR = 397,
    TWCoinTypeNimiq = 242,
    TWCoinTypeOntology = 1024,
    TWCoinTypePOANetwork = 178,
    TWCoinTypeQtum = 2301,
    TWCoinTypeXRP = 144,
    TWCoinTypeSolana = 501,
    TWCoinTypeStellar = 148,
    TWCoinTypeTezos = 1729,
    TWCoinTypeTheta = 500,
    TWCoinTypeThunderToken = 1001,
    TWCoinTypeNEO = 888,
    TWCoinTypeTomoChain = 889,
    TWCoinTypeTron = 195,
    TWCoinTypeVeChain = 818,
    TWCoinTypeViacoin = 14,
    TWCoinTypeWanchain = 5718350,
    TWCoinTypeZcash = 133,
    TWCoinTypeFiro = 136,
    TWCoinTypeZilliqa = 313,
    TWCoinTypeZelcash = 19167,
    TWCoinTypeRavencoin = 175,
    TWCoinTypeWaves = 5741564,
    TWCoinTypeTerra = 330,
    TWCoinTypeHarmony = 1023,
    TWCoinTypeAlgorand = 283,
    TWCoinTypeKusama = 434,
    TWCoinTypePolkadot = 354,
    TWCoinTypeFilecoin = 461,
    TWCoinTypeElrond = 508,
    TWCoinTypeBandChain = 494,
    TWCoinTypeSmartChainLegacy = 10000714,
    TWCoinTypeSmartChain = 20000714,
    TWCoinTypeOasis = 474,
    TWCoinTypePolygon = 966,
    TWCoinTypeTHORChain = 931,
    TWCoinTypeBluzelle = 483,
    TWCoinTypeOptimism = 10000070,
    TWCoinTypeArbitrum = 10042221,
    TWCoinTypeECOChain = 10000553,
    TWCoinTypeAvalancheCChain = 10009000,
    TWCoinTypeXDai = 10000100,
    TWCoinTypeFantom = 10000250,
    TWCoinTypeCryptoOrg = 394,
    TWCoinTypeCelo = 52752,
    TWCoinTypeRonin = 10002020,
    TWCoinTypeOsmosis = 10000118,
    TWCoinTypeECash = 899,
    TWCoinTypeCronosChain = 10000025,
    TWCoinTypeSmartBitcoinCash = 10000145,
    TWCoinTypeKuCoinCommunityChain = 10000321,
    TWCoinTypeBoba = 10000288,
    TWCoinTypeMetis = 1001088,
    TWCoinTypeAurora = 1323161554,
    TWCoinTypeEvmos = 10009001,
    TWCoinTypeNativeEvmos = 20009001,
    TWCoinTypeMoonriver = 10001285,
    TWCoinTypeMoonbeam = 10001284,
<<<<<<< HEAD
    TWCoinTypeNervos = 309,
=======
    TWCoinTypeKavaEvm = 10002222,
>>>>>>> 19b86f09
    TWCoinTypeKlaytn = 10008217,
};

/// Returns the blockchain for a coin type.
TW_EXPORT_PROPERTY
enum TWBlockchain TWCoinTypeBlockchain(enum TWCoinType coin);

/// Returns the purpose for a coin type.
TW_EXPORT_PROPERTY
enum TWPurpose TWCoinTypePurpose(enum TWCoinType coin);

/// Returns the curve that should be used for a coin type.
TW_EXPORT_PROPERTY
enum TWCurve TWCoinTypeCurve(enum TWCoinType coin);

/// Returns the xpub HD version that should be used for a coin type.
TW_EXPORT_PROPERTY
enum TWHDVersion TWCoinTypeXpubVersion(enum TWCoinType coin);

/// Returns the xprv HD version that should be used for a coin type.
TW_EXPORT_PROPERTY
enum TWHDVersion TWCoinTypeXprvVersion(enum TWCoinType coin);

/// Validates an address string.
TW_EXPORT_METHOD
bool TWCoinTypeValidate(enum TWCoinType coin, TWString* _Nonnull address);

/// Returns the default derivation path for a particular coin.
TW_EXPORT_METHOD
TWString* _Nonnull TWCoinTypeDerivationPath(enum TWCoinType coin);

/// Derives the address for a particular coin from the private key.
TW_EXPORT_METHOD
TWString* _Nonnull TWCoinTypeDeriveAddress(enum TWCoinType coin,
                                           struct TWPrivateKey* _Nonnull privateKey);

/// Derives the address for a particular coin from the public key.
TW_EXPORT_METHOD
TWString* _Nonnull TWCoinTypeDeriveAddressFromPublicKey(enum TWCoinType coin,
                                                        struct TWPublicKey* _Nonnull publicKey);

/// HRP for this coin type
TW_EXPORT_PROPERTY
enum TWHRP TWCoinTypeHRP(enum TWCoinType coin);

/// P2PKH prefix for this coin type
TW_EXPORT_PROPERTY
uint8_t TWCoinTypeP2pkhPrefix(enum TWCoinType coin);

/// P2SH prefix for this coin type
TW_EXPORT_PROPERTY
uint8_t TWCoinTypeP2shPrefix(enum TWCoinType coin);

/// Static prefix for this coin type
TW_EXPORT_PROPERTY
uint8_t TWCoinTypeStaticPrefix(enum TWCoinType coin);

/// ChainID for this coin type.  Caller must free return object.
TW_EXPORT_PROPERTY
TWString* _Nonnull TWCoinTypeChainId(enum TWCoinType coin);

/// SLIP-0044 id for this coin type
TW_EXPORT_PROPERTY
uint32_t TWCoinTypeSlip44Id(enum TWCoinType coin);

/// public key type for this coin type
TW_EXPORT_PROPERTY
enum TWPublicKeyType TWCoinTypePublicKeyType(enum TWCoinType coin);

TW_EXTERN_C_END<|MERGE_RESOLUTION|>--- conflicted
+++ resolved
@@ -107,13 +107,10 @@
     TWCoinTypeEvmos = 10009001,
     TWCoinTypeNativeEvmos = 20009001,
     TWCoinTypeMoonriver = 10001285,
-    TWCoinTypeMoonbeam = 10001284,
-<<<<<<< HEAD
+    TWCoinTypeMoonbeam = 10001284,    
+    TWCoinTypeKavaEvm = 10002222,
+    TWCoinTypeKlaytn = 10008217,
     TWCoinTypeNervos = 309,
-=======
-    TWCoinTypeKavaEvm = 10002222,
->>>>>>> 19b86f09
-    TWCoinTypeKlaytn = 10008217,
 };
 
 /// Returns the blockchain for a coin type.
