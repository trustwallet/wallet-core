--- conflicted
+++ resolved
@@ -172,11 +172,8 @@
     TWCoinTypeNeon = 245022934,
     TWCoinTypeBase = 8453,
     TWCoinTypeSei = 19000118,
-<<<<<<< HEAD
     TWCoinTypeArbitrumNova = 10042170,
-=======
     TWCoinTypeLinea = 59144,
->>>>>>> 85bb022a
 };
 
 /// Returns the blockchain for a coin type.
@@ -311,7 +308,7 @@
 TW_EXPORT_PROPERTY
 uint32_t TWCoinTypeSS58Prefix(enum TWCoinType coin);
 
-/// public key type for this coin type
+/// public key type for this coin typeUpdate CoinAddressDerivationTests.swift
 ///
 /// \param coin A coin type
 /// \return public key type for the given coin type
