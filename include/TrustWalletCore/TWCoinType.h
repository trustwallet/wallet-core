// Copyright © 2017-2019 Trust Wallet.
//
// This file is part of Trust. The full Trust copyright notice, including
// terms governing use, modification, and redistribution, is contained in the
// file LICENSE at the root of the source code distribution tree.

#pragma once

#include "TWBase.h"
#include "TWBlockchain.h"
#include "TWCurve.h"
#include "TWPrivateKey.h"
#include "TWPurpose.h"
#include "TWString.h"
#include "TWHDVersion.h"

TW_EXTERN_C_BEGIN

/// Coin type for Level 2 of BIP44.
///
/// - SeeAlso: https://github.com/satoshilabs/slips/blob/master/slip-0044.md
TW_EXPORT_ENUM(uint32_t)
enum TWCoinType {
    TWCoinTypeAion = 425,
    TWCoinTypeBinance = 714,
    TWCoinTypeBitcoin = 0,
    TWCoinTypeBitcoinCash = 145,
    TWCoinTypeBravoCoin = 282,
    TWCoinTypeCallisto = 820,
    TWCoinTypeCosmos = 118,
    TWCoinTypeDash = 5,
    TWCoinTypeDecred = 42,
    TWCoinTypeDogecoin = 3,
    TWCoinTypeEOS = 194,
    TWCoinTypeEthereum = 60,
    TWCoinTypeEthereumClassic = 61,
    TWCoinTypeEthersocial = 31102,
    TWCoinTypeGoChain = 6060,
    TWCoinTypeGroestlcoin = 17,
    TWCoinTypeICON = 74,
    TWCoinTypeIOST = 291,
    TWCoinTypeIocoin = 295,
    TWCoinTypeIoTeX = 304,
    TWCoinTypeKin = 2017,
    TWCoinTypeLitecoin = 2,
    TWCoinTypeNULS = 8964,
    TWCoinTypeLux = 3003,
    TWCoinTypeNano = 165,
    TWCoinTypeNEO = 888,
    TWCoinTypeNimiq = 242,
    TWCoinTypeOntology = 1024,
    TWCoinTypePOANetwork = 178,
    TWCoinTypeQtum = 2301,
    TWCoinTypeXRP = 144,
    TWCoinTypeSteem = 135,
    TWCoinTypeStellar = 148,
    TWCoinTypeTezos = 1729,
    TWCoinTypeTheta = 500,
    TWCoinTypeThunderToken = 1001,
    TWCoinTypeTomoChain = 889,
    TWCoinTypeTron = 195,
    TWCoinTypeVeChain = 818,
    TWCoinTypeViacoin = 14,
    TWCoinTypeWanchain = 5718350,
    TWCoinTypeXDai = 700,
    TWCoinTypeZcash = 133,
    TWCoinTypeZcoin = 136,
    TWCoinTypeZilliqa = 313,
    TWCoinTypeSemux = 7562605,
<<<<<<< HEAD
    TWCoinTypeDEXON = 237,
=======
    TWCoinTypeZelcash = 19167,
>>>>>>> ca3873a3
};

/// Returns the blockchain for a coin type.
TW_EXPORT_PROPERTY
enum TWBlockchain TWCoinTypeBlockchain(enum TWCoinType coin);

/// Returns the purpose for a coin type.
TW_EXPORT_PROPERTY
enum TWPurpose TWCoinTypePurpose(enum TWCoinType coin);

/// Returns the curve that should be used for a coin type.
TW_EXPORT_PROPERTY
enum TWCurve TWCoinTypeCurve(enum TWCoinType coin);

/// Returns the xpub HD version that should be used for a coin type.
TW_EXPORT_PROPERTY
enum TWHDVersion TWCoinTypeXpubVersion(enum TWCoinType coin);

/// Returns the xprv HD version that should be used for a coin type.
TW_EXPORT_PROPERTY
enum TWHDVersion TWCoinTypeXprvVersion(enum TWCoinType coin);

/// Validates an address string.
TW_EXPORT_METHOD
bool TWCoinTypeValidate(enum TWCoinType coin, TWString *_Nonnull address);

/// Returns the default derivation path for a particular coin.
TW_EXPORT_METHOD
TWString *_Nonnull TWCoinTypeDerivationPath(enum TWCoinType coin);

/// Derives the address for a particular coin from the private key.
TW_EXPORT_METHOD
TWString *_Nonnull TWCoinTypeDeriveAddress(enum TWCoinType coin, struct TWPrivateKey *_Nonnull privateKey);

/// Derives the address for a particular coin from the public key.
TW_EXPORT_METHOD
TWString *_Nonnull TWCoinTypeDeriveAddressFromPublicKey(enum TWCoinType coin, struct TWPublicKey *_Nonnull publicKey);

TW_EXTERN_C_END<|MERGE_RESOLUTION|>--- conflicted
+++ resolved
@@ -67,11 +67,8 @@
     TWCoinTypeZcoin = 136,
     TWCoinTypeZilliqa = 313,
     TWCoinTypeSemux = 7562605,
-<<<<<<< HEAD
     TWCoinTypeDEXON = 237,
-=======
     TWCoinTypeZelcash = 19167,
->>>>>>> ca3873a3
 };
 
 /// Returns the blockchain for a coin type.
