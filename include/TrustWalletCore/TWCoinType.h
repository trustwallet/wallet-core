--- conflicted
+++ resolved
@@ -49,15 +49,6 @@
     TWCoinTypeXDai = 700,
     TWCoinTypeZcash = 133,
     TWCoinTypeZcoin = 136,
-<<<<<<< HEAD
-    TWCoinTypeNimiq = 242,
-    TWCoinTypeStellar = 148,
-    TWCoinTypeAion = 425,
-    TWCoinTypeCosmos = 118,
-    TWCoinTypeNEO = 888,
-    TWCoinTypeKIN = 2017,
-=======
->>>>>>> 96a5a466
 };
 
 /// Returns the purpose for a coin type.
