// Copyright © 2017-2023 Trust Wallet.
//
// This file is part of Trust. The full Trust copyright notice, including
// terms governing use, modification, and redistribution, is contained in the
// file LICENSE at the root of the source code distribution tree.

#pragma once

#include "TWBase.h"
#include "TWBlockchain.h"
#include "TWCurve.h"
#include "TWDerivation.h"
#include "TWHDVersion.h"
#include "TWHRP.h"
#include "TWPurpose.h"
#include "TWString.h"
#include "TWDerivation.h"
#include "TWPublicKeyType.h"

TW_EXTERN_C_BEGIN

/// Represents a private key.
struct TWPrivateKey;

/// Represents a public key.
struct TWPublicKey;

/// Coin type for Level 2 of BIP44.
///
/// \see https://github.com/satoshilabs/slips/blob/master/slip-0044.md
TW_EXPORT_ENUM(uint32_t)
enum TWCoinType {
    TWCoinTypeAeternity = 457,
    TWCoinTypeAion = 425,
    TWCoinTypeBinance = 714,
    TWCoinTypeBitcoin = 0,
    TWCoinTypeBitcoinCash = 145,
    TWCoinTypeBitcoinGold = 156,
    TWCoinTypeCallisto = 820,
    TWCoinTypeCardano = 1815, // Note: Cardano Shelley testnet uses purpose 1852 (not 44) 1852/1815
    TWCoinTypeCosmos = 118,
    TWCoinTypePivx = 119,
    TWCoinTypeDash = 5,
    TWCoinTypeDecred = 42,
    TWCoinTypeDigiByte = 20,
    TWCoinTypeDogecoin = 3,
    TWCoinTypeEOS = 194,
    TWCoinTypeWAX = 14001,
    TWCoinTypeEthereum = 60,
    TWCoinTypeEthereumClassic = 61,
    TWCoinTypeFIO = 235,
    TWCoinTypeGoChain = 6060,
    TWCoinTypeGroestlcoin = 17,
    TWCoinTypeICON = 74,
    TWCoinTypeIoTeX = 304,
    TWCoinTypeKava = 459,
    TWCoinTypeKin = 2017,
    TWCoinTypeLitecoin = 2,
    TWCoinTypeMonacoin = 22,
    TWCoinTypeNebulas = 2718,
    TWCoinTypeNULS = 8964,
    TWCoinTypeNano = 165,
    TWCoinTypeNEAR = 397,
    TWCoinTypeNimiq = 242,
    TWCoinTypeOntology = 1024,
    TWCoinTypePOANetwork = 178,
    TWCoinTypeQtum = 2301,
    TWCoinTypeXRP = 144,
    TWCoinTypeSolana = 501,
    TWCoinTypeStellar = 148,
    TWCoinTypeTezos = 1729,
    TWCoinTypeTheta = 500,
    TWCoinTypeThunderCore = 1001,
    TWCoinTypeNEO = 888,
    TWCoinTypeTomoChain = 889,
    TWCoinTypeTron = 195,
    TWCoinTypeVeChain = 818,
    TWCoinTypeViacoin = 14,
    TWCoinTypeWanchain = 5718350,
    TWCoinTypeZcash = 133,
    TWCoinTypeFiro = 136,
    TWCoinTypeZilliqa = 313,
    TWCoinTypeZelcash = 19167,
    TWCoinTypeRavencoin = 175,
    TWCoinTypeWaves = 5741564,
    TWCoinTypeTerra = 330, // see also TerraV2
    TWCoinTypeTerraV2 = 10000330, // see also Terra
    TWCoinTypeHarmony = 1023,
    TWCoinTypeAlgorand = 283,
    TWCoinTypeKusama = 434,
    TWCoinTypePolkadot = 354,
    TWCoinTypeFilecoin = 461,
    TWCoinTypeMultiversX = 508,
    TWCoinTypeBandChain = 494,
    TWCoinTypeSmartChainLegacy = 10000714,
    TWCoinTypeSmartChain = 20000714,
    TWCoinTypeTBinance = 30000714,
    TWCoinTypeOasis = 474,
    TWCoinTypePolygon = 966,
    TWCoinTypeTHORChain = 931,
    TWCoinTypeBluzelle = 483,
    TWCoinTypeOptimism = 10000070,
    TWCoinTypeZksync = 10000324,
    TWCoinTypeArbitrum = 10042221,
    TWCoinTypeECOChain = 10000553,
    TWCoinTypeAvalancheCChain = 10009000,
    TWCoinTypeXDai = 10000100,
    TWCoinTypeFantom = 10000250,
    TWCoinTypeCryptoOrg = 394,
    TWCoinTypeCelo = 52752,
    TWCoinTypeRonin = 10002020,
    TWCoinTypeOsmosis = 10000118,
    TWCoinTypeECash = 899,
    TWCoinTypeIOST = 291,
    TWCoinTypeCronosChain = 10000025,
    TWCoinTypeSmartBitcoinCash = 10000145,
    TWCoinTypeKuCoinCommunityChain = 10000321,
    TWCoinTypeBitcoinDiamond = 999,
    TWCoinTypeBoba = 10000288,
    TWCoinTypeSyscoin = 57,
    TWCoinTypeVerge = 77,
    TWCoinTypeZen = 121,
    TWCoinTypeMetis = 10001088,
    TWCoinTypeAurora = 1323161554,
    TWCoinTypeEvmos = 10009001,
    TWCoinTypeNativeEvmos = 20009001,
    TWCoinTypeMoonriver = 10001285,
    TWCoinTypeMoonbeam = 10001284,
    TWCoinTypeKavaEvm = 10002222,
    TWCoinTypeKlaytn = 10008217,
    TWCoinTypeMeter = 18000,
    TWCoinTypeOKXChain = 996,
    TWCoinTypeStratis = 105105,
    TWCoinTypeKomodo = 141,
    TWCoinTypeNervos = 309,
    TWCoinTypeEverscale = 396,
    TWCoinTypeAptos = 637,
    TWCoinTypeNebl = 146,
    TWCoinTypeHedera = 3030,
    TWCoinTypeSecret = 529,
    TWCoinTypeNativeInjective = 10000060,
    TWCoinTypeAgoric = 564,
    TWCoinTypeTON = 607,
    TWCoinTypeSui = 784,
    TWCoinTypeStargaze = 20000118,
    TWCoinTypePolygonzkEVM = 10001101,
    TWCoinTypeJuno = 30000118,
    TWCoinTypeStride = 40000118,
    TWCoinTypeAxelar = 50000118,
    TWCoinTypeCrescent = 60000118,
    TWCoinTypeKujira = 70000118,
    TWCoinTypeIoTeXEVM = 10004689,
    TWCoinTypeNativeCanto = 10007700,
    TWCoinTypeComdex = 80000118,
    TWCoinTypeNeutron = 90000118,
    TWCoinTypeSommelier = 11000118,
    TWCoinTypeFetchAI = 12000118,
    TWCoinTypeMars = 13000118,
    TWCoinTypeUmee = 14000118,
    TWCoinTypeCoreum = 10000990,
    TWCoinTypeQuasar = 15000118,
    TWCoinTypePersistence = 16000118,
    TWCoinTypeAkash = 17000118,
    TWCoinTypeNoble = 18000118,
    TWCoinTypeScroll = 534353,
    TWCoinTypeRootstock = 137,
    TWCoinTypeThetaFuel = 361,
    TWCoinTypeConfluxeSpace = 1030,
    TWCoinTypeAcala = 787,
    TWCoinTypeAcalaEVM = 10000787,
    TWCoinTypeOpBNB = 204,
    TWCoinTypeNeon = 245022934,
    TWCoinTypeBase = 8453,
    TWCoinTypeSei = 19000118,
    TWCoinTypeArbitrumNova = 10042170,
    TWCoinTypeLinea = 59144,
    TWCoinTypeGreenfield = 5600,
    TWCoinTypeMantle = 5000,
    TWCoinTypeZenEON = 7332,
<<<<<<< HEAD
    TWCoinTypeICHAIN = 3639,
=======
    TWCoinTypeInternetComputer = 223,
>>>>>>> 92fc9bd5
};

/// Returns the blockchain for a coin type.
///
/// \param coin A coin type
/// \return blockchain associated to the given coin type
TW_EXPORT_PROPERTY
enum TWBlockchain TWCoinTypeBlockchain(enum TWCoinType coin);

/// Returns the purpose for a coin type.
///
/// \param coin A coin type
/// \return purpose associated to the given coin type
TW_EXPORT_PROPERTY
enum TWPurpose TWCoinTypePurpose(enum TWCoinType coin);

/// Returns the curve that should be used for a coin type.
///
/// \param coin A coin type
/// \return curve that should be used for the given coin type
TW_EXPORT_PROPERTY
enum TWCurve TWCoinTypeCurve(enum TWCoinType coin);

/// Returns the xpub HD version that should be used for a coin type.
///
/// \param coin A coin type
/// \return xpub HD version that should be used for the given coin type
TW_EXPORT_PROPERTY
enum TWHDVersion TWCoinTypeXpubVersion(enum TWCoinType coin);

/// Returns the xprv HD version that should be used for a coin type.
///
/// \param coin A coin type
/// \return the xprv HD version that should be used for the given coin type.
TW_EXPORT_PROPERTY
enum TWHDVersion TWCoinTypeXprvVersion(enum TWCoinType coin);

/// Validates an address string.
///
/// \param coin A coin type
/// \param address A public address
/// \return true if the address is a valid public address of the given coin, false otherwise.
TW_EXPORT_METHOD
bool TWCoinTypeValidate(enum TWCoinType coin, TWString* _Nonnull address);

/// Returns the default derivation path for a particular coin.
///
/// \param coin A coin type
/// \return the default derivation path for the given coin type.
TW_EXPORT_METHOD
TWString* _Nonnull TWCoinTypeDerivationPath(enum TWCoinType coin);

/// Returns the derivation path for a particular coin with the explicit given derivation.
///
/// \param coin A coin type
/// \param derivation A derivation type
/// \return the derivation path for the given coin with the explicit given derivation
TW_EXPORT_METHOD
TWString* _Nonnull TWCoinTypeDerivationPathWithDerivation(enum TWCoinType coin, enum TWDerivation derivation);

/// Derives the address for a particular coin from the private key.
///
/// \param coin A coin type
/// \param privateKey A valid private key
/// \return Derived address for the given coin from the private key.
TW_EXPORT_METHOD
TWString* _Nonnull TWCoinTypeDeriveAddress(enum TWCoinType coin,
                                           struct TWPrivateKey* _Nonnull privateKey);

/// Derives the address for a particular coin from the public key.
///
/// \param coin A coin type
/// \param publicKey A valid public key
/// \return Derived address for the given coin from the public key.
TW_EXPORT_METHOD
TWString* _Nonnull TWCoinTypeDeriveAddressFromPublicKey(enum TWCoinType coin,
                                                        struct TWPublicKey* _Nonnull publicKey);

/// Derives the address for a particular coin from the public key with the derivation.
TW_EXPORT_METHOD
TWString* _Nonnull TWCoinTypeDeriveAddressFromPublicKeyAndDerivation(enum TWCoinType coin,
                                                                     struct TWPublicKey* _Nonnull publicKey,
                                                                     enum TWDerivation derivation);

/// HRP for this coin type
///
/// \param coin A coin type
/// \return HRP of the given coin type.
TW_EXPORT_PROPERTY
enum TWHRP TWCoinTypeHRP(enum TWCoinType coin);

/// P2PKH prefix for this coin type
///
/// \param coin A coin type
/// \return P2PKH prefix for the given coin type
TW_EXPORT_PROPERTY
uint8_t TWCoinTypeP2pkhPrefix(enum TWCoinType coin);

/// P2SH prefix for this coin type
///
/// \param coin A coin type
/// \return P2SH prefix for the given coin type
TW_EXPORT_PROPERTY
uint8_t TWCoinTypeP2shPrefix(enum TWCoinType coin);

/// Static prefix for this coin type
///
/// \param coin A coin type
/// \return Static prefix for the given coin type
TW_EXPORT_PROPERTY
uint8_t TWCoinTypeStaticPrefix(enum TWCoinType coin);

/// ChainID for this coin type.
///
/// \param coin A coin type
/// \return ChainID for the given coin type.
/// \note Caller must free returned object.
TW_EXPORT_PROPERTY
TWString* _Nonnull TWCoinTypeChainId(enum TWCoinType coin);

/// SLIP-0044 id for this coin type
///
/// \param coin A coin type
/// \return SLIP-0044 id for the given coin type
TW_EXPORT_PROPERTY
uint32_t TWCoinTypeSlip44Id(enum TWCoinType coin);

/// SS58Prefix for this coin type
///
/// \param coin A coin type
/// \return SS58Prefix for the given coin type
TW_EXPORT_PROPERTY
uint32_t TWCoinTypeSS58Prefix(enum TWCoinType coin);

/// public key type for this coin type
///
/// \param coin A coin type
/// \return public key type for the given coin type
TW_EXPORT_PROPERTY
enum TWPublicKeyType TWCoinTypePublicKeyType(enum TWCoinType coin);

TW_EXTERN_C_END<|MERGE_RESOLUTION|>--- conflicted
+++ resolved
@@ -177,11 +177,8 @@
     TWCoinTypeGreenfield = 5600,
     TWCoinTypeMantle = 5000,
     TWCoinTypeZenEON = 7332,
-<<<<<<< HEAD
     TWCoinTypeICHAIN = 3639,
-=======
     TWCoinTypeInternetComputer = 223,
->>>>>>> 92fc9bd5
 };
 
 /// Returns the blockchain for a coin type.
