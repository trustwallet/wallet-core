// SPDX-License-Identifier: Apache-2.0
//
// Copyright © 2017 Trust Wallet.

#pragma once

#include "TWBase.h"
#include "TWBlockchain.h"
#include "TWCurve.h"
#include "TWDerivation.h"
#include "TWHDVersion.h"
#include "TWHRP.h"
#include "TWPurpose.h"
#include "TWString.h"
#include "TWDerivation.h"
#include "TWPublicKeyType.h"

TW_EXTERN_C_BEGIN

/// Represents a private key.
struct TWPrivateKey;

/// Represents a public key.
struct TWPublicKey;

/// Coin type for Level 2 of BIP44.
///
/// \see https://github.com/satoshilabs/slips/blob/master/slip-0044.md
TW_EXPORT_ENUM(uint32_t)
enum TWCoinType {
    TWCoinTypeAeternity = 457,
    TWCoinTypeAion = 425,
    TWCoinTypeBinance = 714,
    TWCoinTypeBitcoin = 0,
    TWCoinTypeBitcoinCash = 145,
    TWCoinTypeBitcoinGold = 156,
    TWCoinTypeCallisto = 820,
    TWCoinTypeCardano = 1815, // Note: Cardano Shelley testnet uses purpose 1852 (not 44) 1852/1815
    TWCoinTypeCosmos = 118,
    TWCoinTypePivx = 119,
    TWCoinTypeDash = 5,
    TWCoinTypeDecred = 42,
    TWCoinTypeDigiByte = 20,
    TWCoinTypeDogecoin = 3,
    TWCoinTypeEOS = 194,
    TWCoinTypeWAX = 14001,
    TWCoinTypeEthereum = 60,
    TWCoinTypeEthereumClassic = 61,
    TWCoinTypeFIO = 235,
    TWCoinTypeGoChain = 6060,
    TWCoinTypeGroestlcoin = 17,
    TWCoinTypeICON = 74,
    TWCoinTypeIoTeX = 304,
    TWCoinTypeKava = 459,
    TWCoinTypeKin = 2017,
    TWCoinTypeLitecoin = 2,
    TWCoinTypeMonacoin = 22,
    TWCoinTypeNebulas = 2718,
    TWCoinTypeNULS = 8964,
    TWCoinTypeNano = 165,
    TWCoinTypeNEAR = 397,
    TWCoinTypeNimiq = 242,
    TWCoinTypeOntology = 1024,
    TWCoinTypePOANetwork = 178,
    TWCoinTypeQtum = 2301,
    TWCoinTypeXRP = 144,
    TWCoinTypeSolana = 501,
    TWCoinTypeStellar = 148,
    TWCoinTypeTezos = 1729,
    TWCoinTypeTheta = 500,
    TWCoinTypeThunderCore = 1001,
    TWCoinTypeNEO = 888,
    TWCoinTypeViction = 889,
    TWCoinTypeTron = 195,
    TWCoinTypeVeChain = 818,
    TWCoinTypeViacoin = 14,
    TWCoinTypeWanchain = 5718350,
    TWCoinTypeZcash = 133,
    TWCoinTypeFiro = 136,
    TWCoinTypeZilliqa = 313,
    TWCoinTypeZelcash = 19167,
    TWCoinTypeRavencoin = 175,
    TWCoinTypeWaves = 5741564,
    TWCoinTypeTerra = 330, // see also TerraV2
    TWCoinTypeTerraV2 = 10000330, // see also Terra
    TWCoinTypeHarmony = 1023,
    TWCoinTypeAlgorand = 283,
    TWCoinTypeKusama = 434,
    TWCoinTypePolkadot = 354,
    TWCoinTypeFilecoin = 461,
    TWCoinTypeMultiversX = 508,
    TWCoinTypeBandChain = 494,
    TWCoinTypeSmartChainLegacy = 10000714,
    TWCoinTypeSmartChain = 20000714,
    TWCoinTypeTBinance = 30000714,
    TWCoinTypeOasis = 474,
    TWCoinTypePolygon = 966,
    TWCoinTypeTHORChain = 931,
    TWCoinTypeBluzelle = 483,
    TWCoinTypeOptimism = 10000070,
    TWCoinTypeZksync = 10000324,
    TWCoinTypeArbitrum = 10042221,
    TWCoinTypeECOChain = 10000553,
    TWCoinTypeAvalancheCChain = 10009000,
    TWCoinTypeXDai = 10000100,
    TWCoinTypeFantom = 10000250,
    TWCoinTypeCryptoOrg = 394,
    TWCoinTypeCelo = 52752,
    TWCoinTypeRonin = 10002020,
    TWCoinTypeOsmosis = 10000118,
    TWCoinTypeECash = 899,
    TWCoinTypeIOST = 291,
    TWCoinTypeCronosChain = 10000025,
    TWCoinTypeSmartBitcoinCash = 10000145,
    TWCoinTypeKuCoinCommunityChain = 10000321,
    TWCoinTypeBitcoinDiamond = 999,
    TWCoinTypeBoba = 10000288,
    TWCoinTypeSyscoin = 57,
    TWCoinTypeVerge = 77,
    TWCoinTypeZen = 121,
    TWCoinTypeMetis = 10001088,
    TWCoinTypeAurora = 1323161554,
    TWCoinTypeEvmos = 10009001,
    TWCoinTypeNativeEvmos = 20009001,
    TWCoinTypeMoonriver = 10001285,
    TWCoinTypeMoonbeam = 10001284,
    TWCoinTypeKavaEvm = 10002222,
    TWCoinTypeKlaytn = 10008217,
    TWCoinTypeMeter = 18000,
    TWCoinTypeOKXChain = 996,
    TWCoinTypeStratis = 105105,
    TWCoinTypeKomodo = 141,
    TWCoinTypeNervos = 309,
    TWCoinTypeEverscale = 396,
    TWCoinTypeAptos = 637,
    TWCoinTypeNebl = 146,
    TWCoinTypeHedera = 3030,
    TWCoinTypeSecret = 529,
    TWCoinTypeNativeInjective = 10000060,
    TWCoinTypeAgoric = 564,
    TWCoinTypeTON = 607,
    TWCoinTypeSui = 784,
    TWCoinTypeStargaze = 20000118,
    TWCoinTypePolygonzkEVM = 10001101,
    TWCoinTypeJuno = 30000118,
    TWCoinTypeStride = 40000118,
    TWCoinTypeAxelar = 50000118,
    TWCoinTypeCrescent = 60000118,
    TWCoinTypeKujira = 70000118,
    TWCoinTypeIoTeXEVM = 10004689,
    TWCoinTypeNativeCanto = 10007700,
    TWCoinTypeComdex = 80000118,
    TWCoinTypeNeutron = 90000118,
    TWCoinTypeSommelier = 11000118,
    TWCoinTypeFetchAI = 12000118,
    TWCoinTypeMars = 13000118,
    TWCoinTypeUmee = 14000118,
    TWCoinTypeCoreum = 10000990,
    TWCoinTypeQuasar = 15000118,
    TWCoinTypePersistence = 16000118,
    TWCoinTypeAkash = 17000118,
    TWCoinTypeNoble = 18000118,
    TWCoinTypeScroll = 534352,
    TWCoinTypeRootstock = 137,
    TWCoinTypeThetaFuel = 361,
    TWCoinTypeConfluxeSpace = 1030,
    TWCoinTypeAcala = 787,
    TWCoinTypeAcalaEVM = 10000787,
    TWCoinTypeOpBNB = 204,
    TWCoinTypeNeon = 245022934,
    TWCoinTypeBase = 8453,
    TWCoinTypeSei = 19000118,
    TWCoinTypeArbitrumNova = 10042170,
    TWCoinTypeLinea = 59144,
    TWCoinTypeGreenfield = 5600,
    TWCoinTypeMantle = 5000,
    TWCoinTypeZenEON = 7332,
    TWCoinTypeInternetComputer = 223,
    TWCoinTypeTia = 21000118,
    TWCoinTypeMantaPacific = 169,
<<<<<<< HEAD
    TWCoinTypeXDCNetwork = 50,
=======
    TWCoinTypeXDCNetwork = 10000050,
>>>>>>> 73913deb
    // end_of_tw_coin_type_marker_do_not_modify
};

/// Returns the blockchain for a coin type.
///
/// \param coin A coin type
/// \return blockchain associated to the given coin type
TW_EXPORT_PROPERTY
enum TWBlockchain TWCoinTypeBlockchain(enum TWCoinType coin);

/// Returns the purpose for a coin type.
///
/// \param coin A coin type
/// \return purpose associated to the given coin type
TW_EXPORT_PROPERTY
enum TWPurpose TWCoinTypePurpose(enum TWCoinType coin);

/// Returns the curve that should be used for a coin type.
///
/// \param coin A coin type
/// \return curve that should be used for the given coin type
TW_EXPORT_PROPERTY
enum TWCurve TWCoinTypeCurve(enum TWCoinType coin);

/// Returns the xpub HD version that should be used for a coin type.
///
/// \param coin A coin type
/// \return xpub HD version that should be used for the given coin type
TW_EXPORT_PROPERTY
enum TWHDVersion TWCoinTypeXpubVersion(enum TWCoinType coin);

/// Returns the xprv HD version that should be used for a coin type.
///
/// \param coin A coin type
/// \return the xprv HD version that should be used for the given coin type.
TW_EXPORT_PROPERTY
enum TWHDVersion TWCoinTypeXprvVersion(enum TWCoinType coin);

/// Validates an address string.
///
/// \param coin A coin type
/// \param address A public address
/// \return true if the address is a valid public address of the given coin, false otherwise.
TW_EXPORT_METHOD
bool TWCoinTypeValidate(enum TWCoinType coin, TWString* _Nonnull address);

/// Returns the default derivation path for a particular coin.
///
/// \param coin A coin type
/// \return the default derivation path for the given coin type.
TW_EXPORT_METHOD
TWString* _Nonnull TWCoinTypeDerivationPath(enum TWCoinType coin);

/// Returns the derivation path for a particular coin with the explicit given derivation.
///
/// \param coin A coin type
/// \param derivation A derivation type
/// \return the derivation path for the given coin with the explicit given derivation
TW_EXPORT_METHOD
TWString* _Nonnull TWCoinTypeDerivationPathWithDerivation(enum TWCoinType coin, enum TWDerivation derivation);

/// Derives the address for a particular coin from the private key.
///
/// \param coin A coin type
/// \param privateKey A valid private key
/// \return Derived address for the given coin from the private key.
TW_EXPORT_METHOD
TWString* _Nonnull TWCoinTypeDeriveAddress(enum TWCoinType coin,
                                           struct TWPrivateKey* _Nonnull privateKey);

/// Derives the address for a particular coin from the public key.
///
/// \param coin A coin type
/// \param publicKey A valid public key
/// \return Derived address for the given coin from the public key.
TW_EXPORT_METHOD
TWString* _Nonnull TWCoinTypeDeriveAddressFromPublicKey(enum TWCoinType coin,
                                                        struct TWPublicKey* _Nonnull publicKey);

/// Derives the address for a particular coin from the public key with the derivation.
TW_EXPORT_METHOD
TWString* _Nonnull TWCoinTypeDeriveAddressFromPublicKeyAndDerivation(enum TWCoinType coin,
                                                                     struct TWPublicKey* _Nonnull publicKey,
                                                                     enum TWDerivation derivation);

/// HRP for this coin type
///
/// \param coin A coin type
/// \return HRP of the given coin type.
TW_EXPORT_PROPERTY
enum TWHRP TWCoinTypeHRP(enum TWCoinType coin);

/// P2PKH prefix for this coin type
///
/// \param coin A coin type
/// \return P2PKH prefix for the given coin type
TW_EXPORT_PROPERTY
uint8_t TWCoinTypeP2pkhPrefix(enum TWCoinType coin);

/// P2SH prefix for this coin type
///
/// \param coin A coin type
/// \return P2SH prefix for the given coin type
TW_EXPORT_PROPERTY
uint8_t TWCoinTypeP2shPrefix(enum TWCoinType coin);

/// Static prefix for this coin type
///
/// \param coin A coin type
/// \return Static prefix for the given coin type
TW_EXPORT_PROPERTY
uint8_t TWCoinTypeStaticPrefix(enum TWCoinType coin);

/// ChainID for this coin type.
///
/// \param coin A coin type
/// \return ChainID for the given coin type.
/// \note Caller must free returned object.
TW_EXPORT_PROPERTY
TWString* _Nonnull TWCoinTypeChainId(enum TWCoinType coin);

/// SLIP-0044 id for this coin type
///
/// \param coin A coin type
/// \return SLIP-0044 id for the given coin type
TW_EXPORT_PROPERTY
uint32_t TWCoinTypeSlip44Id(enum TWCoinType coin);

/// SS58Prefix for this coin type
///
/// \param coin A coin type
/// \return SS58Prefix for the given coin type
TW_EXPORT_PROPERTY
uint32_t TWCoinTypeSS58Prefix(enum TWCoinType coin);

/// public key type for this coin type
///
/// \param coin A coin type
/// \return public key type for the given coin type
TW_EXPORT_PROPERTY
enum TWPublicKeyType TWCoinTypePublicKeyType(enum TWCoinType coin);

TW_EXTERN_C_END<|MERGE_RESOLUTION|>--- conflicted
+++ resolved
@@ -178,11 +178,6 @@
     TWCoinTypeInternetComputer = 223,
     TWCoinTypeTia = 21000118,
     TWCoinTypeMantaPacific = 169,
-<<<<<<< HEAD
-    TWCoinTypeXDCNetwork = 50,
-=======
-    TWCoinTypeXDCNetwork = 10000050,
->>>>>>> 73913deb
     // end_of_tw_coin_type_marker_do_not_modify
 };
 
