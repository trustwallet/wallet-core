--- conflicted
+++ resolved
@@ -169,11 +169,8 @@
     TWCoinTypeAcala = 787,
     TWCoinTypeAcalaEVM = 10000787,
     TWCoinTypeOpBNBtestnet = 5611,
-<<<<<<< HEAD
-    TWCoinTypeMAYAChain = 10000931,
-=======
     TWCoinTypeNeon = 245022934,
->>>>>>> 45c0ff53
+  TWCoinTypeMAYAChain = 10000931,
 };
 
 /// Returns the blockchain for a coin type.
