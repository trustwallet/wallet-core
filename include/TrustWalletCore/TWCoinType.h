--- conflicted
+++ resolved
@@ -64,11 +64,8 @@
     TWCoinTypeXDai = 700,
     TWCoinTypeZcash = 133,
     TWCoinTypeZcoin = 136,
-<<<<<<< HEAD
+    TWCoinTypeZilliqa = 313,
     TWCoinTypeZelcash = 19167,
-=======
-    TWCoinTypeZilliqa = 313,
->>>>>>> 2de65d61
 };
 
 /// Returns the purpose for a coin type.
