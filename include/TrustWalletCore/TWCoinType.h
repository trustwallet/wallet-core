// Copyright © 2017-2023 Trust Wallet.
//
// This file is part of Trust. The full Trust copyright notice, including
// terms governing use, modification, and redistribution, is contained in the
// file LICENSE at the root of the source code distribution tree.

#pragma once

#include "TWBase.h"
#include "TWBlockchain.h"
#include "TWCurve.h"
#include "TWDerivation.h"
#include "TWHDVersion.h"
#include "TWHRP.h"
#include "TWPurpose.h"
#include "TWString.h"
#include "TWDerivation.h"
#include "TWPublicKeyType.h"

TW_EXTERN_C_BEGIN

/// Represents a private key.
struct TWPrivateKey;

/// Represents a public key.
struct TWPublicKey;

/// Coin type for Level 2 of BIP44.
///
/// \see https://github.com/satoshilabs/slips/blob/master/slip-0044.md
TW_EXPORT_ENUM(uint32_t)
enum TWCoinType {
    TWCoinTypeAeternity = 457,
    TWCoinTypeAion = 425,
    TWCoinTypeBinance = 714,
    TWCoinTypeBitcoin = 0,
    TWCoinTypeBitcoinCash = 145,
    TWCoinTypeBitcoinGold = 156,
    TWCoinTypeCallisto = 820,
    TWCoinTypeCardano = 1815, // Note: Cardano Shelley testnet uses purpose 1852 (not 44) 1852/1815
    TWCoinTypeCosmos = 118,
    TWCoinTypePivx = 119,
    TWCoinTypeDash = 5,
    TWCoinTypeDecred = 42,
    TWCoinTypeDigiByte = 20,
    TWCoinTypeDogecoin = 3,
    TWCoinTypeEOS = 194,
    TWCoinTypeWAX = 14001,
    TWCoinTypeEthereum = 60,
    TWCoinTypeEthereumClassic = 61,
    TWCoinTypeFIO = 235,
    TWCoinTypeGoChain = 6060,
    TWCoinTypeGroestlcoin = 17,
    TWCoinTypeICON = 74,
    TWCoinTypeIoTeX = 304,
    TWCoinTypeKava = 459,
    TWCoinTypeKin = 2017,
    TWCoinTypeLitecoin = 2,
    TWCoinTypeMonacoin = 22,
    TWCoinTypeNebulas = 2718,
    TWCoinTypeNULS = 8964,
    TWCoinTypeNano = 165,
    TWCoinTypeNEAR = 397,
    TWCoinTypeNimiq = 242,
    TWCoinTypeOntology = 1024,
    TWCoinTypePOANetwork = 178,
    TWCoinTypeQtum = 2301,
    TWCoinTypeXRP = 144,
    TWCoinTypeSolana = 501,
    TWCoinTypeStellar = 148,
    TWCoinTypeTezos = 1729,
    TWCoinTypeTheta = 500,
    TWCoinTypeThunderCore = 1001,
    TWCoinTypeNEO = 888,
    TWCoinTypeTomoChain = 889,
    TWCoinTypeTron = 195,
    TWCoinTypeVeChain = 818,
    TWCoinTypeViacoin = 14,
    TWCoinTypeWanchain = 5718350,
    TWCoinTypeZcash = 133,
    TWCoinTypeFiro = 136,
    TWCoinTypeZilliqa = 313,
    TWCoinTypeZelcash = 19167,
    TWCoinTypeRavencoin = 175,
    TWCoinTypeWaves = 5741564,
    TWCoinTypeTerra = 330, // see also TerraV2
    TWCoinTypeTerraV2 = 10000330, // see also Terra
    TWCoinTypeHarmony = 1023,
    TWCoinTypeAlgorand = 283,
    TWCoinTypeKusama = 434,
    TWCoinTypePolkadot = 354,
    TWCoinTypeFilecoin = 461,
    TWCoinTypeMultiversX = 508,
    TWCoinTypeBandChain = 494,
    TWCoinTypeSmartChainLegacy = 10000714,
    TWCoinTypeSmartChain = 20000714,
    TWCoinTypeTBinance = 30000714,
    TWCoinTypeOasis = 474,
    TWCoinTypePolygon = 966,
    TWCoinTypeTHORChain = 931,
    TWCoinTypeBluzelle = 483,
    TWCoinTypeOptimism = 10000070,
    TWCoinTypeZksync = 10000324,
    TWCoinTypeArbitrum = 10042221,
    TWCoinTypeECOChain = 10000553,
    TWCoinTypeAvalancheCChain = 10009000,
    TWCoinTypeXDai = 10000100,
    TWCoinTypeFantom = 10000250,
    TWCoinTypeCryptoOrg = 394,
    TWCoinTypeCelo = 52752,
    TWCoinTypeRonin = 10002020,
    TWCoinTypeOsmosis = 10000118,
    TWCoinTypeECash = 899,
    TWCoinTypeIOST = 291,
    TWCoinTypeCronosChain = 10000025,
    TWCoinTypeSmartBitcoinCash = 10000145,
    TWCoinTypeKuCoinCommunityChain = 10000321,
    TWCoinTypeBitcoinDiamond = 999,
    TWCoinTypeBoba = 10000288,
    TWCoinTypeSyscoin = 57,
    TWCoinTypeVerge = 77,
    TWCoinTypeZen = 121,
    TWCoinTypeMetis = 1001088,
    TWCoinTypeAurora = 1323161554,
    TWCoinTypeEvmos = 10009001,
    TWCoinTypeNativeEvmos = 20009001,
    TWCoinTypeMoonriver = 10001285,
    TWCoinTypeMoonbeam = 10001284,
    TWCoinTypeKavaEvm = 10002222,
    TWCoinTypeKlaytn = 10008217,
    TWCoinTypeMeter = 18000,
    TWCoinTypeOKXChain = 996,
    TWCoinTypeStratis = 105105,
    TWCoinTypeKomodo = 141,
    TWCoinTypeNervos = 309,
    TWCoinTypeEverscale = 396,
    TWCoinTypeAptos = 637,
    TWCoinTypeNebl = 146,
    TWCoinTypeHedera = 3030,
    TWCoinTypeSecret = 529,
    TWCoinTypeNativeInjective = 10000060,
    TWCoinTypeAgoric = 564,
    TWCoinTypeTON = 607,
    TWCoinTypeSui = 784,
    TWCoinTypeStargaze = 20000118,
    TWCoinTypePolygonzkEVM = 10001101,
    TWCoinTypeJuno = 30000118,
    TWCoinTypeStride = 40000118,
    TWCoinTypeAxelar = 50000118,
    TWCoinTypeCrescent = 60000118,
    TWCoinTypeKujira = 70000118,
    TWCoinTypeIoTeXEVM = 10004689,
    TWCoinTypeNativeCanto = 10007700,
    TWCoinTypeComdex = 80000118,
    TWCoinTypeNeutron = 90000118,
    TWCoinTypeSommelier = 11000118,
    TWCoinTypeFetchAI = 12000118,
    TWCoinTypeMars = 13000118,
    TWCoinTypeUmee = 14000118,
    TWCoinTypeCoreum = 10000990,
    TWCoinTypeQuasar = 15000118,
    TWCoinTypePersistence = 16000118,
    TWCoinTypeAkash = 17000118,
    TWCoinTypeNoble = 18000118,
    TWCoinTypeScroll = 534353,
    TWCoinTypeRootstock = 137,
    TWCoinTypeThetaFuel = 361,
<<<<<<< HEAD
    TWCoinTypeGateChain = 10000086,
=======
    TWCoinTypeConfluxeSpace = 1030,
    TWCoinTypeAcala = 787,
    TWCoinTypeAcalaEVM = 10000787,
    TWCoinTypeOpBNBtestnet = 5611,
>>>>>>> f266567e
};

/// Returns the blockchain for a coin type.
///
/// \param coin A coin type
/// \return blockchain associated to the given coin type
TW_EXPORT_PROPERTY
enum TWBlockchain TWCoinTypeBlockchain(enum TWCoinType coin);

/// Returns the purpose for a coin type.
///
/// \param coin A coin type
/// \return purpose associated to the given coin type
TW_EXPORT_PROPERTY
enum TWPurpose TWCoinTypePurpose(enum TWCoinType coin);

/// Returns the curve that should be used for a coin type.
///
/// \param coin A coin type
/// \return curve that should be used for the given coin type
TW_EXPORT_PROPERTY
enum TWCurve TWCoinTypeCurve(enum TWCoinType coin);

/// Returns the xpub HD version that should be used for a coin type.
///
/// \param coin A coin type
/// \return xpub HD version that should be used for the given coin type
TW_EXPORT_PROPERTY
enum TWHDVersion TWCoinTypeXpubVersion(enum TWCoinType coin);

/// Returns the xprv HD version that should be used for a coin type.
///
/// \param coin A coin type
/// \return the xprv HD version that should be used for the given coin type.
TW_EXPORT_PROPERTY
enum TWHDVersion TWCoinTypeXprvVersion(enum TWCoinType coin);

/// Validates an address string.
///
/// \param coin A coin type
/// \param address A public address
/// \return true if the address is a valid public address of the given coin, false otherwise.
TW_EXPORT_METHOD
bool TWCoinTypeValidate(enum TWCoinType coin, TWString* _Nonnull address);

/// Returns the default derivation path for a particular coin.
///
/// \param coin A coin type
/// \return the default derivation path for the given coin type.
TW_EXPORT_METHOD
TWString* _Nonnull TWCoinTypeDerivationPath(enum TWCoinType coin);

/// Returns the derivation path for a particular coin with the explicit given derivation.
///
/// \param coin A coin type
/// \param derivation A derivation type
/// \return the derivation path for the given coin with the explicit given derivation
TW_EXPORT_METHOD
TWString* _Nonnull TWCoinTypeDerivationPathWithDerivation(enum TWCoinType coin, enum TWDerivation derivation);

/// Derives the address for a particular coin from the private key.
///
/// \param coin A coin type
/// \param privateKey A valid private key
/// \return Derived address for the given coin from the private key.
TW_EXPORT_METHOD
TWString* _Nonnull TWCoinTypeDeriveAddress(enum TWCoinType coin,
                                           struct TWPrivateKey* _Nonnull privateKey);

/// Derives the address for a particular coin from the public key.
///
/// \param coin A coin type
/// \param publicKey A valid public key
/// \return Derived address for the given coin from the public key.
TW_EXPORT_METHOD
TWString* _Nonnull TWCoinTypeDeriveAddressFromPublicKey(enum TWCoinType coin,
                                                        struct TWPublicKey* _Nonnull publicKey);

/// Derives the address for a particular coin from the public key with the derivation.
TW_EXPORT_METHOD
TWString* _Nonnull TWCoinTypeDeriveAddressFromPublicKeyAndDerivation(enum TWCoinType coin,
                                                                     struct TWPublicKey* _Nonnull publicKey,
                                                                     enum TWDerivation derivation);

/// HRP for this coin type
///
/// \param coin A coin type
/// \return HRP of the given coin type.
TW_EXPORT_PROPERTY
enum TWHRP TWCoinTypeHRP(enum TWCoinType coin);

/// P2PKH prefix for this coin type
///
/// \param coin A coin type
/// \return P2PKH prefix for the given coin type
TW_EXPORT_PROPERTY
uint8_t TWCoinTypeP2pkhPrefix(enum TWCoinType coin);

/// P2SH prefix for this coin type
///
/// \param coin A coin type
/// \return P2SH prefix for the given coin type
TW_EXPORT_PROPERTY
uint8_t TWCoinTypeP2shPrefix(enum TWCoinType coin);

/// Static prefix for this coin type
///
/// \param coin A coin type
/// \return Static prefix for the given coin type
TW_EXPORT_PROPERTY
uint8_t TWCoinTypeStaticPrefix(enum TWCoinType coin);

/// ChainID for this coin type.
///
/// \param coin A coin type
/// \return ChainID for the given coin type.
/// \note Caller must free returned object.
TW_EXPORT_PROPERTY
TWString* _Nonnull TWCoinTypeChainId(enum TWCoinType coin);

/// SLIP-0044 id for this coin type
///
/// \param coin A coin type
/// \return SLIP-0044 id for the given coin type
TW_EXPORT_PROPERTY
uint32_t TWCoinTypeSlip44Id(enum TWCoinType coin);

/// SS58Prefix for this coin type
///
/// \param coin A coin type
/// \return SS58Prefix for the given coin type
TW_EXPORT_PROPERTY
uint32_t TWCoinTypeSS58Prefix(enum TWCoinType coin);

/// public key type for this coin type
///
/// \param coin A coin type
/// \return public key type for the given coin type
TW_EXPORT_PROPERTY
enum TWPublicKeyType TWCoinTypePublicKeyType(enum TWCoinType coin);

TW_EXTERN_C_END<|MERGE_RESOLUTION|>--- conflicted
+++ resolved
@@ -165,14 +165,11 @@
     TWCoinTypeScroll = 534353,
     TWCoinTypeRootstock = 137,
     TWCoinTypeThetaFuel = 361,
-<<<<<<< HEAD
-    TWCoinTypeGateChain = 10000086,
-=======
     TWCoinTypeConfluxeSpace = 1030,
     TWCoinTypeAcala = 787,
     TWCoinTypeAcalaEVM = 10000787,
     TWCoinTypeOpBNBtestnet = 5611,
->>>>>>> f266567e
+    TWCoinTypeGateChain = 10000086,
 };
 
 /// Returns the blockchain for a coin type.
