--- conflicted
+++ resolved
@@ -65,11 +65,8 @@
     TWCoinTypeZcash = 133,
     TWCoinTypeZcoin = 136,
     TWCoinTypeZilliqa = 313,
-<<<<<<< HEAD
+    TWCoinTypeSemux = 7562605,
     TWCoinTypeZelcash = 19167,
-=======
-    TWCoinTypeSemux = 7562605,
->>>>>>> 790ebba1
 };
 
 /// Returns the purpose for a coin type.
