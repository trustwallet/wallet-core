// Copyright © 2017-2022 Trust Wallet.
//
// This file is part of Trust. The full Trust copyright notice, including
// terms governing use, modification, and redistribution, is contained in the
// file LICENSE at the root of the source code distribution tree.

#pragma once

#include "TWBase.h"
#include "TWBlockchain.h"
#include "TWCurve.h"
#include "TWHDVersion.h"
#include "TWHRP.h"
#include "TWPurpose.h"
#include "TWString.h"
#include "TWDerivation.h"
#include "TWPublicKeyType.h"

TW_EXTERN_C_BEGIN

/// Represents a private key.
struct TWPrivateKey;

/// Represents a public key.
struct TWPublicKey;

/// Coin type for Level 2 of BIP44.
///
/// \see https://github.com/satoshilabs/slips/blob/master/slip-0044.md
TW_EXPORT_ENUM(uint32_t)
enum TWCoinType {
    TWCoinTypeAeternity = 457,
    TWCoinTypeAion = 425,
    TWCoinTypeBinance = 714,
    TWCoinTypeBitcoin = 0,
    TWCoinTypeBitcoinCash = 145,
    TWCoinTypeBitcoinGold = 156,
    TWCoinTypeCallisto = 820,
    TWCoinTypeCardano = 1815, // Note: Cardano Shelley testnet uses purpose 1852 (not 44) 1852/1815
    TWCoinTypeCosmos = 118,
    TWCoinTypeDash = 5,
    TWCoinTypeDecred = 42,
    TWCoinTypeDigiByte = 20,
    TWCoinTypeDogecoin = 3,
    TWCoinTypeEOS = 194,
    TWCoinTypeEthereum = 60,
    TWCoinTypeEthereumClassic = 61,
    TWCoinTypeFIO = 235,
    TWCoinTypeGoChain = 6060,
    TWCoinTypeGroestlcoin = 17,
    TWCoinTypeICON = 74,
    TWCoinTypeIoTeX = 304,
    TWCoinTypeKava = 459,
    TWCoinTypeKin = 2017,
    TWCoinTypeLitecoin = 2,
    TWCoinTypeMonacoin = 22,
    TWCoinTypeNebulas = 2718,
    TWCoinTypeNULS = 8964,
    TWCoinTypeNano = 165,
    TWCoinTypeNEAR = 397,
    TWCoinTypeNimiq = 242,
    TWCoinTypeOntology = 1024,
    TWCoinTypePOANetwork = 178,
    TWCoinTypeQtum = 2301,
    TWCoinTypeXRP = 144,
    TWCoinTypeSolana = 501,
    TWCoinTypeStellar = 148,
    TWCoinTypeTezos = 1729,
    TWCoinTypeTheta = 500,
    TWCoinTypeThunderToken = 1001,
    TWCoinTypeNEO = 888,
    TWCoinTypeTomoChain = 889,
    TWCoinTypeTron = 195,
    TWCoinTypeVeChain = 818,
    TWCoinTypeViacoin = 14,
    TWCoinTypeWanchain = 5718350,
    TWCoinTypeZcash = 133,
    TWCoinTypeFiro = 136,
    TWCoinTypeZilliqa = 313,
    TWCoinTypeZelcash = 19167,
    TWCoinTypeRavencoin = 175,
    TWCoinTypeWaves = 5741564,
    TWCoinTypeTerra = 330, // see also TerraV2
    TWCoinTypeTerraV2 = 10000330, // see also Terra
    TWCoinTypeHarmony = 1023,
    TWCoinTypeAlgorand = 283,
    TWCoinTypeKusama = 434,
    TWCoinTypePolkadot = 354,
    TWCoinTypeFilecoin = 461,
    TWCoinTypeElrond = 508,
    TWCoinTypeBandChain = 494,
    TWCoinTypeSmartChainLegacy = 10000714,
    TWCoinTypeSmartChain = 20000714,
    TWCoinTypeOasis = 474,
    TWCoinTypePolygon = 966,
    TWCoinTypeTHORChain = 931,
    TWCoinTypeBluzelle = 483,
    TWCoinTypeOptimism = 10000070,
    TWCoinTypeZksync = 10000280,
    TWCoinTypeArbitrum = 10042221,
    TWCoinTypeECOChain = 10000553,
    TWCoinTypeAvalancheCChain = 10009000,
    TWCoinTypeXDai = 10000100,
    TWCoinTypeFantom = 10000250,
    TWCoinTypeCryptoOrg = 394,
    TWCoinTypeCelo = 52752,
    TWCoinTypeRonin = 10002020,
    TWCoinTypeOsmosis = 10000118,
    TWCoinTypeECash = 899,
    TWCoinTypeCronosChain = 10000025,
    TWCoinTypeSmartBitcoinCash = 10000145,
    TWCoinTypeKuCoinCommunityChain = 10000321,
    TWCoinTypeBoba = 10000288,
    TWCoinTypeMetis = 1001088,
    TWCoinTypeAurora = 1323161554,
    TWCoinTypeEvmos = 10009001,
    TWCoinTypeNativeEvmos = 20009001,
    TWCoinTypeMoonriver = 10001285,
    TWCoinTypeMoonbeam = 10001284,
    TWCoinTypeKavaEvm = 10002222,
    TWCoinTypeKlaytn = 10008217,
    TWCoinTypeMeter = 18000,
    TWCoinTypeOKXChain = 996,
    TWCoinTypeNervos = 309,
    TWCoinTypeEverscale = 396,
    TWCoinTypeAptos = 637,
    TWCoinTypeHedera = 3030,
    TWCoinTypeSecret = 529,
<<<<<<< HEAD
    TWCoinTypeNativeInjective = 10000060,
=======
    TWCoinTypeAgoric = 564,
>>>>>>> 42408e5d
};

/// Returns the blockchain for a coin type.
///
/// \param coin A coin type
/// \return blockchain associated to the given coin type
TW_EXPORT_PROPERTY
enum TWBlockchain TWCoinTypeBlockchain(enum TWCoinType coin);

/// Returns the purpose for a coin type.
///
/// \param coin A coin type
/// \return purpose associated to the given coin type
TW_EXPORT_PROPERTY
enum TWPurpose TWCoinTypePurpose(enum TWCoinType coin);

/// Returns the curve that should be used for a coin type.
///
/// \param coin A coin type
/// \return curve that should be used for the given coin type
TW_EXPORT_PROPERTY
enum TWCurve TWCoinTypeCurve(enum TWCoinType coin);

/// Returns the xpub HD version that should be used for a coin type.
///
/// \param coin A coin type
/// \return xpub HD version that should be used for the given coin type
TW_EXPORT_PROPERTY
enum TWHDVersion TWCoinTypeXpubVersion(enum TWCoinType coin);

/// Returns the xprv HD version that should be used for a coin type.
///
/// \param coin A coin type
/// \return the xprv HD version that should be used for the given coin type.
TW_EXPORT_PROPERTY
enum TWHDVersion TWCoinTypeXprvVersion(enum TWCoinType coin);

/// Validates an address string.
///
/// \param coin A coin type
/// \param address A public address
/// \return true if the address is a valid public address of the given coin, false otherwise.
TW_EXPORT_METHOD
bool TWCoinTypeValidate(enum TWCoinType coin, TWString* _Nonnull address);

/// Returns the default derivation path for a particular coin.
///
/// \param coin A coin type
/// \return the default derivation path for the given coin type.
TW_EXPORT_METHOD
TWString* _Nonnull TWCoinTypeDerivationPath(enum TWCoinType coin);

/// Returns the derivation path for a particular coin with the explicit given derivation.
///
/// \param coin A coin type
/// \param derivation A derivation type
/// \return the derivation path for the given coin with the explicit given derivation
TW_EXPORT_METHOD
TWString* _Nonnull TWCoinTypeDerivationPathWithDerivation(enum TWCoinType coin, enum TWDerivation derivation);

/// Derives the address for a particular coin from the private key.
///
/// \param coin A coin type
/// \param privateKey A valid private key
/// \return Derived address for the given coin from the private key.
TW_EXPORT_METHOD
TWString* _Nonnull TWCoinTypeDeriveAddress(enum TWCoinType coin,
                                           struct TWPrivateKey* _Nonnull privateKey);

/// Derives the address for a particular coin from the public key.
///
/// \param coin A coin type
/// \param publicKey A valid public key
/// \return Derived address for the given coin from the public key.
TW_EXPORT_METHOD
TWString* _Nonnull TWCoinTypeDeriveAddressFromPublicKey(enum TWCoinType coin,
                                                        struct TWPublicKey* _Nonnull publicKey);

/// HRP for this coin type
///
/// \param coin A coin type
/// \return HRP of the given coin type.
TW_EXPORT_PROPERTY
enum TWHRP TWCoinTypeHRP(enum TWCoinType coin);

/// P2PKH prefix for this coin type
///
/// \param coin A coin type
/// \return P2PKH prefix for the given coin type
TW_EXPORT_PROPERTY
uint8_t TWCoinTypeP2pkhPrefix(enum TWCoinType coin);

/// P2SH prefix for this coin type
///
/// \param coin A coin type
/// \return P2SH prefix for the given coin type
TW_EXPORT_PROPERTY
uint8_t TWCoinTypeP2shPrefix(enum TWCoinType coin);

/// Static prefix for this coin type
///
/// \param coin A coin type
/// \return Static prefix for the given coin type
TW_EXPORT_PROPERTY
uint8_t TWCoinTypeStaticPrefix(enum TWCoinType coin);

/// ChainID for this coin type.
///
/// \param coin A coin type
/// \return ChainID for the given coin type.
/// \note Caller must free returned object.
TW_EXPORT_PROPERTY
TWString* _Nonnull TWCoinTypeChainId(enum TWCoinType coin);

/// SLIP-0044 id for this coin type
///
/// \param coin A coin type
/// \return SLIP-0044 id for the given coin type
TW_EXPORT_PROPERTY
uint32_t TWCoinTypeSlip44Id(enum TWCoinType coin);

/// SS58Prefix for this coin type
///
/// \param coin A coin type
/// \return SS58Prefix for the given coin type
TW_EXPORT_PROPERTY
uint32_t TWCoinTypeSS58Prefix(enum TWCoinType coin);

/// public key type for this coin type
///
/// \param coin A coin type
/// \return public key type for the given coin type
TW_EXPORT_PROPERTY
enum TWPublicKeyType TWCoinTypePublicKeyType(enum TWCoinType coin);

TW_EXTERN_C_END<|MERGE_RESOLUTION|>--- conflicted
+++ resolved
@@ -126,11 +126,8 @@
     TWCoinTypeAptos = 637,
     TWCoinTypeHedera = 3030,
     TWCoinTypeSecret = 529,
-<<<<<<< HEAD
     TWCoinTypeNativeInjective = 10000060,
-=======
     TWCoinTypeAgoric = 564,
->>>>>>> 42408e5d
 };
 
 /// Returns the blockchain for a coin type.
