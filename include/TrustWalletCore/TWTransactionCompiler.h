// SPDX-License-Identifier: Apache-2.0
//
// Copyright © 2017 Trust Wallet.

#pragma once

#include "TWBase.h"
#include "TWCoinType.h"
#include "TWData.h"
#include "TWDataVector.h"
#include "TWString.h"

TW_EXTERN_C_BEGIN

/// Non-core transaction utility methods, like building a transaction using an external signature.
TW_EXPORT_STRUCT
struct TWTransactionCompiler;

<<<<<<< HEAD
/// Builds a coin-specific SigningInput (proto object) from a simple transaction.
///
/// \deprecated `TWTransactionCompilerBuildInput` will be removed soon.
/// \param coin coin type.
/// \param from sender of the transaction.
/// \param to receiver of the transaction.
/// \param amount transaction amount in string
/// \param asset optional asset name, like "BNB"
/// \param memo optional memo
/// \param chainId optional chainId to override default
/// \return serialized data of the SigningInput proto object.
TW_EXPORT_STATIC_METHOD
TWData* _Nonnull TWTransactionCompilerBuildInput(enum TWCoinType coinType, TWString* _Nonnull from,
                                                 TWString* _Nonnull to, TWString* _Nonnull amount,
                                                 TWString* _Nonnull asset, TWString* _Nonnull memo,
                                                 TWString* _Nonnull chainId);

=======
>>>>>>> 4af0ee33
/// Obtains pre-signing hashes of a transaction.
///
/// We provide a default `PreSigningOutput` in TransactionCompiler.proto. 
/// For some special coins, such as bitcoin, we will create a custom `PreSigningOutput` object in its proto file.
/// \param coin coin type.
/// \param txInputData The serialized data of a signing input
/// \return serialized data of a proto object `PreSigningOutput` includes hash.
TW_EXPORT_STATIC_METHOD
TWData* _Nonnull TWTransactionCompilerPreImageHashes(enum TWCoinType coinType,
                                                     TWData* _Nonnull txInputData);

/// Compiles a complete transation with one or more external signatures.
/// 
/// Puts together from transaction input and provided public keys and signatures. The signatures must match the hashes
/// returned by TWTransactionCompilerPreImageHashes, in the same order. The publicKeyHash attached
/// to the hashes enable identifying the private key needed for signing the hash.
/// \param coin coin type.
/// \param txInputData The serialized data of a signing input.
/// \param signatures signatures to compile, using TWDataVector.
/// \param publicKeys public keys for signers to match private keys, using TWDataVector.
/// \return serialized data of a proto object `SigningOutput`.
TW_EXPORT_STATIC_METHOD
TWData* _Nonnull TWTransactionCompilerCompileWithSignatures(
    enum TWCoinType coinType, TWData* _Nonnull txInputData,
    const struct TWDataVector* _Nonnull signatures, const struct TWDataVector* _Nonnull publicKeys);

TW_EXPORT_STATIC_METHOD
TWData *_Nonnull TWTransactionCompilerCompileWithSignaturesAndPubKeyType(
    enum TWCoinType coinType, TWData *_Nonnull txInputData,
    const struct TWDataVector *_Nonnull signatures, const struct TWDataVector *_Nonnull publicKeys,
    enum TWPublicKeyType pubKeyType);

TW_EXTERN_C_END<|MERGE_RESOLUTION|>--- conflicted
+++ resolved
@@ -16,26 +16,6 @@
 TW_EXPORT_STRUCT
 struct TWTransactionCompiler;
 
-<<<<<<< HEAD
-/// Builds a coin-specific SigningInput (proto object) from a simple transaction.
-///
-/// \deprecated `TWTransactionCompilerBuildInput` will be removed soon.
-/// \param coin coin type.
-/// \param from sender of the transaction.
-/// \param to receiver of the transaction.
-/// \param amount transaction amount in string
-/// \param asset optional asset name, like "BNB"
-/// \param memo optional memo
-/// \param chainId optional chainId to override default
-/// \return serialized data of the SigningInput proto object.
-TW_EXPORT_STATIC_METHOD
-TWData* _Nonnull TWTransactionCompilerBuildInput(enum TWCoinType coinType, TWString* _Nonnull from,
-                                                 TWString* _Nonnull to, TWString* _Nonnull amount,
-                                                 TWString* _Nonnull asset, TWString* _Nonnull memo,
-                                                 TWString* _Nonnull chainId);
-
-=======
->>>>>>> 4af0ee33
 /// Obtains pre-signing hashes of a transaction.
 ///
 /// We provide a default `PreSigningOutput` in TransactionCompiler.proto. 
