--- conflicted
+++ resolved
@@ -33,13 +33,8 @@
 TW_EXPORT_STATIC_METHOD
 struct TWHDWallet *_Nullable TWHDWalletCreateWithMnemonic(TWString *_Nonnull mnemonic, TWString *_Nonnull passphrase);
 
-<<<<<<< HEAD
-/// Creates an HDWallet from entropy data (corresponding to a mnemonic).
+/// Creates an HDWallet from entropy (corresponding to a mnemonic).
 /// Null is returned on invalid input.  Returned object needs to be deleted.
-=======
-/// Creates an HDWallet from entropy (corresponding to a mnemonic).
-/// Null is returned on invalid input.  Method not thread safe!  Returned object needs to be deleted.
->>>>>>> eecebf73
 TW_EXPORT_STATIC_METHOD
 struct TWHDWallet *_Nullable TWHDWalletCreateWithEntropy(TWData *_Nonnull entropy, TWString *_Nonnull passphrase);
 
