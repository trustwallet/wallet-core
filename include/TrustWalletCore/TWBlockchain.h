// Copyright © 2017-2023 Trust Wallet.
//
// This file is part of Trust. The full Trust copyright notice, including
// terms governing use, modification, and redistribution, is contained in the
// file LICENSE at the root of the source code distribution tree.

#pragma once

#include "TWBase.h"

TW_EXTERN_C_BEGIN

/// Blockchain enum type
TW_EXPORT_ENUM(uint32_t)
enum TWBlockchain {
    TWBlockchainBitcoin = 0,
    TWBlockchainEthereum = 1,
    TWBlockchainVechain = 3,
    TWBlockchainTron = 4,
    TWBlockchainIcon = 5,
    TWBlockchainBinance = 6,
    TWBlockchainRipple = 7,
    TWBlockchainTezos = 8,
    TWBlockchainNimiq = 9,
    TWBlockchainStellar = 10,
    TWBlockchainAion = 11,
    TWBlockchainCosmos = 12,
    TWBlockchainTheta = 13,
    TWBlockchainOntology = 14,
    TWBlockchainZilliqa = 15,
    TWBlockchainIoTeX = 16,
    TWBlockchainEOS = 17,
    TWBlockchainNano = 18,
    TWBlockchainNULS = 19,
    TWBlockchainWaves = 20,
    TWBlockchainAeternity = 21,
    TWBlockchainNebulas = 22,
    TWBlockchainFIO = 23,
    TWBlockchainSolana = 24,
    TWBlockchainHarmony = 25,
    TWBlockchainNEAR = 26,
    TWBlockchainAlgorand = 27,
    TWBlockchainIOST = 28,
    TWBlockchainPolkadot = 29,
    TWBlockchainCardano = 30,
    TWBlockchainNEO = 31,
    TWBlockchainFilecoin = 32,
    TWBlockchainMultiversX = 33,
    TWBlockchainOasisNetwork = 34,
    TWBlockchainDecred = 35, // Bitcoin
    TWBlockchainZcash = 36, // Bitcoin
    TWBlockchainGroestlcoin = 37, // Bitcoin
    TWBlockchainThorchain = 38, // Cosmos
    TWBlockchainRonin = 39, // Ethereum
    TWBlockchainKusama = 40, // Polkadot
    TWBlockchainZen = 41, // Bitcoin
    TWBlockchainBitcoinDiamond = 42, // Bitcoin
    TWBlockchainVerge = 43, // Bitcoin
    TWBlockchainNervos = 44,
    TWBlockchainEverscale = 45,
    TWBlockchainAptos = 46, // Aptos
    TWBlockchainNebl = 47, // Bitcoin
    TWBlockchainHedera = 48, // Hedera
    TWBlockchainTheOpenNetwork = 49,
    TWBlockchainSui = 50,
<<<<<<< HEAD
    TWBlockchainMayachain = 51,
=======
    TWBlockchainGreenfield = 51,
>>>>>>> 2b425c58
};

TW_EXTERN_C_END<|MERGE_RESOLUTION|>--- conflicted
+++ resolved
@@ -63,11 +63,8 @@
     TWBlockchainHedera = 48, // Hedera
     TWBlockchainTheOpenNetwork = 49,
     TWBlockchainSui = 50,
-<<<<<<< HEAD
-    TWBlockchainMayachain = 51,
-=======
     TWBlockchainGreenfield = 51,
->>>>>>> 2b425c58
+    TWBlockchainMayachain = 52,
 };
 
 TW_EXTERN_C_END