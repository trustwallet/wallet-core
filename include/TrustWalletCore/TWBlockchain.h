--- conflicted
+++ resolved
@@ -39,11 +39,8 @@
     TWBlockchainNULS = 24,
     TWBlockchainWaves = 25,
     TWBlockchainAeternity = 26,
-<<<<<<< HEAD
-    TWBlockchainDeepOnion = 27,
-=======
     TWBlockchainNebulas = 27,
->>>>>>> f76d82f7
+    TWBlockchainDeepOnion = 28,
 };
 
 TW_EXTERN_C_END