--- conflicted
+++ resolved
@@ -38,11 +38,8 @@
     TWBlockchainSteem = 23,
     TWBlockchainNULS = 24,
     TWBlockchainWaves = 25,
-<<<<<<< HEAD
-    TWBlockchainDeepOnion = 26,
-=======
     TWBlockchainAeternity = 26,
->>>>>>> a7186189
+    TWBlockchainDeepOnion = 27,
 };
 
 TW_EXTERN_C_END