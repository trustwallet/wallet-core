--- conflicted
+++ resolved
@@ -63,11 +63,8 @@
     TWBlockchainHedera = 48, // Hedera
     TWBlockchainTheOpenNetwork = 49,
     TWBlockchainSui = 50,
-<<<<<<< HEAD
-    TWBlockchainInternetComputer = 51,
-=======
     TWBlockchainGreenfield = 51,
->>>>>>> 6bc8ec46
+    TWBlockchainInternetComputer = 52,
 };
 
 TW_EXTERN_C_END