--- conflicted
+++ resolved
@@ -2489,31 +2489,74 @@
     }
   },
   {
-<<<<<<< HEAD
+    "id": "moonriver",
+    "name": "Moonriver",
+    "coinId": 10001285,
+    "symbol": "MOVR",
+    "decimals": 18,
+    "blockchain": "Ethereum",
+    "derivation": [
+      {
+        "path": "m/44'/60'/0'/0/0"
+      }
+    ],
+    "curve": "secp256k1",
+    "publicKeyType": "secp256k1Extended",
+    "chainId": "1285",
+    "explorer": {
+      "url": "https://moonriver.moonscan.io",
+      "txPath": "/tx/",
+      "accountPath": "/address/",
+      "sampleTx": "0x2e2daa3943ba65d9bbb910a4f6765aa6a466a0ef8935090547ca9d30e201e032",
+      "sampleAccount": "0x899831D937937d011305E73EE782cce0455DF15a"
+    },
+    "info": {
+      "url": "https://moonbeam.network/networks/moonriver",
+      "rpc": "https://moonriver.public.blastapi.io"
+    }
+  },
+  {
+    "id": "moonbeam",
+    "name": "Moonbeam",
+    "coinId": 10001284,
+    "symbol": "GLMR",
+    "decimals": 18,
+    "blockchain": "Ethereum",
+    "derivation": [
+      {
+        "path": "m/44'/60'/0'/0/0"
+      }
+    ],
+    "curve": "secp256k1",
+    "publicKeyType": "secp256k1Extended",
+    "chainId": "1284",
+    "explorer": {
+      "url": "https://moonscan.io",
+      "txPath": "/tx/",
+      "accountPath": "/address/",
+      "sampleTx": "0xb22a146c933e6e51affbfa5f712a266b5f5e92ae453cd2f252bcc3c36ff035a6",
+      "sampleAccount": "0x201bb4f276C765dF7225e5A4153E17edD23a67eC"
+    },
+    "info": {
+      "url": "https://moonbeam.network",
+      "rpc": "https://rpc.api.moonbeam.network",
+      "documentation": "https://docs.moonbeam.network"
+    }
+  },
+  {
     "id": "platon",
     "name": "PlatON",
     "coinId": 486,
     "symbol": "LAT",
-=======
-    "id": "moonriver",
-    "name": "Moonriver",
-    "coinId": 10001285,
-    "symbol": "MOVR",
->>>>>>> 3fcffaab
-    "decimals": 18,
-    "blockchain": "Ethereum",
-    "derivation": [
-      {
-<<<<<<< HEAD
+    "decimals": 18,
+    "blockchain": "Ethereum",
+    "derivation": [
+      {
         "path": "m/44'/486'/0'/0/0"
-=======
-        "path": "m/44'/60'/0'/0/0"
->>>>>>> 3fcffaab
-      }
-    ],
-    "curve": "secp256k1",
-    "publicKeyType": "secp256k1Extended",
-<<<<<<< HEAD
+      }
+    ],
+    "curve": "secp256k1",
+    "publicKeyType": "secp256k1Extended",
     "chainId": "210425",
     "addressHasher": "keccak256",
     "explorer": {
@@ -2530,47 +2573,4 @@
         "documentation": "https://eth.wiki/json-rpc/API"
       }
     }
-=======
-    "chainId": "1285",
-    "explorer": {
-      "url": "https://moonriver.moonscan.io",
-      "txPath": "/tx/",
-      "accountPath": "/address/",
-      "sampleTx": "0x2e2daa3943ba65d9bbb910a4f6765aa6a466a0ef8935090547ca9d30e201e032",
-      "sampleAccount": "0x899831D937937d011305E73EE782cce0455DF15a"
-    },
-    "info": {
-      "url": "https://moonbeam.network/networks/moonriver",
-      "rpc": "https://moonriver.public.blastapi.io"
-    }
-  },
-  {
-    "id": "moonbeam",
-    "name": "Moonbeam",
-    "coinId": 10001284,
-    "symbol": "GLMR",
-    "decimals": 18,
-    "blockchain": "Ethereum",
-    "derivation": [
-      {
-        "path": "m/44'/60'/0'/0/0"
-      }
-    ],
-    "curve": "secp256k1",
-    "publicKeyType": "secp256k1Extended",
-    "chainId": "1284",
-    "explorer": {
-      "url": "https://moonscan.io",
-      "txPath": "/tx/",
-      "accountPath": "/address/",
-      "sampleTx": "0xb22a146c933e6e51affbfa5f712a266b5f5e92ae453cd2f252bcc3c36ff035a6",
-      "sampleAccount": "0x201bb4f276C765dF7225e5A4153E17edD23a67eC"
-    },
-    "info": {
-      "url": "https://moonbeam.network",
-      "rpc": "https://rpc.api.moonbeam.network",
-      "documentation": "https://docs.moonbeam.network"
-    }
-  }
->>>>>>> 3fcffaab
 ]