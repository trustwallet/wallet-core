[
  {
    "id": "bitcoin",
    "name": "Bitcoin",
    "coinId": 0,
    "symbol": "BTC",
    "decimals": 8,
    "blockchain": "Bitcoin",
    "derivation": [
      {
        "name": "segwit",
        "path": "m/84'/0'/0'/0/0",
        "xpub": "zpub",
        "xprv": "zprv"
      },
      {
        "name": "legacy",
        "path": "m/44'/0'/0'/0/0",
        "xpub": "xpub",
        "xprv": "xprv"
      },
      {
        "name": "testnet",
        "path": "m/84'/1'/0'/0/0",
        "xpub": "zpub",
        "xprv": "zprv"
      }
    ],
    "curve": "secp256k1",
    "publicKeyType": "secp256k1",
    "p2pkhPrefix": 0,
    "p2shPrefix": 5,
    "hrp": "bc",
    "publicKeyHasher": "sha256ripemd",
    "base58Hasher": "sha256d",
    "explorer": {
      "url": "https://blockchair.com",
      "txPath": "/bitcoin/transaction/",
      "accountPath": "/bitcoin/address/",
      "sampleTx": "0607f62530b68cfcc91c57a1702841dd399a899d0eecda8e31ecca3f52f01df2",
      "sampleAccount": "17A16QmavnUfCW11DAApiJxp7ARnxN5pGX"
    },
    "info": {
      "url": "https://bitcoin.org",
      "source": "https://github.com/trezor/blockbook",
      "rpc": "",
      "documentation": "https://github.com/trezor/blockbook/blob/master/docs/api.md"
    }
  },
  {
    "id": "litecoin",
    "name": "Litecoin",
    "coinId": 2,
    "symbol": "LTC",
    "decimals": 8,
    "blockchain": "Bitcoin",
    "derivation": [
      {
        "path": "m/84'/2'/0'/0/0",
        "xpub": "zpub",
        "xprv": "zprv"
      },
      {
        "name": "legacy",
        "path": "m/44'/2'/0'/0/0",
        "xpub": "xpub",
        "xprv": "xprv"
      }
    ],
    "curve": "secp256k1",
    "publicKeyType": "secp256k1",
    "p2pkhPrefix": 48,
    "p2shPrefix": 50,
    "hrp": "ltc",
    "publicKeyHasher": "sha256ripemd",
    "base58Hasher": "sha256d",
    "explorer": {
      "url": "https://blockchair.com",
      "txPath": "/litecoin/transaction/",
      "accountPath": "/litecoin/address/"
    },
    "info": {
      "url": "https://litecoin.org",
      "source": "https://github.com/trezor/blockbook",
      "rpc": "",
      "documentation": "https://github.com/trezor/blockbook/blob/master/docs/api.md"
    }
  },
  {
    "id": "doge",
    "name": "Dogecoin",
    "coinId": 3,
    "symbol": "DOGE",
    "decimals": 8,
    "blockchain": "Bitcoin",
    "derivation": [
      {
        "path": "m/44'/3'/0'/0/0",
        "xpub": "dgub",
        "xprv": "dgpv"
      }
    ],
    "curve": "secp256k1",
    "publicKeyType": "secp256k1",
    "p2pkhPrefix": 30,
    "p2shPrefix": 22,
    "publicKeyHasher": "sha256ripemd",
    "base58Hasher": "sha256d",
    "explorer": {
      "url": "https://blockchair.com",
      "txPath": "/dogecoin/transaction/",
      "accountPath": "/dogecoin/address/"
    },
    "info": {
      "url": "https://dogecoin.com",
      "source": "https://github.com/trezor/blockbook",
      "rpc": "",
      "documentation": "https://github.com/trezor/blockbook/blob/master/docs/api.md"
    }
  },
  {
    "id": "dash",
    "name": "Dash",
    "coinId": 5,
    "symbol": "DASH",
    "decimals": 8,
    "blockchain": "Bitcoin",
    "derivation": [
      {
        "path": "m/44'/5'/0'/0/0",
        "xpub": "xpub",
        "xprv": "xprv"
      }
    ],
    "curve": "secp256k1",
    "publicKeyType": "secp256k1",
    "p2pkhPrefix": 76,
    "p2shPrefix": 16,
    "publicKeyHasher": "sha256ripemd",
    "base58Hasher": "sha256d",
    "explorer": {
      "url": "https://blockchair.com",
      "txPath": "/dash/transaction/",
      "accountPath": "/dash/address/"
    },
    "info": {
      "url": "https://dash.org",
      "source": "https://github.com/trezor/blockbook",
      "rpc": "",
      "documentation": "https://github.com/trezor/blockbook/blob/master/docs/api.md"
    }
  },
  {
    "id": "viacoin",
    "name": "Viacoin",
    "coinId": 14,
    "symbol": "VIA",
    "decimals": 8,
    "blockchain": "Bitcoin",
    "derivation": [
      {
        "path": "m/84'/14'/0'/0/0",
        "xpub": "zpub",
        "xprv": "zprv"
      }
    ],
    "curve": "secp256k1",
    "publicKeyType": "secp256k1",
    "p2pkhPrefix": 71,
    "p2shPrefix": 33,
    "hrp": "via",
    "publicKeyHasher": "sha256ripemd",
    "base58Hasher": "sha256d",
    "explorer": {
      "url": "https://explorer.viacoin.org",
      "txPath": "/tx/",
      "accountPath": "/address/"
    },
    "info": {
      "url": "https://viacoin.org",
      "source": "https://github.com/trezor/blockbook",
      "rpc": "",
      "documentation": "https://github.com/trezor/blockbook/blob/master/docs/api.md"
    }
  },
  {
    "id": "groestlcoin",
    "name": "Groestlcoin",
    "coinId": 17,
    "symbol": "GRS",
    "decimals": 8,
    "blockchain": "Groestlcoin",
    "derivation": [
      {
        "path": "m/84'/17'/0'/0/0",
        "xpub": "zpub",
        "xprv": "zprv"
      }
    ],
    "curve": "secp256k1",
    "publicKeyType": "secp256k1",
    "p2pkhPrefix": 36,
    "p2shPrefix": 5,
    "hrp": "grs",
    "publicKeyHasher": "sha256ripemd",
    "base58Hasher": "groestl512d",
    "explorer": {
      "url": "https://blockchair.com",
      "txPath": "/groestlcoin/transaction/",
      "accountPath": "/groestlcoin/address/"
    },
    "info": {
      "url": "https://www.groestlcoin.org",
      "source": "https://github.com/trezor/blockbook",
      "rpc": "",
      "documentation": "https://github.com/trezor/blockbook/blob/master/docs/api.md"
    }
  },
  {
    "id": "digibyte",
    "name": "DigiByte",
    "coinId": 20,
    "symbol": "DGB",
    "decimals": 8,
    "blockchain": "Bitcoin",
    "derivation": [
      {
        "path": "m/84'/20'/0'/0/0",
        "xpub": "zpub",
        "xprv": "zprv"
      }
    ],
    "curve": "secp256k1",
    "publicKeyType": "secp256k1",
    "p2pkhPrefix": 30,
    "p2shPrefix": 63,
    "hrp": "dgb",
    "publicKeyHasher": "sha256ripemd",
    "base58Hasher": "sha256d",
    "explorer": {
      "url": "https://digiexplorer.info",
      "txPath": "/tx/",
      "accountPath": "/address/"
    },
    "info": {
      "url": "https://www.digibyte.io",
      "source": "https://github.com/trezor/blockbook",
      "rpc": "",
      "documentation": "https://github.com/trezor/blockbook/blob/master/docs/api.md"
    }
  },
  {
    "id": "monacoin",
    "name": "Monacoin",
    "coinId": 22,
    "symbol": "MONA",
    "decimals": 8,
    "blockchain": "Bitcoin",
    "derivation": [
      {
        "path": "m/44'/22'/0'/0/0",
        "xpub": "xpub",
        "xprv": "xprv"
      }
    ],
    "curve": "secp256k1",
    "publicKeyType": "secp256k1",
    "p2pkhPrefix": 50,
    "p2shPrefix": 55,
    "hrp": "mona",
    "publicKeyHasher": "sha256ripemd",
    "base58Hasher": "sha256d",
    "explorer": {
      "url": "https://blockbook.electrum-mona.org",
      "txPath": "/tx/",
      "accountPath": "/address/"
    },
    "info": {
      "url": "https://monacoin.org",
      "source": "https://github.com/trezor/blockbook",
      "rpc": "",
      "documentation": "https://github.com/trezor/blockbook/blob/master/docs/api.md"
    }
  },
  {
    "id": "decred",
    "name": "Decred",
    "coinId": 42,
    "symbol": "DCR",
    "decimals": 8,
    "blockchain": "Decred",
    "derivation": [
      {
        "path": "m/44'/42'/0'/0/0",
        "xpub": "dpub",
        "xprv": "dprv"
      }
    ],
    "curve": "secp256k1",
    "publicKeyType": "secp256k1",
    "staticPrefix": 7,
    "p2pkhPrefix": 63,
    "p2shPrefix": 26,
    "publicKeyHasher": "blake256ripemd",
    "base58Hasher": "blake256d",
    "explorer": {
      "url": "https://dcrdata.decred.org",
      "txPath": "/tx/",
      "accountPath": "/address/"
    },
    "info": {
      "url": "https://decred.org",
      "source": "https://github.com/trezor/blockbook",
      "rpc": "",
      "documentation": "https://github.com/trezor/blockbook/blob/master/docs/api.md"
    }
  },
  {
    "id": "syscoin",
    "name": "Syscoin",
    "coinId": 57,
    "symbol": "SYS",
    "decimals": 8,
    "blockchain": "Bitcoin",
    "derivation": [
      {
        "path": "m/84'/57'/0'/0/0",
        "xpub": "zpub",
        "xprv": "zprv"
      }
    ],
    "curve": "secp256k1",
    "publicKeyType": "secp256k1",
    "p2pkhPrefix": 63,
    "p2shPrefix": 5,
    "hrp": "sys",
    "publicKeyHasher": "sha256ripemd",
    "base58Hasher": "sha256d",
    "explorer": {
      "url": "https://sys1.bcfn.ca",
      "txPath": "/tx/",
      "accountPath": "/address/",
      "sampleTx": "19e043f76f6ffc960f5fe93ecec37bc37a58ae7525d7e9cd6ed40f71f0da60eb",
      "sampleAccount": "sys1qh3gvhnzq2ch7w8g04x8zksr2mz7r90x7ksmu40"
    },
    "info": {
      "url": "https://syscoin.org",
      "source": "https://github.com/syscoin",
      "rpc": "https://sys1.bcfn.ca",
      "documentation": "https://docs.syscoin.org"
    }
  },
  {
    "id": "base",
    "name": "Base",
    "coinId": 8453,
    "symbol": "ETH",
    "decimals": 18,
    "blockchain": "Ethereum",
    "derivation": [
      {
        "path": "m/44'/60'/0'/0/0"
      }
    ],
    "curve": "secp256k1",
    "publicKeyType": "secp256k1Extended",
    "chainId": "8453",
    "addressHasher": "keccak256",
    "explorer": {
      "url": "https://basescan.org",
      "txPath": "/tx/",
      "accountPath": "/address/",
      "sampleTx": "0x4acb15506b7696a2dfac4258f3f86392b4b2b717a3f316a8aa78509b2c3b6ab4",
      "sampleAccount": "0xb8ff877ed78ba520ece21b1de7843a8a57ca47cb"
    },
    "info": {
      "url": "https://base.mirror.xyz/",
      "source": "https://github.com/base-org",
      "rpc": "https://mainnet.base.org",
      "documentation": "https://docs.base.org/"
    }
  },
  {
    "id": "linea",
    "name": "Linea",
    "coinId": 59144,
    "symbol": "ETH",
    "decimals": 18,
    "blockchain": "Ethereum",
    "derivation": [
      {
        "path": "m/44'/60'/0'/0/0"
      }
    ],
    "curve": "secp256k1",
    "publicKeyType": "secp256k1Extended",
    "chainId": "59144",
    "addressHasher": "keccak256",
    "explorer": {
      "url": "https://lineascan.build",
      "txPath": "/tx/",
      "accountPath": "/address/",
      "sampleTx": "0x0c7086f96865f4fcad58d7f3449db7baab9fce2625bcb79e7ea26676aa0d3420",
      "sampleAccount": "0xbf71018f716ca6c64b0b12622f87a26b3b86100f"
    },
    "info": {
      "url": "https://linea.build",
      "source": "https://github.com/LineaLabs",
      "rpc": "https://rpc.linea.build",
      "documentation": "https://docs.linea.build"
    }
  },
  {
    "id": "mantle",
    "name": "Mantle",
    "coinId": 5000,
    "symbol": "MNT",
    "decimals": 18,
    "blockchain": "Ethereum",
    "derivation": [
      {
        "path": "m/44'/60'/0'/0/0"
      }
    ],
    "curve": "secp256k1",
    "publicKeyType": "secp256k1Extended",
    "chainId": "5000",
    "addressHasher": "keccak256",
    "explorer": {
      "url": "https://explorer.mantle.xyz",
      "txPath": "/tx/",
      "accountPath": "/address/",
      "sampleTx": "0xfae996ea23f1ff9909ac04d26ae6e52ab600a84163fab9e0e893483c685629dd",
      "sampleAccount": "0xA295EEFd401C8BE1457F266d3e73cdD015e5CFbb"
    },
    "info": {
      "url": "https://www.mantle.xyz",
      "source": "https://github.com/mantlenetworkio",
      "rpc": "https://rpc.mantle.xyz",
      "documentation": "https://docs.mantle.xyz/network/introduction/overview"
    }
  },
  {
    "id": "zeneon",
    "name": "Zen EON",
    "coinId": 7332,
    "symbol": "ZEN",
    "decimals": 18,
    "blockchain": "Ethereum",
    "derivation": [
      {
        "path": "m/44'/60'/0'/0/0"
      }
    ],
    "curve": "secp256k1",
    "publicKeyType": "secp256k1Extended",
    "chainId": "7332",
    "addressHasher": "keccak256",
    "explorer": {
      "url": "https://eon-explorer.horizenlabs.io",
      "txPath": "/tx/",
      "accountPath": "/address/",
      "sampleTx": "0xb462e3dac8eef21957d3b6cff3c184d083434367a726dd871e98a774f4d037a5",
      "sampleAccount": "0x09bCfC348101B1179BCF3837aC996cF09357215f"
    },
    "info": {
      "url": "https://eon.horizen.io",
      "source": "https://github.com/HorizenOfficial/eon",
      "rpc": "https://eon-rpc.horizenlabs.io/ethv1",
      "documentation": "https://eon.horizen.io/docs"
    }
  },
  {
    "id": "ethereum",
    "name": "Ethereum",
    "coinId": 60,
    "symbol": "ETH",
    "decimals": 18,
    "blockchain": "Ethereum",
    "derivation": [
      {
        "path": "m/44'/60'/0'/0/0"
      }
    ],
    "curve": "secp256k1",
    "publicKeyType": "secp256k1Extended",
    "chainId": "1",
    "addressHasher": "keccak256",
    "explorer": {
      "url": "https://etherscan.io",
      "txPath": "/tx/",
      "accountPath": "/address/",
      "sampleTx": "0x9edaf0f7d9c6629c31bbf0471fc07d696c73b566b93783f7e25d8d5d2b62fa4f",
      "sampleAccount": "0x5bb497e8d9fe26e92dd1be01e32076c8e024d167"
    },
    "info": {
      "url": "https://ethereum.org",
      "source": "https://github.com/ethereum/go-ethereum",
      "rpc": "https://mainnet.infura.io",
      "documentation": "https://eth.wiki/json-rpc/API"
    }
  },
  {
    "id": "classic",
    "name": "Ethereum Classic",
    "coinId": 61,
    "symbol": "ETC",
    "decimals": 18,
    "blockchain": "Ethereum",
    "derivation": [
      {
        "path": "m/44'/61'/0'/0/0"
      }
    ],
    "curve": "secp256k1",
    "publicKeyType": "secp256k1Extended",
    "chainId": "61",
    "addressHasher": "keccak256",
    "explorer": {
      "url": "https://blockscout.com/etc/mainnet",
      "txPath": "/tx/",
      "accountPath": "/address/",
      "sampleTx": "0x66004165d3901819dc22e568931591d2e4287bda54995f4ce2701a12016f5997",
      "sampleAccount": "0x9eab4b0fc468a7f5d46228bf5a76cb52370d068d"
    },
    "info": {
      "url": "https://ethereumclassic.org",
      "source": "https://github.com/ethereumclassic/go-ethereum",
      "rpc": "https://www.ethercluster.com/etc",
      "documentation": "https://eth.wiki/json-rpc/API"
    }
  },
  {
    "id": "icon",
    "name": "ICON",
    "coinId": 74,
    "symbol": "ICX",
    "decimals": 18,
    "blockchain": "Icon",
    "derivation": [
      {
        "path": "m/44'/74'/0'/0/0"
      }
    ],
    "curve": "secp256k1",
    "publicKeyType": "secp256k1Extended",
    "explorer": {
      "url": "https://tracker.icon.foundation",
      "txPath": "/transaction/",
      "accountPath": "/address/"
    },
    "info": {
      "url": "https://icon.foundation",
      "source": "https://github.com/icon-project/icon-rpc-server",
      "rpc": "http://ctz.icxstation.com:9000/api/v3",
      "documentation": "https://www.icondev.io/docs/icon-json-rpc-v3"
    }
  },
  {
    "id": "verge",
    "name": "Verge",
    "coinId": 77,
    "symbol": "XVG",
    "decimals": 6,
    "blockchain": "Verge",
    "derivation": [
      {
        "path": "m/84'/77'/0'/0/0",
        "xpub": "zpub",
        "xprv": "zprv"
      }
    ],
    "curve": "secp256k1",
    "publicKeyType": "secp256k1",
    "p2pkhPrefix": 30,
    "p2shPrefix": 33,
    "hrp": "vg",
    "publicKeyHasher": "sha256ripemd",
    "base58Hasher": "sha256d",
    "explorer": {
      "url": "https://verge-blockchain.info",
      "txPath": "/tx/",
      "accountPath": "/address/",
      "sampleTx": "8c99979a2b25a46659bff35b238aab1c3158f736f215d99526429c7c96203581",
      "sampleAccount": "DFre88gd87bAZQdnS7dbBLwT6GWiGFMQB6"
    },
    "info": {
      "url": "https://vergecurrency.com",
      "source": "https://github.com/vergecurrency/verge",
      "rpc": "",
      "documentation": "https://github.com/trezor/blockbook/blob/master/docs/api.md"
    }
  },
  {
    "id": "pivx",
    "name": "Pivx",
    "coinId": 119,
    "symbol": "PIVX",
    "decimals": 8,
    "blockchain": "Bitcoin",
    "derivation": [
      {
        "path": "m/44'/119'/0'/0/0",
        "xpub": "xpub",
        "xprv": "xprv"
      }
    ],
    "curve": "secp256k1",
    "publicKeyType": "secp256k1",
    "p2pkhPrefix": 30,
    "p2shPrefix": 13,
    "publicKeyHasher": "sha256ripemd",
    "base58Hasher": "sha256d",
    "explorer": {
      "url": "https://pivx.ccore.online",
      "txPath": "/transaction/",
      "accountPath": "/address/"
    },
    "info": {
      "url": "https://pivx.org",
      "source": "https://github.com/trezor/blockbook",
      "rpc": "",
      "documentation": "https://github.com/trezor/blockbook/blob/master/docs/api.md"
    }
  },
  {
    "id": "zen",
    "name": "Zen",
    "coinId": 121,
    "symbol": "ZEN",
    "decimals": 8,
    "blockchain": "Zen",
    "derivation": [
      {
        "path": "m/44'/121'/0'/0/0",
        "xpub": "xpub",
        "xprv": "xprv"
      }
    ],
    "curve": "secp256k1",
    "publicKeyType": "secp256k1",
    "staticPrefix": 32,
    "p2pkhPrefix": 137,
    "p2shPrefix": 150,
    "publicKeyHasher": "sha256ripemd",
    "base58Hasher": "sha256d",
    "explorer": {
      "url": "https://explorer.horizen.io",
      "txPath": "/tx/",
      "accountPath": "/address/",
      "sampleTx": "b7f548640766fb024247accf4e01bec37d88d49c4900357edc84d49a09ff4430",
      "sampleAccount": "znRchPtvEyJJUwGbCALqyjwHJb1Gx6z4H4j"
    },
    "info": {
      "url": "https://www.horizen.io",
      "source": "https://github.com/trezor/blockbook",
      "rpc": "",
      "documentation": "https://github.com/trezor/blockbook/blob/master/docs/api.md"
    }
  },
  {
    "id": "aptos",
    "name": "Aptos",
    "displayName": "Aptos",
    "coinId": 637,
    "symbol": "APT",
    "decimals": 8,
    "chainId": "1",
    "blockchain": "Aptos",
    "derivation": [
      {
        "path": "m/44'/637'/0'/0'/0'"
      }
    ],
    "curve": "ed25519",
    "publicKeyType": "ed25519",
    "explorer": {
      "url": "https://explorer.aptoslabs.com",
      "txPath": "/txn/",
      "accountPath": "/account/",
      "sampleTx": "0xedc88058e27f6c065fd6607e262cb2a83a65f74301df90c61923014c59f9d465",
      "sampleAccount": "0x60ad80e8cdadb81399e8a738014bc9ec865cef842f7c2cf7d84fbf7e40d065"
    },
    "info": {
      "url": "https://aptoslabs.com/",
      "source": "https://github.com/aptos-labs/aptos-core",
      "rpc": "https://fullnode.mainnet.aptoslabs.com/v1",
      "documentation": "https://fullnode.mainnet.aptoslabs.com/v1/spec#/"
    }
  },
  {
    "id": "sui",
    "name": "Sui",
    "coinId": 784,
    "symbol": "SUI",
    "decimals": 9,
    "blockchain": "Sui",
    "derivation": [
      {
        "path": "m/44'/784'/0'/0'/0'"
      }
    ],
    "curve": "ed25519",
    "publicKeyType": "ed25519",
    "explorer": {
      "url": "https://explorer.sui.io/",
      "txPath": "/txblock/",
      "accountPath": "/address/",
      "sampleTx": "5i8fbSL6r8yw2xcKmXxwkzHu3wpiyMLsyf2htCvDH8Ao",
      "sampleAccount": "0x259ff8074ab425cbb489f236e18e08f03f1a7856bdf7c7a2877bd64f738b5015"
    },
    "info": {
      "url": "https://sui.io/",
      "source": "https://github.com/MystenLabs/sui",
      "rpc": "https://fullnode.testnet.sui.io",
      "documentation": "https://docs.sui.io/"
    }
  },
  {
    "id": "cosmos",
    "name": "Cosmos",
    "displayName": "Cosmos Hub",
    "coinId": 118,
    "symbol": "ATOM",
    "decimals": 6,
    "chainId": "cosmoshub-4",
    "blockchain": "Cosmos",
    "derivation": [
      {
        "path": "m/44'/118'/0'/0/0"
      }
    ],
    "curve": "secp256k1",
    "publicKeyType": "secp256k1",
    "hrp": "cosmos",
    "addressHasher": "sha256ripemd",
    "explorer": {
      "url": "https://mintscan.io/cosmos",
      "txPath": "/txs/",
      "accountPath": "/account/",
      "sampleTx": "541FA06FB37AC1BF61922143783DD76FECA361830F9876D0342536EE8A87A790",
      "sampleAccount": "cosmos1gu6y2a0ffteesyeyeesk23082c6998xyzmt9mz"
    },
    "info": {
      "url": "https://cosmos.network",
      "source": "https://github.com/cosmos/cosmos-sdk",
      "rpc": "https://stargate.cosmos.network",
      "documentation": "https://cosmos.network/rpc"
    }
  },
  {
    "id": "stargaze",
    "name": "Stargaze",
    "displayName": "Stargaze",
    "coinId": 20000118,
    "symbol": "STARS",
    "decimals": 6,
    "chainId": "stargaze-1",
    "blockchain": "Cosmos",
    "derivation": [
      {
        "path": "m/44'/118'/0'/0/0"
      }
    ],
    "curve": "secp256k1",
    "publicKeyType": "secp256k1",
    "hrp": "stars",
    "addressHasher": "sha256ripemd",
    "explorer": {
      "url": "https://www.mintscan.io/stargaze",
      "txPath": "/txs/",
      "accountPath": "/account/"
    },
    "info": {
      "url": "https://www.stargaze.zone/",
      "source": "https://github.com/public-awesome/stargaze",
      "rpc": "https://stargaze-rpc.polkachu.com/",
      "documentation": "https://docs.stargaze.zone/guides/readme"
    }
  },
  {
    "id": "juno",
    "name": "Juno",
    "displayName": "Juno",
    "coinId": 30000118,
    "symbol": "JUNO",
    "decimals": 6,
    "chainId": "juno-1",
    "blockchain": "Cosmos",
    "derivation": [
      {
        "path": "m/44'/118'/0'/0/0"
      }
    ],
    "curve": "secp256k1",
    "publicKeyType": "secp256k1",
    "hrp": "juno",
    "addressHasher": "sha256ripemd",
    "explorer": {
      "url": "https://www.mintscan.io/juno",
      "txPath": "/txs/",
      "accountPath": "/account/"
    },
    "info": {
      "url": "https://www.junonetwork.io/",
      "source": "https://github.com/CosmosContracts/juno",
      "rpc": "https://juno-rpc.polkachu.com",
      "documentation": "https://docs.junonetwork.io/juno/readme"
    }
  },
  {
    "id": "stride",
    "name": "Stride",
    "displayName": "Stride",
    "coinId": 40000118,
    "symbol": "STRD",
    "decimals": 6,
    "chainId": "stride-1",
    "blockchain": "Cosmos",
    "derivation": [
      {
        "path": "m/44'/118'/0'/0/0"
      }
    ],
    "curve": "secp256k1",
    "publicKeyType": "secp256k1",
    "hrp": "stride",
    "addressHasher": "sha256ripemd",
    "explorer": {
      "url": "https://www.mintscan.io/stride",
      "txPath": "/txs/",
      "accountPath": "/account/"
    },
    "info": {
      "url": "https://stride.zone/",
      "source": "https://github.com/Stride-Labs/stride",
      "rpc": "https://stride-rpc.polkachu.com/",
      "documentation": "https://docs.stride.zone/docs"
    }
  },
  {
    "id": "axelar",
    "name": "Axelar",
    "displayName": "Axelar",
    "coinId": 50000118,
    "symbol": "AXL",
    "decimals": 6,
    "chainId": "axelar-dojo-1",
    "blockchain": "Cosmos",
    "derivation": [
      {
        "path": "m/44'/118'/0'/0/0"
      }
    ],
    "curve": "secp256k1",
    "publicKeyType": "secp256k1",
    "hrp": "axelar",
    "addressHasher": "sha256ripemd",
    "explorer": {
      "url": "https://www.mintscan.io/axelar",
      "txPath": "/txs/",
      "accountPath": "/account/"
    },
    "info": {
      "url": "https://axelar.network/",
      "source": "https://github.com/axelarnetwork/axelar-core",
      "rpc": "https://axelar-rpc.polkachu.com",
      "documentation": "https://docs.axelar.dev/"
    }
  },
  {
    "id": "crescent",
    "name": "Crescent",
    "displayName": "Crescent",
    "coinId": 60000118,
    "symbol": "CRE",
    "decimals": 6,
    "chainId": "crescent-1",
    "blockchain": "Cosmos",
    "derivation": [
      {
        "path": "m/44'/118'/0'/0/0"
      }
    ],
    "curve": "secp256k1",
    "publicKeyType": "secp256k1",
    "hrp": "cre",
    "addressHasher": "sha256ripemd",
    "explorer": {
      "url": "https://www.mintscan.io/crescent",
      "txPath": "/txs/",
      "accountPath": "/account/"
    },
    "info": {
      "url": "https://crescent.network/",
      "source": "https://github.com/crescent-network/crescent",
      "rpc": "https://crescent-rpc.polkachu.com",
      "documentation": "https://docs.crescent.network/introduction/what-is-crescent"
    }
  },
  {
    "id": "kujira",
    "name": "Kujira",
    "displayName": "Kujira",
    "coinId": 70000118,
    "symbol": "KUJI",
    "decimals": 6,
    "chainId": "kaiyo-1",
    "blockchain": "Cosmos",
    "derivation": [
      {
        "path": "m/44'/118'/0'/0/0"
      }
    ],
    "curve": "secp256k1",
    "publicKeyType": "secp256k1",
    "hrp": "kujira",
    "addressHasher": "sha256ripemd",
    "explorer": {
      "url": "https://www.mintscan.io/kujira",
      "txPath": "/txs/",
      "accountPath": "/account/"
    },
    "info": {
      "url": "https://kujira.app/",
      "source": "https://github.com/Team-Kujira/core",
      "rpc": "https://kujira-rpc.polkachu.com",
      "documentation": "https://docs.kujira.app/introduction/readme"
    }
  },
  {
    "id": "comdex",
    "name": "Comdex",
    "displayName": "Comdex",
    "coinId": 80000118,
    "symbol": "CMDX",
    "decimals": 6,
    "chainId": "comdex-1",
    "blockchain": "Cosmos",
    "derivation": [
      {
        "path": "m/44'/118'/0'/0/0"
      }
    ],
    "curve": "secp256k1",
    "publicKeyType": "secp256k1",
    "hrp": "comdex",
    "addressHasher": "sha256ripemd",
    "explorer": {
      "url": "https://www.mintscan.io/comdex",
      "txPath": "/txs/",
      "accountPath": "/account/",
      "sampleTx": "04C790D09A40EE958DBDD385B679B5EB60C10F9BC1389CC8F896DC9193A5ED6C",
      "sampleAccount": "comdex1jz7av7cq45gh5hhrugtak7lkps2ga5v0u64nz6"
    },
    "info": {
      "url": "https://comdex.one/",
      "documentation": "https://docs.comdex.one/"
    }
  },
  {
    "id": "neutron",
    "name": "Neutron",
    "displayName": "Neutron",
    "coinId": 90000118,
    "symbol": "NTRN",
    "decimals": 6,
    "chainId": "neutron-1",
    "blockchain": "Cosmos",
    "derivation": [
      {
        "path": "m/44'/118'/0'/0/0"
      }
    ],
    "curve": "secp256k1",
    "publicKeyType": "secp256k1",
    "hrp": "neutron",
    "addressHasher": "sha256ripemd",
    "explorer": {
      "url": "https://www.mintscan.io/neutron",
      "txPath": "/txs/",
      "accountPath": "/account/",
      "sampleTx": "E18BA087009A05EB6A15A22FE30BA99379B909F74A74120E6F92B9882C45F0D7",
      "sampleAccount": "neutron1pm4af8pcurxssdxztqw9rexx5f8zfq7uzqfmy8"
    },
    "info": {
      "url": "https://neutron.org/",
      "documentation": "https://docs.neutron.org/"
    }
  },
  {
    "id": "sommelier",
    "name": "Sommelier",
    "displayName": "Sommelier",
    "coinId": 11000118,
    "symbol": "SOMM",
    "decimals": 6,
    "chainId": "sommelier-3",
    "blockchain": "Cosmos",
    "derivation": [
      {
        "path": "m/44'/118'/0'/0/0"
      }
    ],
    "curve": "secp256k1",
    "publicKeyType": "secp256k1",
    "hrp": "somm",
    "addressHasher": "sha256ripemd",
    "explorer": {
      "url": "https://www.mintscan.io/sommelier",
      "txPath": "/txs/",
      "accountPath": "/account/",
      "sampleTx": "E73A9E5E534777DDADF7F69A5CB41972894B862D1763FA4081FE913D8D3A5E80",
      "sampleAccount": "somm10d5wmqvezwtj20u5hg3wuvwucce2nhsy0tzqgn"
    },
    "info": {
      "url": "https://www.sommelier.finance/"
    }
  },
  {
    "id": "fetchai",
    "name": "FetchAI",
    "displayName": "Fetch AI",
    "coinId": 12000118,
    "symbol": "FET",
    "decimals": 6,
    "chainId": "fetchhub-4",
    "blockchain": "Cosmos",
    "derivation": [
      {
        "path": "m/44'/118'/0'/0/0"
      }
    ],
    "curve": "secp256k1",
    "publicKeyType": "secp256k1",
    "hrp": "fetch",
    "addressHasher": "sha256ripemd",
    "explorer": {
      "url": "https://www.mintscan.io/fetchai",
      "txPath": "/txs/",
      "accountPath": "/account/",
      "sampleTx": "7EB4F6C26809BA047F81CEFD0889775AC8522B7B8AF559B436083BE7039C5EA6",
      "sampleAccount": "fetch1t3qet68dr0qkmrjtq89lrx837qa2t05265qy6s"
    },
    "info": {
      "url": "https://fetch.ai/",
      "documentation": "https://docs.fetch.ai/"
    }
  },
  {
    "id": "mars",
    "name": "Mars",
    "displayName": "Mars Hub",
    "coinId": 13000118,
    "symbol": "MARS",
    "decimals": 6,
    "chainId": "mars-1",
    "blockchain": "Cosmos",
    "derivation": [
      {
        "path": "m/44'/118'/0'/0/0"
      }
    ],
    "curve": "secp256k1",
    "publicKeyType": "secp256k1",
    "hrp": "mars",
    "addressHasher": "sha256ripemd",
    "explorer": {
      "url": "https://www.mintscan.io/mars-protocol",
      "txPath": "/txs/",
      "accountPath": "/account/",
      "sampleTx": "C12120760C71189A678739E0F1FD4EFAF2C29EA660B57A359AC728F89FAA7528",
      "sampleAccount": "mars1nnjy6nct405pzfaqjm3dsyw0pf0kyw72vhw4pr"
    },
    "info": {
      "url": "https://marsprotocol.io/",
      "documentation": "https://docs.marsprotocol.io/"
    }
  },
  {
    "id": "umee",
    "name": "Umee",
    "displayName": "Umee",
    "coinId": 14000118,
    "symbol": "UMEE",
    "decimals": 6,
    "chainId": "umee-1",
    "blockchain": "Cosmos",
    "derivation": [
      {
        "path": "m/44'/118'/0'/0/0"
      }
    ],
    "curve": "secp256k1",
    "publicKeyType": "secp256k1",
    "hrp": "umee",
    "addressHasher": "sha256ripemd",
    "explorer": {
      "url": "https://www.mintscan.io/umee",
      "txPath": "/txs/",
      "accountPath": "/account/",
      "sampleTx": "65B4B52C5F324F2287540847A114F645D89D544D99F793879FB3DBFF2CFEFC84",
      "sampleAccount": "umee16934q0qf4akw8qruy5y8v748rvtxxjckgsecq4"
    },
    "info": {
      "url": "https://umee.cc/",
      "documentation": "https://umeeversity.umee.cc/developers/"
    }
  },
  {
    "id": "noble",
    "name": "Noble",
    "displayName": "Noble",
    "coinId": 18000118,
    "symbol": "USDC",
    "decimals": 6,
    "chainId": "noble-1",
    "blockchain": "Cosmos",
    "derivation": [
      {
        "path": "m/44'/118'/0'/0/0"
      }
    ],
    "curve": "secp256k1",
    "publicKeyType": "secp256k1",
    "hrp": "noble",
    "addressHasher": "sha256ripemd",
    "explorer": {
      "url": "https://www.mintscan.io/noble",
      "txPath": "/txs/",
      "accountPath": "/account/",
      "sampleTx": "EA231079975A058FEC28EF372B445763918C098DE033E868E2E035F3F98C59C7",
      "sampleAccount": "noble1y2egevq0nyzm7w6a9kpxkw86eqytcvxpwsp6d9"
    },
    "info": {
      "url": "https://nobleassets.xyz/"
    }
  },
  {
    "id": "sei",
    "name": "Sei",
    "displayName": "Sei",
    "coinId": 19000118,
    "symbol": "SEI",
    "decimals": 6,
    "blockchain": "Cosmos",
    "chainId": "pacific-1",
    "derivation": [
      {
        "path": "m/44'/118'/0'/0/0"
      }
    ],
    "curve": "secp256k1",
    "publicKeyType": "secp256k1",
    "hrp": "sei",
    "addressHasher": "sha256ripemd",
    "explorer": {
      "url": "https://www.mintscan.io/sei",
      "txPath": "/txs/",
      "accountPath": "/account/",
      "sampleTx": "4A2114EE45317439690F3BEA9C8B6CFA11D42CF978F9487754902D372EEB488C",
      "sampleAccount": "sei155hqv2rsypqzq0zpjn72frsxx4l6tcmplw63m2"
    },
    "info": {
      "url": "https://sei.io/",
      "documentation": "https://docs.sei.io/"
    }
  },
  {
    "id": "tia",
    "name": "Tia",
    "displayName": "Celestia",
    "coinId": 21000118,
    "symbol": "TIA",
    "decimals": 6,
    "blockchain": "Cosmos",
    "chainId": "celestia",
    "derivation": [
      {
        "path": "m/44'/118'/0'/0/0"
      }
    ],
    "curve": "secp256k1",
    "publicKeyType": "secp256k1",
    "hrp": "celestia",
    "addressHasher": "sha256ripemd",
    "explorer": {
      "url": "https://www.mintscan.io/celestia",
      "txPath": "/txs/",
      "accountPath": "/account/",
      "sampleTx": "FF370C65D8D67B8236F9D3A8D2B1256337C60C1965092CADD1FA970288FCE99B",
      "sampleAccount": "celestia1tt4tv4jrs4twdtzwywxd8u65duxgk8y73wvfu2"
    },
    "info": {
      "url": "https://celestia.org/",
      "documentation": "https://docs.celestia.org/"
    }
  },
  {
    "id": "coreum",
    "name": "Coreum",
    "displayName": "Coreum",
    "coinId": 10000990,
    "symbol": "CORE",
    "decimals": 6,
    "chainId": "coreum-mainnet-1",
    "blockchain": "Cosmos",
    "derivation": [
      {
        "path": "m/44'/990'/0'/0/0"
      }
    ],
    "curve": "secp256k1",
    "publicKeyType": "secp256k1",
    "hrp": "core",
    "addressHasher": "sha256ripemd",
    "explorer": {
      "url": "https://www.mintscan.io/coreum",
      "txPath": "/txs/",
      "accountPath": "/account/",
      "sampleTx": "32A4AE2AE6AAE31E75EDDADE0AB9F1499ABD5AD8D3F261ADEF2805CD46FF74E7",
      "sampleAccount": "core1zmwdnfpwuymwn0fkwnj2aaje34npd5sqgjxq9v"
    },
    "info": {
      "url": "https://www.coreum.com/",
      "documentation": "https://www.coreum.com/developers"
    }
  },
  {
    "id": "quasar",
    "name": "Quasar",
    "displayName": "Quasar",
    "coinId": 15000118,
    "symbol": "QSR",
    "decimals": 6,
    "chainId": "quasar-1",
    "blockchain": "Cosmos",
    "derivation": [
      {
        "path": "m/44'/118'/0'/0/0"
      }
    ],
    "curve": "secp256k1",
    "publicKeyType": "secp256k1",
    "hrp": "quasar",
    "addressHasher": "sha256ripemd",
    "explorer": {
      "url": "https://www.mintscan.io/quasar",
      "txPath": "/txs/",
      "accountPath": "/account/",
      "sampleTx": "2898B89C98FE1E8CF1E05A37E4EE5EE5ED83FD957B0CAEE53DE39FC82BF1A033",
      "sampleAccount": "quasar1cqu6w425slheul3jsmyt6q0ec0rs0w0ugkst3k"
    },
    "info": {
      "url": "https://www.quasar.fi/",
      "documentation": "https://docs.quasar.fi/"
    }
  },
  {
    "id": "persistence",
    "name": "Persistence",
    "displayName": "Persistence",
    "coinId": 16000118,
    "symbol": "XPRT",
    "decimals": 6,
    "chainId": "core-1",
    "blockchain": "Cosmos",
    "derivation": [
      {
        "path": "m/44'/118'/0'/0/0"
      }
    ],
    "curve": "secp256k1",
    "publicKeyType": "secp256k1",
    "hrp": "persistence",
    "addressHasher": "sha256ripemd",
    "explorer": {
      "url": "https://www.mintscan.io/persistence",
      "txPath": "/txs/",
      "accountPath": "/account/",
      "sampleTx": "BBD9DEE03A8D7538D8E7398217467F4A2B5690D15773E8A6442E6AEEEFA21E64",
      "sampleAccount": "persistence10ys69560pqr6zmqam80g8s0smtjw6p3ugzmy3u"
    },
    "info": {
      "url": "https://persistence.one/",
      "documentation": "https://docs.persistence.one/"
    }
  },
  {
    "id": "akash",
    "name": "Akash",
    "displayName": "Akash",
    "coinId": 17000118,
    "symbol": "AKT",
    "decimals": 6,
    "chainId": "akashnet-2",
    "blockchain": "Cosmos",
    "derivation": [
      {
        "path": "m/44'/118'/0'/0/0"
      }
    ],
    "curve": "secp256k1",
    "publicKeyType": "secp256k1",
    "hrp": "akash",
    "addressHasher": "sha256ripemd",
    "explorer": {
      "url": "https://www.mintscan.io/akash",
      "txPath": "/txs/",
      "accountPath": "/account/",
      "sampleTx": "C0083856344425908D5333D4325E3E0DE9D697BA568C6D99C34303819F615D25",
      "sampleAccount": "akash1f4nskxfw8ufhwnajh7xwt0wmdtxm02vwta6krg"
    },
    "info": {
      "url": "https://akash.network/",
      "documentation": "https://docs.akash.network/"
    }
  },
  {
    "id": "zcash",
    "name": "Zcash",
    "coinId": 133,
    "symbol": "ZEC",
    "decimals": 8,
    "blockchain": "Zcash",
    "derivation": [
      {
        "path": "m/44'/133'/0'/0/0",
        "xpub": "xpub",
        "xprv": "xprv"
      }
    ],
    "curve": "secp256k1",
    "publicKeyType": "secp256k1",
    "staticPrefix": 28,
    "p2pkhPrefix": 184,
    "p2shPrefix": 189,
    "publicKeyHasher": "sha256ripemd",
    "base58Hasher": "sha256d",
    "explorer": {
      "url": "https://blockchair.com/zcash",
      "txPath": "/transaction/",
      "accountPath": "/address/",
      "sampleTx": "f2438a93039faf08d39bd3df1f7b5f19a2c29ffe8753127e2956ab4461adab35",
      "sampleAccount": "t1Yfrf1dssDLmaMBsq2LFKWPbS5vH3nGpa2"
    },
    "info": {
      "url": "https://z.cash",
      "source": "https://github.com/trezor/blockbook",
      "rpc": "",
      "documentation": "https://github.com/trezor/blockbook/blob/master/docs/api.md"
    }
  },
  {
    "id": "firo",
    "name": "Firo",
    "coinId": 136,
    "symbol": "FIRO",
    "decimals": 8,
    "blockchain": "Bitcoin",
    "derivation": [
      {
        "path": "m/44'/136'/0'/0/0",
        "xpub": "xpub",
        "xprv": "xprv"
      }
    ],
    "curve": "secp256k1",
    "publicKeyType": "secp256k1",
    "p2pkhPrefix": 82,
    "p2shPrefix": 7,
    "publicKeyHasher": "sha256ripemd",
    "base58Hasher": "sha256d",
    "explorer": {
      "url": "https://explorer.firo.org",
      "txPath": "/tx/",
      "accountPath": "/address/",
      "sampleTx": "09a60d58b3d17519a42a8eca60750c33b710ca8f3ca71994192e05c248a2a111",
      "sampleAccount": "a8ULhhDgfdSiXJhSZVdhb8EuDc6R3ogsaM"
    },
    "info": {
      "url": "https://firo.org/",
      "source": "https://github.com/firoorg/firo",
      "rpc": "",
      "documentation": "https://github.com/trezor/blockbook/blob/master/docs/api.md"
    }
  },
  {
    "id": "komodo",
    "name": "Komodo",
    "coinId": 141,
    "symbol": "KMD",
    "decimals": 8,
    "blockchain": "Zcash",
    "derivation": [
      {
        "path": "m/44'/141'/0'/0/0",
        "xpub": "xpub",
        "xprv": "xprv"
      }
    ],
    "curve": "secp256k1",
    "publicKeyType": "secp256k1",
    "p2pkhPrefix": 60,
    "p2shPrefix": 85,
    "publicKeyHasher": "sha256ripemd",
    "base58Hasher": "sha256d",
    "explorer": {
      "url": "https://kmdexplorer.io/",
      "txPath": "/tx/",
      "accountPath": "/address/",
      "sampleTx": "f53bd1a5c0f5dc4b60ba9a1882742ea96faa996e1b870795812a29604dd7829e",
      "sampleAccount": "RWvfkt8UjbPWXgeZEcgYmKw2vA1bbAx5t2"
    },
    "info": {
      "url": "https://komodoplatform.com",
      "source": "https://github.com/KomodoPlatform/komodo",
      "rpc": "",
      "documentation": "https://developers.komodoplatform.com"
    }
  },
  {
    "id": "ripple",
    "name": "XRP",
    "coinId": 144,
    "symbol": "XRP",
    "decimals": 6,
    "blockchain": "Ripple",
    "derivation": [
      {
        "path": "m/44'/144'/0'/0/0"
      }
    ],
    "curve": "secp256k1",
    "publicKeyType": "secp256k1",
    "explorer": {
      "url": "https://bithomp.com",
      "txPath": "/explorer/",
      "accountPath": "/explorer/",
      "sampleTx": "E26AB8F3372D2FC02DEC1FD5674ADAB762D684BFFDBBDF5D674E9D7CF4A47054",
      "sampleAccount": "rfkH7EuS1XcSkB9pocy1R6T8F4CsNYixYU"
    },
    "info": {
      "url": "https://ripple.com/xrp",
      "source": "https://github.com/ripple/rippled",
      "rpc": "https://s2.ripple.com:51234",
      "documentation": "https://xrpl.org/rippled-api.html"
    }
  },
  {
    "id": "bitcoincash",
    "name": "Bitcoin Cash",
    "coinId": 145,
    "symbol": "BCH",
    "decimals": 8,
    "blockchain": "Bitcoin",
    "derivation": [
      {
        "path": "m/44'/145'/0'/0/0",
        "xpub": "xpub",
        "xprv": "xprv"
      }
    ],
    "curve": "secp256k1",
    "publicKeyType": "secp256k1",
    "p2pkhPrefix": 0,
    "p2shPrefix": 5,
    "hrp": "bitcoincash",
    "publicKeyHasher": "sha256ripemd",
    "base58Hasher": "sha256d",
    "explorer": {
      "url": "https://blockchair.com",
      "txPath": "/bitcoin-cash/transaction/",
      "accountPath": "/bitcoin-cash/address/"
    },
    "info": {
      "url": "https://bitcoincash.org",
      "source": "https://github.com/trezor/blockbook",
      "rpc": "",
      "documentation": "https://github.com/trezor/blockbook/blob/master/docs/api.md"
    }
  },
  {
    "id": "stellar",
    "name": "Stellar",
    "coinId": 148,
    "symbol": "XLM",
    "decimals": 7,
    "blockchain": "Stellar",
    "derivation": [
      {
        "path": "m/44'/148'/0'"
      }
    ],
    "curve": "ed25519",
    "publicKeyType": "ed25519",
    "explorer": {
      "url": "https://blockchair.com/stellar",
      "txPath": "/transaction/",
      "accountPath": "/account/",
      "sampleTx": "d9aeabfa9d24df8c5755125f8af243b74cd3ff878656cfa72c566a8824bf6e84",
      "sampleAccount": "GCILJZQ3CKBKBUJWW4TAM6Q37LJA5MQX6GMSFSQN75BPLWIZ33OPRG52"
    },
    "info": {
      "url": "https://stellar.org",
      "source": "https://github.com/stellar/go",
      "rpc": "https://horizon.stellar.org",
      "documentation": "https://www.stellar.org/developers/horizon/reference"
    }
  },
  {
    "id": "bitcoingold",
    "name": "Bitcoin Gold",
    "coinId": 156,
    "symbol": "BTG",
    "decimals": 8,
    "blockchain": "Bitcoin",
    "derivation": [
      {
        "path": "m/84'/156'/0'/0/0",
        "xpub": "zpub",
        "xprv": "zprv"
      }
    ],
    "curve": "secp256k1",
    "publicKeyType": "secp256k1",
    "p2pkhPrefix": 38,
    "p2shPrefix": 23,
    "hrp": "btg",
    "publicKeyHasher": "sha256ripemd",
    "base58Hasher": "sha256d",
    "explorer": {
      "url": "https://explorer.bitcoingold.org/insight",
      "txPath": "/tx/",
      "accountPath": "/address/",
      "sampleTx": "2f807d7734de35d2236a1b3d8704eb12954f5f82ea66987949b10e94d9999b23",
      "sampleAccount": "GJjz2Du9BoJQ3CPcoyVTHUJZSj62i1693U"
    },
    "info": {
      "url": "https://bitcoingold.org",
      "source": "https://github.com/trezor/blockbook",
      "rpc": "",
      "documentation": "https://github.com/trezor/blockbook/blob/master/docs/api.md"
    }
  },
  {
    "id": "nano",
    "name": "Nano",
    "coinId": 165,
    "symbol": "XNO",
    "decimals": 30,
    "blockchain": "Nano",
    "derivation": [
      {
        "path": "m/44'/165'/0'"
      }
    ],
    "curve": "ed25519Blake2bNano",
    "publicKeyType": "ed25519Blake2b",
    "url": "https://nano.org",
    "explorer": {
      "url": "https://nanocrawler.cc",
      "txPath": "/explorer/block/",
      "accountPath": "/explorer/account/",
      "sampleTx": "C264DB7BF40738F0CEFF19B606746CB925B713E4B8699A055699E0DC8ABBC70F",
      "sampleAccount": "nano_1wpj616kwhe1y38y1mspd8aub8i334cwybqco511iyuxm55zx8d67ptf1tsf"
    },
    "info": {
      "url": "https://nano.org",
      "source": "https://github.com/nanocurrency/nano-node",
      "rpc": "",
      "documentation": "https://docs.nano.org/commands/rpc-protocol/"
    }
  },
  {
    "id": "ravencoin",
    "name": "Ravencoin",
    "coinId": 175,
    "symbol": "RVN",
    "decimals": 8,
    "blockchain": "Bitcoin",
    "derivation": [
      {
        "path": "m/44'/175'/0'/0/0",
        "xpub": "xpub",
        "xprv": "xprv"
      }
    ],
    "curve": "secp256k1",
    "publicKeyType": "secp256k1",
    "p2pkhPrefix": 60,
    "p2shPrefix": 122,
    "publicKeyHasher": "sha256ripemd",
    "base58Hasher": "sha256d",
    "explorer": {
      "url": "https://ravencoin.network",
      "txPath": "/tx/",
      "accountPath": "/address/"
    },
    "info": {
      "url": "https://ravencoin.org",
      "source": "https://github.com/trezor/blockbook",
      "rpc": "",
      "documentation": "https://github.com/trezor/blockbook/blob/master/docs/api.md"
    }
  },
  {
    "id": "poa",
    "name": "POA Network",
    "coinId": 178,
    "symbol": "POA",
    "decimals": 18,
    "blockchain": "Ethereum",
    "derivation": [
      {
        "path": "m/44'/178'/0'/0/0"
      }
    ],
    "curve": "secp256k1",
    "publicKeyType": "secp256k1Extended",
    "chainId": "99",
    "addressHasher": "keccak256",
    "explorer": {
      "url": "https://blockscout.com",
      "txPath": "/poa/core/tx/",
      "accountPath": "/poa/core/address/"
    },
    "info": {
      "url": "https://poa.network",
      "source": "https://github.com/poanetwork/parity-ethereum",
      "rpc": "https://core.poa.network",
      "documentation": "https://eth.wiki/json-rpc/API"
    }
  },
  {
    "id": "eos",
    "name": "EOS",
    "coinId": 194,
    "symbol": "EOS",
    "decimals": 4,
    "blockchain": "EOS",
    "derivation": [
      {
        "path": "m/44'/194'/0'/0/0"
      }
    ],
    "curve": "secp256k1",
    "publicKeyType": "secp256k1",
    "explorer": {
      "url": "https://bloks.io",
      "txPath": "/transaction/",
      "accountPath": "/account/"
    },
    "info": {
      "url": "http://eos.io",
      "source": "https://github.com/eosio/eos",
      "rpc": "",
      "documentation": "https://developers.eos.io/eosio-nodeos/reference"
    }
  },
  {
    "id": "wax",
    "name": "WAX",
    "coinId": 14001,
    "symbol": "WAXP",
    "decimals": 4,
    "blockchain": "EOS",
    "derivation": [
      {
        "path": "m/44'/194'/0'/0/0"
      }
    ],
    "curve": "secp256k1",
    "publicKeyType": "secp256k1",
    "explorer": {
      "url": "https://wax.bloks.io",
      "txPath": "/transaction/",
      "accountPath": "/account/"
    },
    "info": {
      "url": "http://wax.io",
      "source": "https://github.com/worldwide-asset-exchange/wax-blockchain",
      "rpc": "https://wax.blacklusion.io",
      "documentation": "https://https://developer.wax.io"
    }
  },
  {
    "id": "tron",
    "name": "Tron",
    "coinId": 195,
    "symbol": "TRX",
    "decimals": 6,
    "blockchain": "Tron",
    "derivation": [
      {
        "path": "m/44'/195'/0'/0/0"
      }
    ],
    "curve": "secp256k1",
    "publicKeyType": "secp256k1Extended",
    "explorer": {
      "url": "https://tronscan.org",
      "txPath": "/#/transaction/",
      "accountPath": "/#/address/"
    },
    "info": {
      "url": "https://tron.network",
      "source": "https://github.com/tronprotocol/java-tron",
      "rpc": "https://api.trongrid.io",
      "documentation": "https://developers.tron.network/docs/tron-wallet-rpc-api"
    }
  },
  {
    "id": "fio",
    "name": "FIO",
    "coinId": 235,
    "symbol": "FIO",
    "decimals": 9,
    "blockchain": "FIO",
    "derivation": [
      {
        "path": "m/44'/235'/0'/0/0"
      }
    ],
    "curve": "secp256k1",
    "publicKeyType": "secp256k1",
    "url": "https://fioprotocol.io/",
    "explorer": {
      "url": "https://explorer.fioprotocol.io",
      "txPath": "/transaction/",
      "accountPath": "/account/",
      "sampleTx": "930d1d3cf8988b39b5f64b64e9d61314a3e05a155d9e3505bdf863aab1adddf3",
      "sampleAccount": "f5axfpgffiqz"
    },
    "info": {
      "url": "https://fioprotocol.io",
      "source": "https://github.com/fioprotocol/fio",
      "rpc": "https://mainnet.fioprotocol.io",
      "documentation": "https://developers.fioprotocol.io"
    }
  },
  {
    "id": "nimiq",
    "name": "Nimiq",
    "coinId": 242,
    "symbol": "NIM",
    "decimals": 5,
    "blockchain": "Nimiq",
    "derivation": [
      {
        "path": "m/44'/242'/0'/0'"
      }
    ],
    "curve": "ed25519",
    "publicKeyType": "ed25519",
    "explorer": {
      "url": "https://nimiq.watch",
      "txPath": "/#",
      "accountPath": "/#"
    },
    "info": {
      "url": "https://nimiq.com",
      "source": "https://github.com/nimiq/core-rs",
      "rpc": "",
      "documentation": "https://github.com/nimiq/core-js/wiki/JSON-RPC-API"
    }
  },
  {
    "id": "algorand",
    "name": "Algorand",
    "coinId": 283,
    "symbol": "ALGO",
    "decimals": 6,
    "blockchain": "Algorand",
    "derivation": [
      {
        "path": "m/44'/283'/0'/0'/0'"
      }
    ],
    "curve": "ed25519",
    "publicKeyType": "ed25519",
    "explorer": {
      "url": "https://algoexplorer.io",
      "txPath": "/tx/",
      "accountPath": "/address/",
      "sampleTx": "CR7POXFTYDLC7TV3IXHA7AZKWABUJC52BACLHJQNXAKZJGRPQY3A",
      "sampleAccount": "J4AEINCSSLDA7LNBNWM4ZXFCTLTOZT5LG3F5BLMFPJYGFWVCMU37EZI2AM"
    },
    "info": {
      "url": "https://www.algorand.com/",
      "source": "https://github.com/algorand/go-algorand",
      "rpc": "https://indexer.algorand.network",
      "documentation": "https://developer.algorand.org/docs/algod-rest-paths"
    }
  },
  {
    "id": "iotex",
    "name": "IoTeX",
    "coinId": 304,
    "symbol": "IOTX",
    "decimals": 18,
    "blockchain": "IoTeX",
    "derivation": [
      {
        "path": "m/44'/304'/0'/0/0"
      }
    ],
    "curve": "secp256k1",
    "publicKeyType": "secp256k1Extended",
    "hrp": "io",
    "explorer": {
      "url": "https://iotexscan.io",
      "txPath": "/action/",
      "accountPath": "/address/"
    },
    "info": {
      "url": "https://iotex.io",
      "source": "https://github.com/iotexproject/iotex-core",
      "rpc": "",
      "documentation": "https://docs.iotex.io/#api"
    }
  },
  {
    "id": "iotexevm",
    "name": "IoTeX EVM",
    "displayName": "IoTeX EVM",
    "coinId": 10004689,
    "symbol": "IOTX",
    "decimals": 18,
    "blockchain": "Ethereum",
    "derivation": [
      {
        "path": "m/44'/304'/0'/0/0"
      }
    ],
    "curve": "secp256k1",
    "publicKeyType": "secp256k1Extended",
    "chainId": "4689",
    "addressHasher": "keccak256",
    "explorer": {
      "url": "https://iotexscan.io",
      "txPath": "/tx/",
      "accountPath": "/address/"
    },
    "info": {
      "url": "https://iotex.io/",
      "documentation": "https://iotex.io/developers"
    }
  },
  {
    "id": "nervos",
    "name": "Nervos",
    "coinId": 309,
    "symbol": "CKB",
    "decimals": 8,
    "blockchain": "Nervos",
    "derivation": [
      {
        "path": "m/44'/309'/0'/0/0"
      }
    ],
    "curve": "secp256k1",
    "publicKeyType": "secp256k1",
    "hrp": "ckb",
    "explorer": {
      "url": "https://explorer.nervos.org",
      "txPath": "/transaction/",
      "accountPath": "/address/"
    },
    "info": {
      "url": "https://nervos.org",
      "source": "https://github.com/nervosnetwork/ckb",
      "rpc": "https://mainnet.ckb.dev/rpc",
      "documentation": "https://github.com/nervosnetwork/rfcs"
    }
  },
  {
    "id": "zilliqa",
    "name": "Zilliqa",
    "coinId": 313,
    "symbol": "ZIL",
    "decimals": 12,
    "blockchain": "Zilliqa",
    "derivation": [
      {
        "path": "m/44'/313'/0'/0/0"
      }
    ],
    "curve": "secp256k1",
    "publicKeyType": "secp256k1",
    "hrp": "zil",
    "explorer": {
      "url": "https://viewblock.io",
      "txPath": "/zilliqa/tx/",
      "accountPath": "/zilliqa/address/"
    },
    "info": {
      "url": "https://zilliqa.com",
      "source": "https://github.com/Zilliqa/Zilliqa",
      "rpc": "https://api.zilliqa.com",
      "documentation": "https://apidocs.zilliqa.com"
    }
  },
  {
    "id": "terra",
    "name": "Terra",
    "displayName": "Terra Classic",
    "coinId": 330,
    "symbol": "LUNC",
    "decimals": 6,
    "blockchain": "Cosmos",
    "chainId": "columbus-5",
    "derivation": [
      {
        "path": "m/44'/330'/0'/0/0"
      }
    ],
    "curve": "secp256k1",
    "publicKeyType": "secp256k1",
    "hrp": "terra",
    "addressHasher": "sha256ripemd",
    "explorer": {
      "url": "https://finder.terra.money/classic",
      "txPath": "/tx/",
      "accountPath": "/address/"
    },
    "info": {
      "url": "https://terra.money",
      "source": "https://github.com/terra-project/core",
      "rpc": "https://columbus-fcd.terra.dev",
      "documentation": "https://docs.terra.money"
    }
  },
  {
    "id": "terrav2",
    "name": "TerraV2",
    "displayName": "Terra",
    "coinId": 10000330,
    "symbol": "LUNA",
    "decimals": 6,
    "blockchain": "Cosmos",
    "derivation": [
      {
        "path": "m/44'/330'/0'/0/0"
      }
    ],
    "curve": "secp256k1",
    "publicKeyType": "secp256k1",
    "hrp": "terra",
    "chainId": "phoenix-1",
    "addressHasher": "sha256ripemd",
    "explorer": {
      "url": "https://finder.terra.money/mainnet",
      "txPath": "/tx/",
      "accountPath": "/address/"
    },
    "info": {
      "url": "https://terra.money",
      "source": "https://github.com/terra-project/core",
      "rpc": "https://phoenix-lcd.terra.dev",
      "documentation": "https://docs.terra.money"
    }
  },
  {
    "id": "polkadot",
    "name": "Polkadot",
    "coinId": 354,
    "symbol": "DOT",
    "decimals": 10,
    "blockchain": "Polkadot",
    "derivation": [
      {
        "path": "m/44'/354'/0'/0'/0'"
      }
    ],
    "curve": "ed25519",
    "publicKeyType": "ed25519",
    "addressHasher": "keccak256",
    "ss58Prefix": 0,
    "explorer": {
      "url": "https://polkadot.subscan.io",
      "txPath": "/extrinsic/",
      "accountPath": "/account/",
      "sampleTx": "0xb96f97d8ee508f420e606e1a6dcc74b88844713ddec2bd7cf4e3aa6b1d6beef4",
      "sampleAccount": "13hJFqnkqQbmgnGQteGntjMjTdmTBRE8Z93JqxsrpgT7Yjd2"
    },
    "info": {
      "url": "https://polkadot.network/",
      "source": "https://github.com/paritytech/polkadot",
      "rpc": "",
      "documentation": "https://polkadot.js.org/api/substrate/rpc.html"
    }
  },
  {
    "id": "everscale",
    "name": "Everscale",
    "coinId": 396,
    "symbol": "EVER",
    "decimals": 9,
    "blockchain": "Everscale",
    "derivation": [
      {
        "path": "m/44'/396'/0'/0/0"
      }
    ],
    "curve": "ed25519",
    "publicKeyType": "ed25519",
    "explorer": {
      "url": "https://everscan.io",
      "txPath": "/transactions/",
      "accountPath": "/accounts/",
      "sampleTx": "781238b2b0d15cd4cd2e2a0a142753750cd5e1b2c8b506fcede75a90e02f1268",
      "sampleAccount": "0:d2bf59964a05dee84a0dd1ddc0ad83ba44d49719cf843d689dc8b726d0fb59d8"
    },
    "info": {
      "url": "https://everscale.network/",
      "source": "https://github.com/tonlabs/evernode-ds",
      "rpc": "https://evercloud.dev",
      "documentation": "https://docs.everos.dev/evernode-platform/products/evercloud/get-started"
    }
  },
  {
    "id": "near",
    "name": "NEAR",
    "coinId": 397,
    "symbol": "NEAR",
    "decimals": 24,
    "blockchain": "NEAR",
    "derivation": [
      {
        "path": "m/44'/397'/0'"
      }
    ],
    "curve": "ed25519",
    "publicKeyType": "ed25519",
    "explorer": {
      "url": "https://explorer.near.org",
      "txPath": "/transactions/",
      "accountPath": "/accounts/",
      "sampleTx": "FPQAMaVnvFHNwNBJWnTttXfdJhp5FvMGGDJEesB8gvbL",
      "sampleAccount": "test-trust.vlad.near"
    },
    "info": {
      "url": "https://nearprotocol.com",
      "source": "https://github.com/nearprotocol/nearcore",
      "rpc": "https://rpc.nearprotocol.com",
      "documentation": "https://docs.nearprotocol.com"
    }
  },
  {
    "id": "aion",
    "name": "Aion",
    "coinId": 425,
    "symbol": "AION",
    "decimals": 18,
    "blockchain": "Aion",
    "derivation": [
      {
        "path": "m/44'/425'/0'/0'/0'"
      }
    ],
    "curve": "ed25519",
    "publicKeyType": "ed25519",
    "explorer": {
      "url": "https://mainnet.aion.network",
      "txPath": "/#/transaction/",
      "accountPath": "/#/account/"
    },
    "info": {
      "url": "https://aion.network",
      "source": "https://github.com/aionnetwork/aion",
      "rpc": "",
      "documentation": "https://github.com/aionnetwork/aion/wiki/JSON-RPC-API-Docs"
    }
  },
  {
    "id": "kusama",
    "name": "Kusama",
    "coinId": 434,
    "symbol": "KSM",
    "decimals": 12,
    "blockchain": "Kusama",
    "derivation": [
      {
        "path": "m/44'/434'/0'/0'/0'"
      }
    ],
    "curve": "ed25519",
    "publicKeyType": "ed25519",
    "addressHasher": "keccak256",
    "ss58Prefix": 2,
    "explorer": {
      "url": "https://kusama.subscan.io",
      "txPath": "/extrinsic/",
      "accountPath": "/account/",
      "sampleTx": "0xcbe0c2e2851c1245bedaae4d52f06eaa6b4784b786bea2f0bff11af7715973dd",
      "sampleAccount": "DbCNECPna3k6MXFWWNZa5jGsuWycqEE6zcUxZYkxhVofrFk"
    },
    "info": {
      "url": "https://kusama.network",
      "source": "https://github.com/paritytech/polkadot",
      "rpc": "wss://kusama-rpc.polkadot.io/",
      "documentation": "https://polkadot.js.org/api/substrate/rpc.html"
    }
  },
  {
    "id": "acala",
    "name": "Acala",
    "coinId": 787,
    "symbol": "ACA",
    "decimals": 12,
    "blockchain": "Polkadot",
    "derivation": [
      {
        "path": "m/44'/787'/0'/0'/0'"
      }
    ],
    "curve": "ed25519",
    "publicKeyType": "ed25519",
    "addressHasher": "keccak256",
    "ss58Prefix": 10,
    "explorer": {
      "url": "https://acala.subscan.io",
      "txPath": "/extrinsic/",
      "accountPath": "/account/",
      "sampleTx": "0xf3d58aafb1208bc09d10ba74bbf1c7811dc55a9149c1505256b6fb5603f5047f",
      "sampleAccount": "26JqMKx4HJJcmb1kXo24HYYobiK2jURGCq6zuEzFBK3hQ9Ti"
    },
    "info": {
      "url": "https://acala.network",
      "source": "https://github.com/AcalaNetwork/Acala",
      "rpc": "wss://acala-rpc.dwellir.com",
      "documentation": "https://polkadot.js.org/api/substrate/rpc.html"
    }
  },
  {
    "id": "acalaevm",
    "name": "Acala EVM",
    "coinId": 10000787,
    "slip44": 60,
    "symbol": "ACA",
    "decimals": 18,
    "blockchain": "Ethereum",
    "derivation": [
      {
        "path": "m/44'/60'/0'/0/0"
      }
    ],
    "curve": "secp256k1",
    "publicKeyType": "secp256k1Extended",
    "chainId": "787",
    "addressHasher": "keccak256",
    "explorer": {
      "url": "https://blockscout.acala.network",
      "txPath": "/tx/",
      "accountPath": "/address/",
      "sampleTx": "0x4b0b151dd71ed8ef3174da18565790bf14f0a903a13e4f3266c7848bc8841593",
      "sampleAccount": "0x9d1d97aDFcd324Bbd603D3872BD78e04098510b1"
    },
    "info": {
      "url": "https://acala.network",
      "source": "https://github.com/AcalaNetwork/Acala",
      "rpc": "https://eth-rpc-acala.aca-api.network",
      "documentation": "https://polkadot.js.org/api/substrate/rpc.html"
    }
  },
  {
    "id": "aeternity",
    "name": "Aeternity",
    "coinId": 457,
    "symbol": "AE",
    "decimals": 18,
    "blockchain": "Aeternity",
    "derivation": [
      {
        "path": "m/44'/457'/0'/0'/0'"
      }
    ],
    "curve": "ed25519",
    "publicKeyType": "ed25519",
    "explorer": {
      "url": "https://explorer.aepps.com",
      "txPath": "/transactions/",
      "accountPath": "/account/transactions/"
    },
    "info": {
      "url": "https://aeternity.com",
      "source": "https://github.com/aeternity/aeternity",
      "rpc": "https://sdk-mainnet.aepps.com",
      "documentation": "http://aeternity.com/api-docs/"
    }
  },
  {
    "id": "kava",
    "name": "Kava",
    "coinId": 459,
    "symbol": "KAVA",
    "decimals": 6,
    "blockchain": "Cosmos",
    "chainId": "kava_2222-10",
    "derivation": [
      {
        "path": "m/44'/459'/0'/0/0"
      }
    ],
    "curve": "secp256k1",
    "publicKeyType": "secp256k1",
    "hrp": "kava",
    "addressHasher": "sha256ripemd",
    "explorer": {
      "url": "https://mintscan.io/kava",
      "txPath": "/txs/",
      "accountPath": "/account/",
      "sampleTx": "2988DF83FCBFAA38179D583A96734CBD071541D6768221BB23111BC8136D5E6A",
      "sampleAccount": "kava1xd39avn2f008jmvua0eupg39zsp2xn3wf802vn"
    },
    "info": {
      "url": "https://kava.io",
      "source": "https://github.com/kava-labs/kava",
      "rpc": "https://data.kava.io",
      "documentation": "https://rpc.kava.io"
    }
  },
  {
    "id": "filecoin",
    "name": "Filecoin",
    "coinId": 461,
    "symbol": "FIL",
    "decimals": 18,
    "blockchain": "Filecoin",
    "derivation": [
      {
        "path": "m/44'/461'/0'/0/0"
      }
    ],
    "curve": "secp256k1",
    "publicKeyType": "secp256k1Extended",
    "explorer": {
      "url": "https://filfox.info/en",
      "txPath": "/message/",
      "accountPath": "/address/",
      "sampleTx": "bafy2bzacedsgjcd6xfhrrymmfrqubb44otlyhvgqkgsh533d5j5hwniiqespm",
      "sampleAccount": "f1abjxfbp274xpdqcpuaykwkfb43omjotacm2p3za"
    },
    "info": {
      "url": "https://filecoin.io/",
      "source": "https://github.com/filecoin-project/lotus",
      "rpc": "",
      "documentation": "https://docs.lotu.sh"
    }
  },
  {
    "id": "bluzelle",
    "name": "Bluzelle",
    "coinId": 483,
    "symbol": "BLZ",
    "decimals": 6,
    "blockchain": "Cosmos",
    "derivation": [
      {
        "path": "m/44'/483'/0'/0/0"
      }
    ],
    "curve": "secp256k1",
    "publicKeyType": "secp256k1",
    "hrp": "bluzelle",
    "addressHasher": "sha256ripemd",
    "explorer": {
      "url": "https://bigdipper.net.bluzelle.com",
      "txPath": "/transactions/",
      "accountPath": "/account/",
      "sampleTx": "AC026E0EC6E33A77D5EA6B9CEF9810699BC2AD8C5582E007E7857457C6D3B819",
      "sampleAccount": "bluzelle1q9cryfal7u3jvnq6er5ufety20xtzw6ycx2te9"
    },
    "info": {
      "url": "https://bluzelle.com",
      "source": "https://github.com/bluzelle",
      "rpc": "https://bluzelle.github.io/api/",
      "documentation": "https://docs.bluzelle.com/developers/"
    }
  },
  {
    "id": "band",
    "name": "BandChain",
    "symbol": "BAND",
    "coinId": 494,
    "decimals": 6,
    "blockchain": "Cosmos",
    "chainId": "laozi-mainnet",
    "derivation": [
      {
        "path": "m/44'/494'/0'/0/0"
      }
    ],
    "curve": "secp256k1",
    "publicKeyType": "secp256k1",
    "hrp": "band",
    "addressHasher": "sha256ripemd",
    "explorer": {
      "url": "https://scan-wenchang-testnet2.bandchain.org/",
      "txPath": "/tx/",
      "accountPath": "/account/",
      "sampleTx": "473264551D3063A9EC64EC251C61BE92DDDFCF6CC46D026D1E574D83D5447173",
      "sampleAccount": "band12nmsm9khdsv0tywge43q3zwj8kkj3hvup9rltp"
    },
    "info": {
      "url": "https://bandprotocol.com/",
      "source": "https://github.com/bandprotocol/bandchain",
      "rpc": "https://api-wt2-lb.bandchain.org",
      "documentation": "https://docs.bandchain.org/"
    }
  },
  {
    "id": "theta",
    "name": "Theta",
    "coinId": 500,
    "symbol": "THETA",
    "decimals": 18,
    "blockchain": "Theta",
    "derivation": [
      {
        "path": "m/44'/500'/0'/0/0"
      }
    ],
    "curve": "secp256k1",
    "publicKeyType": "secp256k1Extended",
    "explorer": {
      "url": "https://explorer.thetatoken.org",
      "txPath": "/txs/",
      "accountPath": "/account/"
    },
    "info": {
      "url": "https://www.thetatoken.org",
      "source": "https://github.com/thetatoken/theta-protocol-ledger",
      "rpc": "",
      "documentation": "https://github.com/thetatoken/theta-mainnet-integration-guide/blob/master/docs/api.md#api-reference"
    }
  },
  {
    "id": "tfuelevm",
    "name": "Theta Fuel",
    "coinId": 361,
    "symbol": "TFUEL",
    "decimals": 18,
    "blockchain": "Ethereum",
    "derivation": [
      {
        "path": "m/44'/500'/0'/0/0"
      }
    ],
    "curve": "secp256k1",
    "publicKeyType": "secp256k1Extended",
    "chainId": "361",
    "addressHasher": "keccak256",
    "explorer": {
      "url": "https://explorer.thetatoken.org",
      "txPath": "/tx/",
      "accountPath": "/account/",
      "sampleTx": "0xdb1c1c4e06289a4fc71b98ced218242d4f4a54a09987791a6a53a5260c053555",
      "sampleAccount": "0xa144e6a98b967e585b214bfa7f6692af81987e5b"
    },
    "info": {
      "url": "https://www.thetatoken.org",
      "source": "https://github.com/thetatoken/theta-protocol-ledger",
      "rpc": "https://eth-rpc-api.thetatoken.org/rpc",
      "documentation": "https://github.com/thetatoken/theta-mainnet-integration-guide/blob/master/docs/api.md#api-reference"
    }
  },
  {
    "id": "solana",
    "name": "Solana",
    "coinId": 501,
    "symbol": "SOL",
    "decimals": 9,
    "blockchain": "Solana",
    "derivation": [
      {
        "path": "m/44'/501'/0'"
      },
      {
        "name": "solana",
        "path": "m/44'/501'/0'/0'"
      }
    ],
    "curve": "ed25519",
    "publicKeyType": "ed25519",
    "explorer": {
      "url": "https://solscan.io",
      "txPath": "/tx/",
      "accountPath": "/account/",
      "sampleTx": "5LmxrEKGchhMuYfw6Qut6CbsvE9pVfb8YvwZKvWssSesDVjHioBCmWKSJQh1WhvcM6CpemhpHNmEMA2a36rzwTa8",
      "sampleAccount": "Bxp8yhH9zNwxyE4UqxP7a7hgJ5xTZfxNNft7YJJ2VRjT"
    },
    "info": {
      "url": "https://solana.com",
      "source": "https://github.com/solana-labs/solana",
      "rpc": "https://api.mainnet-beta.solana.com",
      "documentation": "https://docs.solana.com"
    }
  },
  {
    "id": "elrond",
    "name": "MultiversX",
    "coinId": 508,
    "symbol": "eGLD",
    "decimals": 18,
    "blockchain": "MultiversX",
    "derivation": [
      {
        "path": "m/44'/508'/0'/0'/0'"
      }
    ],
    "curve": "ed25519",
    "publicKeyType": "ed25519",
    "hrp": "erd",
    "explorer": {
      "url": "https://explorer.multiversx.com",
      "txPath": "/transactions/",
      "accountPath": "/accounts/"
    },
    "info": {
      "url": "https://multiversx.com/",
      "source": "https://github.com/multiversx/mx-chain-go",
      "rpc": "https://api.multiversx.com",
      "documentation": "https://docs.multiversx.com"
    }
  },
  {
    "id": "binance",
    "name": "Binance",
    "displayName": "BNB Beacon Chain",
    "coinId": 714,
    "symbol": "BNB",
    "decimals": 8,
    "blockchain": "Binance",
    "derivation": [
      {
        "path": "m/44'/714'/0'/0/0"
      }
    ],
    "curve": "secp256k1",
    "publicKeyType": "secp256k1",
    "addressHasher": "sha256ripemd",
    "hrp": "bnb",
    "chainId": "Binance-Chain-Tigris",
    "explorer": {
      "url": "https://explorer.binance.org",
      "txPath": "/tx/",
      "accountPath": "/address/",
      "sampleTx": "A93625C9F9ABEA1A8E31585B30BBB16C34FAE0D172EB5B6B2F834AF077BF06BB",
      "sampleAccount": "bnb1u7jm0cll5h3224y0tapwn6gf6pr49ytewx4gsz"
    },
    "info": {
      "url": "https://www.bnbchain.org",
      "source": "https://github.com/bnb-chain/node-binary",
      "rpc": "https://dex.binance.org",
      "documentation": "https://docs.bnbchain.org/docs/beaconchain/develop/api-reference/dex-api/paths"
    }
  },
  {
    "id": "tbinance",
    "name": "TBinance",
    "displayName": "TBNB",
    "coinId": 30000714,
    "slip44": 714,
    "symbol": "BNB",
    "decimals": 8,
    "blockchain": "Binance",
    "derivation": [
      {
        "path": "m/44'/714'/0'/0/0"
      }
    ],
    "curve": "secp256k1",
    "publicKeyType": "secp256k1",
    "addressHasher": "sha256ripemd",
    "hrp": "tbnb",
    "explorer": {
      "url": "https://testnet-explorer.binance.org",
      "txPath": "/tx/",
      "accountPath": "/address/",
      "sampleTx": "92E9DA1B6D603667E2DE83C0AC0C1D9E6D65405AD642DA794421C64A82A078D0",
      "sampleAccount": "tbnb1c2cxgv3cklswxlvqr9anm6mlp6536qnd36txgr"
    },
    "info": {
      "url": "https://www.bnbchain.org",
      "source": "https://github.com/bnb-chain/node-binary",
      "rpc": "https://testnet-dex.binance.org",
      "documentation": "https://docs.bnbchain.org/docs/beaconchain/develop/api-reference/dex-api/paths-testnet"
    }
  },
  {
    "id": "vechain",
    "name": "VeChain",
    "coinId": 818,
    "symbol": "VET",
    "decimals": 18,
    "blockchain": "Vechain",
    "derivation": [
      {
        "path": "m/44'/818'/0'/0/0"
      }
    ],
    "curve": "secp256k1",
    "publicKeyType": "secp256k1Extended",
    "chainId": "74",
    "explorer": {
      "url": "https://explore.vechain.org",
      "txPath": "/transactions/",
      "accountPath": "/accounts/",
      "sampleTx": "0xa424053be0063555aee73a595ca69968c2e4d90d36f280753e503b92b11a655d",
      "sampleAccount": "0x8a0a035a33173601bfbec8b6ae7c4a6557a55103"
    },
    "info": {
      "url": "https://vechain.org",
      "source": "https://github.com/vechain/thor",
      "rpc": "",
      "documentation": "https://doc.vechainworld.io/docs"
    }
  },
  {
    "id": "callisto",
    "name": "Callisto",
    "coinId": 820,
    "symbol": "CLO",
    "decimals": 18,
    "blockchain": "Ethereum",
    "derivation": [
      {
        "path": "m/44'/820'/0'/0/0"
      }
    ],
    "curve": "secp256k1",
    "publicKeyType": "secp256k1Extended",
    "chainId": "820",
    "addressHasher": "keccak256",
    "explorer": {
      "url": "https://explorer.callisto.network",
      "txPath": "/tx/",
      "accountPath": "/addr/"
    },
    "info": {
      "url": "https://callisto.network",
      "source": "https://github.com/EthereumCommonwealth/go-callisto",
      "rpc": "https://clo-geth.0xinfra.com",
      "documentation": "https://eth.wiki/json-rpc/API"
    }
  },
  {
    "id": "neo",
    "name": "NEO",
    "coinId": 888,
    "symbol": "NEO",
    "decimals": 8,
    "blockchain": "NEO",
    "derivation": [
      {
        "path": "m/44'/888'/0'/0/0"
      }
    ],
    "curve": "nist256p1",
    "publicKeyType": "nist256p1",
    "explorer": {
      "url": "https://neoscan.io",
      "txPath": "/transaction/",
      "accountPath": "/address/",
      "sampleTx": "e0ddf7c81c732df26180aca0c36d5868ad009fdbbe6e7a56ebafc14bba41cd53",
      "sampleAccount": "AcxuqWhTureEQGeJgbmtSWNAtssjMLU7pb"
    },
    "info": {
      "url": "https://neo.org",
      "source": "https://github.com/neo-project/neo",
      "rpc": "http://seed1.ngd.network:10332",
      "documentation": "https://neo.org/eco"
    }
  },
  {
    "id": "viction",
    "name": "Viction",
    "coinId": 889,
    "symbol": "VIC",
    "decimals": 18,
    "blockchain": "Ethereum",
    "derivation": [
      {
        "path": "m/44'/889'/0'/0/0"
      }
    ],
    "curve": "secp256k1",
    "publicKeyType": "secp256k1Extended",
    "chainId": "88",
    "addressHasher": "keccak256",
    "explorer": {
      "url": "https://www.vicscan.xyz",
      "txPath": "/tx/",
      "accountPath": "/address/",
      "sampleTx": "0x35a8d3ab06c94d5b7d27221b7c9a24ba3f1710dd0fcfd75c5d59b3a885fd709b",
      "sampleAccount": "0x86cCbD9bfb371c355202086882bC644A7D0b024B"
    },
    "info": {
      "url": "https://www.viction.xyz/",
      "source": "https://github.com/BuildOnViction/tomochain",
      "rpc": "https://rpc.tomochain.com",
      "documentation": "https://eth.wiki/json-rpc/API"
    }
  },
  {
    "id": "bitcoindiamond",
    "name": "Bitcoin Diamond",
    "coinId": 999,
    "symbol": "BCD",
    "decimals": 7,
    "blockchain": "BitcoinDiamond",
    "derivation": [
      {
        "path": "m/84'/999'/0'/0/0",
        "xpub": "zpub",
        "xprv": "zprv"
      }
    ],
    "curve": "secp256k1",
    "publicKeyType": "secp256k1",
    "p2pkhPrefix": 0,
    "p2shPrefix": 5,
    "hrp": "bcd",
    "publicKeyHasher": "sha256ripemd",
    "base58Hasher": "sha256d",
    "explorer": {
      "url": "http://explorer.btcd.io/#",
      "txPath": "/tx?tx=",
      "accountPath": "/address?address=",
      "sampleTx": "ec564fe8993ba77f3f5c8b7f6ebb4cbc08e564a54612d6f4584cd1017cf723d4",
      "sampleAccount": "1HNTyntGXNhy4WxNzWfffPqp7LHb8bGJ9R"
    },
    "info": {
      "url": "https://www.bitcoindiamond.org",
      "source": "https://github.com/trezor/blockbook",
      "rpc": "",
      "documentation": "https://github.com/trezor/blockbook/blob/master/docs/api.md"
    }
  },
  {
    "id": "thundertoken",
    "name": "ThunderCore",
    "coinId": 1001,
    "symbol": "TT",
    "decimals": 18,
    "blockchain": "Ethereum",
    "derivation": [
      {
        "path": "m/44'/1001'/0'/0/0"
      }
    ],
    "curve": "secp256k1",
    "publicKeyType": "secp256k1Extended",
    "chainId": "108",
    "addressHasher": "keccak256",
    "explorer": {
      "url": "https://scan.thundercore.com",
      "txPath": "/transactions/",
      "accountPath": "/address/"
    },
    "info": {
      "url": "https://thundercore.com",
      "source": "https://github.com/thundercore/pala",
      "rpc": "https://mainnet-rpc.thundercore.com",
      "documentation": "https://eth.wiki/json-rpc/API"
    }
  },
  {
    "id": "harmony",
    "name": "Harmony",
    "coinId": 1023,
    "symbol": "ONE",
    "decimals": 18,
    "blockchain": "Harmony",
    "derivation": [
      {
        "path": "m/44'/1023'/0'/0/0"
      }
    ],
    "curve": "secp256k1",
    "publicKeyType": "secp256k1Extended",
    "hrp": "one",
    "explorer": {
      "url": "https://explorer.harmony.one",
      "txPath": "/#/tx/",
      "accountPath": "/#/address/"
    },
    "info": {
      "url": "https://harmony.one",
      "source": "https://github.com/harmony-one/go-sdk",
      "rpc": "",
      "documentation": "https://docs.harmony.one/home/harmony-networks/harmony-network-overview/mainnet"
    }
  },
  {
    "id": "oasis",
    "name": "Oasis",
    "coinId": 474,
    "symbol": "ROSE",
    "decimals": 9,
    "blockchain": "OasisNetwork",
    "derivation": [
      {
        "path": "m/44'/474'/0'"
      }
    ],
    "curve": "ed25519",
    "publicKeyType": "ed25519",
    "hrp": "oasis",
    "explorer": {
      "url": "https://oasisscan.com",
      "txPath": "/transactions/",
      "accountPath": "/accounts/detail/",
      "sampleTx": "0b9bd4983f1c88a1c71bf33562b6ba02b3064e01697d15a0de4bfe1922ec74b8",
      "sampleAccount": "oasis1qrx376dmwuckmruzn9vq64n49clw72lywctvxdf4"
    },
    "info": {
      "url": "https://oasisprotocol.org/",
      "source": "https://github.com/oasisprotocol/oasis-core",
      "rpc": "https://rosetta.oasis.dev/api/v1",
      "documentation": "https://docs.oasis.dev/oasis-core/"
    }
  },
  {
    "id": "ontology",
    "name": "Ontology",
    "coinId": 1024,
    "symbol": "ONT",
    "decimals": 0,
    "blockchain": "Ontology",
    "derivation": [
      {
        "path": "m/44'/1024'/0'/0/0"
      }
    ],
    "curve": "nist256p1",
    "publicKeyType": "nist256p1",
    "explorer": {
      "url": "https://explorer.ont.io",
      "txPath": "/transaction/",
      "accountPath": "/address/"
    },
    "info": {
      "url": "https://ont.io",
      "source": "https://github.com/ontio/ontology",
      "rpc": "http://dappnode1.ont.io:20336",
      "documentation": "https://github.com/ontio/ontology/blob/master/docs/specifications/rpc_api.md"
    }
  },
  {
    "id": "tezos",
    "name": "Tezos",
    "coinId": 1729,
    "symbol": "XTZ",
    "decimals": 6,
    "blockchain": "Tezos",
    "derivation": [
      {
        "path": "m/44'/1729'/0'/0'"
      }
    ],
    "curve": "ed25519",
    "publicKeyType": "ed25519",
    "explorer": {
      "url": "https://tzstats.com",
      "txPath": "/",
      "accountPath": "/",
      "sampleTx": "onk3Z6V4StyfiXTPSHwZFvTKVAaws37cHmZacmULPr3VbVHpKrg",
      "sampleAccount": "tz1SiPXX4MYGNJNDsRc7n8hkvUqFzg8xqF9m"
    },
    "info": {
      "url": "https://tezos.com",
      "source": "https://gitlab.com/tezos/tezos",
      "rpc": "https://rpc.tulip.tools/mainnet",
      "documentation": "https://tezos.gitlab.io/tezos/api/rpc.html"
    }
  },
  {
    "id": "cardano",
    "name": "Cardano",
    "coinId": 1815,
    "symbol": "ADA",
    "decimals": 6,
    "blockchain": "Cardano",
    "derivation": [
      {
        "path": "m/1852'/1815'/0'/0/0"
      }
    ],
    "curve": "ed25519ExtendedCardano",
    "publicKeyType": "ed25519Cardano",
    "hrp": "addr",
    "explorer": {
      "url": "https://cardanoscan.io",
      "txPath": "/transaction/",
      "accountPath": "/address/",
      "sampleTx": "b7a6c5cadab0f64bdc89c77ee4a351463aba5c33f2cef6bbd6542a74a90a3af3",
      "sampleAccount": "DdzFFzCqrhstpwKc8WMvPwwBb5oabcTW9zc5ykA37wJR4tYQucvsR9dXb2kEGNXkFJz2PtrpzfRiZkx8R1iNo8NYqdsukVmv7EAybFwC"
    },
    "info": {
      "url": "https://www.cardano.org",
      "source": "https://github.com/input-output-hk/cardano-sl",
      "rpc": "",
      "documentation": "https://cardanodocs.com/introduction/"
    }
  },
  {
    "id": "kin",
    "name": "Kin",
    "coinId": 2017,
    "symbol": "KIN",
    "decimals": 5,
    "blockchain": "Stellar",
    "derivation": [
      {
        "path": "m/44'/2017'/0'"
      }
    ],
    "curve": "ed25519",
    "publicKeyType": "ed25519",
    "explorer": {
      "url": "https://www.kin.org",
      "txPath": "/blockchainInfoPage/?&dataType=public&header=Transaction&id=",
      "accountPath": "/blockchainAccount/?&dataType=public&header=accountID&id="
    },
    "info": {
      "url": "https://www.kin.org",
      "source": "https://github.com/kinecosystem/go",
      "rpc": "https://horizon.kinfederation.com",
      "documentation": "https://www.stellar.org/developers/horizon/reference"
    },
    "deprecated": true
  },
  {
    "id": "qtum",
    "name": "Qtum",
    "coinId": 2301,
    "symbol": "QTUM",
    "decimals": 8,
    "blockchain": "Bitcoin",
    "derivation": [
      {
        "path": "m/44'/2301'/0'/0/0",
        "xpub": "xpub",
        "xprv": "xprv"
      }
    ],
    "curve": "secp256k1",
    "publicKeyType": "secp256k1",
    "p2pkhPrefix": 58,
    "p2shPrefix": 50,
    "hrp": "qc",
    "publicKeyHasher": "sha256ripemd",
    "base58Hasher": "sha256d",
    "explorer": {
      "url": "https://qtum.info",
      "txPath": "/tx/",
      "accountPath": "/address/"
    },
    "info": {
      "url": "https://qtum.org",
      "source": "https://github.com/trezor/blockbook",
      "rpc": "",
      "documentation": "https://github.com/trezor/blockbook/blob/master/docs/api.md"
    }
  },
  {
    "id": "nebulas",
    "name": "Nebulas",
    "coinId": 2718,
    "symbol": "NAS",
    "decimals": 18,
    "blockchain": "Nebulas",
    "derivation": [
      {
        "path": "m/44'/2718'/0'/0/0"
      }
    ],
    "curve": "secp256k1",
    "publicKeyType": "secp256k1Extended",
    "explorer": {
      "url": "https://explorer.nebulas.io",
      "txPath": "/#/tx/",
      "accountPath": "/#/address/"
    },
    "info": {
      "url": "https://nebulas.io",
      "source": "https://github.com/nebulasio/go-nebulas",
      "rpc": "https://mainnet.nebulas.io",
      "documentation": "https://wiki.nebulas.io/en/latest/dapp-development/rpc/rpc.html"
    }
  },
  {
    "id": "gochain",
    "name": "GoChain",
    "coinId": 6060,
    "symbol": "GO",
    "decimals": 18,
    "blockchain": "Ethereum",
    "derivation": [
      {
        "path": "m/44'/6060'/0'/0/0"
      }
    ],
    "curve": "secp256k1",
    "publicKeyType": "secp256k1Extended",
    "chainId": "60",
    "addressHasher": "keccak256",
    "explorer": {
      "url": "https://explorer.gochain.io",
      "txPath": "/tx/",
      "accountPath": "/addr/"
    },
    "info": {
      "url": "https://gochain.io",
      "source": "https://github.com/gochain-io/gochain",
      "rpc": "https://rpc.gochain.io",
      "documentation": "https://eth.wiki/json-rpc/API"
    }
  },
  {
    "id": "nuls",
    "name": "NULS",
    "coinId": 8964,
    "symbol": "NULS",
    "decimals": 8,
    "blockchain": "NULS",
    "derivation": [
      {
        "path": "m/44'/8964'/0'/0/0"
      }
    ],
    "curve": "secp256k1",
    "publicKeyType": "secp256k1",
    "explorer": {
      "url": "https://nulscan.io",
      "txPath": "/transaction/info?hash=",
      "accountPath": "/address/info?address=",
      "sampleTx": "303e0e42c28acc37ba952a1effd43daa1caec79928054f7abefb21c32e6fdc02",
      "sampleAccount": "NULSd6HgdSjUZy7jKMZfvQ5QU6Z97oufGTGcF"
    },
    "info": {
      "url": "https://nuls.io",
      "source": "https://github.com/nuls-io/nuls-v2",
      "rpc": "https://public1.nuls.io/",
      "documentation": "https://docs.nuls.io/"
    }
  },
  {
    "id": "zelcash",
    "name": "Zelcash",
    "displayName": "Flux",
    "coinId": 19167,
    "symbol": "FLUX",
    "decimals": 8,
    "blockchain": "Zcash",
    "derivation": [
      {
        "path": "m/44'/19167'/0'/0/0",
        "xpub": "xpub",
        "xprv": "xprv"
      }
    ],
    "curve": "secp256k1",
    "publicKeyType": "secp256k1",
    "staticPrefix": 28,
    "p2pkhPrefix": 184,
    "p2shPrefix": 189,
    "publicKeyHasher": "sha256ripemd",
    "base58Hasher": "sha256d",
    "explorer": {
      "url": "https://explorer.runonflux.io",
      "txPath": "/tx/",
      "accountPath": "/address/"
    },
    "info": {
      "url": "https://runonflux.io",
      "source": "https://github.com/trezor/blockbook",
      "rpc": "https://blockbook.runonflux.io",
      "documentation": "https://github.com/trezor/blockbook/blob/master/docs/api.md"
    }
  },
  {
    "id": "wanchain",
    "name": "Wanchain",
    "coinId": 5718350,
    "symbol": "WAN",
    "decimals": 18,
    "blockchain": "Ethereum",
    "derivation": [
      {
        "path": "m/44'/5718350'/0'/0/0"
      }
    ],
    "curve": "secp256k1",
    "publicKeyType": "secp256k1Extended",
    "chainId": "888",
    "addressHasher": "keccak256",
    "explorer": {
      "url": "https://www.wanscan.org",
      "txPath": "/tx/",
      "accountPath": "/address/",
      "sampleTx": "0x180ea96a3218b82b9b35d796823266d8a425c182507adfe5eeffc96e6a14d856",
      "sampleAccount": "0x69B492D57bb777e97aa7044D0575228434e2E8B1"
    },
    "info": {
      "url": "https://wanchain.org",
      "source": "https://github.com/wanchain/go-wanchain",
      "rpc": "",
      "documentation": "https://eth.wiki/json-rpc/API"
    }
  },
  {
    "id": "waves",
    "name": "Waves",
    "coinId": 5741564,
    "symbol": "WAVES",
    "decimals": 8,
    "blockchain": "Waves",
    "derivation": [
      {
        "path": "m/44'/5741564'/0'/0'/0'"
      }
    ],
    "curve": "ed25519",
    "publicKeyType": "curve25519",
    "explorer": {
      "url": "https://wavesexplorer.com",
      "txPath": "/tx/",
      "accountPath": "/address/"
    },
    "info": {
      "url": "https://wavesplatform.com",
      "source": "https://github.com/wavesplatform/Waves",
      "rpc": "https://nodes.wavesnodes.com",
      "documentation": "https://nodes.wavesnodes.com/api-docs/index.html"
    }
  },
  {
    "id": "bsc",
    "name": "Smart Chain Legacy",
    "coinId": 10000714,
    "slip44": 714,
    "symbol": "BNB",
    "decimals": 18,
    "blockchain": "Ethereum",
    "derivation": [
      {
        "path": "m/44'/714'/0'/0/0"
      }
    ],
    "curve": "secp256k1",
    "publicKeyType": "secp256k1Extended",
    "chainId": "56",
    "addressHasher": "keccak256",
    "explorer": {
      "url": "https://bscscan.com",
      "txPath": "/tx/",
      "accountPath": "/address/",
      "sampleTx": "0xb9ae2e808fe8e57171f303ad8f6e3fd17d949b0bfc7b4db6e8e30a71cc517d7e",
      "sampleAccount": "0x35552c16704d214347f29Fa77f77DA6d75d7C752"
    },
    "info": {
      "url": "https://www.binance.org/en/smartChain",
      "source": "https://github.com/binance-chain/bsc",
      "rpc": "https://data-seed-prebsc-1-s1.binance.org:8545",
      "documentation": "https://eth.wiki/json-rpc/API"
    },
    "deprecated": true,
    "testFolderName": "Binance"
  },
  {
    "id": "smartchain",
    "name": "Smart Chain",
    "displayName": "BNB Smart Chain",
    "coinId": 20000714,
    "slip44": 714,
    "symbol": "BNB",
    "decimals": 18,
    "blockchain": "Ethereum",
    "derivation": [
      {
        "path": "m/44'/60'/0'/0/0"
      }
    ],
    "curve": "secp256k1",
    "publicKeyType": "secp256k1Extended",
    "chainId": "56",
    "addressHasher": "keccak256",
    "explorer": {
      "url": "https://bscscan.com",
      "txPath": "/tx/",
      "accountPath": "/address/",
      "sampleTx": "0xb9ae2e808fe8e57171f303ad8f6e3fd17d949b0bfc7b4db6e8e30a71cc517d7e",
      "sampleAccount": "0x35552c16704d214347f29Fa77f77DA6d75d7C752"
    },
    "info": {
      "url": "https://www.binance.org/en/smartChain",
      "source": "https://github.com/binance-chain/bsc",
      "rpc": "https://bsc-dataseed1.binance.org",
      "documentation": "https://eth.wiki/json-rpc/API"
    },
    "testFolderName": "Binance"
  },
  {
    "id": "polygon",
    "name": "Polygon",
    "coinId": 966,
    "symbol": "MATIC",
    "decimals": 18,
    "blockchain": "Ethereum",
    "derivation": [
      {
        "path": "m/44'/60'/0'/0/0"
      }
    ],
    "curve": "secp256k1",
    "publicKeyType": "secp256k1Extended",
    "chainId": "137",
    "addressHasher": "keccak256",
    "explorer": {
      "url": "https://polygonscan.com",
      "txPath": "/tx/",
      "accountPath": "/address/",
      "sampleTx": "0xe26ed1470d5bf99a53d687843e7acdf7e4ba6620af93b4d672e714de90476e8e",
      "sampleAccount": "0x720E1fa107A1Df39Db4E78A3633121ac36Bec132"
    },
    "info": {
      "url": "https://polygon.technology",
      "source": "https://github.com/maticnetwork/contracts",
      "rpc": "https://polygon-rpc.com",
      "documentation": "https://eth.wiki/json-rpc/API"
    }
  },
  {
    "id": "rootstock",
    "name": "Rootstock",
    "coinId": 137,
    "symbol": "RBTC",
    "decimals": 18,
    "blockchain": "Ethereum",
    "derivation": [
      {
        "path": "m/44'/137'/0'/0/0"
      }
    ],
    "curve": "secp256k1",
    "publicKeyType": "secp256k1Extended",
    "chainId": "30",
    "addressHasher": "keccak256",
    "explorer": {
      "url": "https://explorer.rsk.co",
      "txPath": "/tx/",
      "accountPath": "/address/",
      "sampleTx": "0xeb8fa0488a655f8dc975153bffd066800bcaae5f21cf372356365b2a1d6d2288",
      "sampleAccount": "0x4e5dabc28e4a0f5e5b19fcb56b28c5a1989352c1"
    },
    "info": {
      "url": "https://rootstock.io",
      "source": "https://github.com/rsksmart/rskj",
      "rpc": "https://public-node.rsk.co",
      "documentation": "https://dev.rootstock.io"
    }
  },
  {
    "id": "thorchain",
    "name": "THORChain",
    "coinId": 931,
    "symbol": "RUNE",
    "decimals": 8,
    "blockchain": "Thorchain",
    "derivation": [
      {
        "path": "m/44'/931'/0'/0/0"
      }
    ],
    "curve": "secp256k1",
    "publicKeyType": "secp256k1",
    "hrp": "thor",
    "addressHasher": "sha256ripemd",
    "chainId": "thorchain-mainnet-v1",
    "explorer": {
      "url": "https://viewblock.io/thorchain",
      "txPath": "/tx/",
      "accountPath": "/address/",
      "sampleTx": "ADF0899E58C177E2391F22D04E9C5E1C35BB0F75B42B363A0761687907FD9476",
      "sampleAccount": "thor196yf4pq80hjrmz7nnh0ar0ypqg02r0w4dq4mzu"
    },
    "info": {
      "url": "https://thorchain.org",
      "source": "https://gitlab.com/thorchain/thornode",
      "rpc": "https://seed.thorchain.info",
      "documentation": "https://docs.thorchain.org"
    }
  },
  {
    "id": "optimism",
    "name": "Optimism",
    "displayName": "Optimism Ethereum",
    "coinId": 10000070,
    "slip44": 60,
    "symbol": "ETH",
    "decimals": 18,
    "blockchain": "Ethereum",
    "derivation": [
      {
        "path": "m/44'/60'/0'/0/0"
      }
    ],
    "curve": "secp256k1",
    "publicKeyType": "secp256k1Extended",
    "chainId": "10",
    "addressHasher": "keccak256",
    "explorer": {
      "url": "https://optimistic.etherscan.io",
      "txPath": "/tx/",
      "accountPath": "/address/",
      "sampleTx": "0x6fd99288be9bf71eb002bb31da10a4fb0fbbb3c45ae73693b212f49c9db7df8f",
      "sampleAccount": "0x1f932361e31d206b4f6b2478123a9d0f8c761031"
    },
    "info": {
      "url": "https://optimism.io/",
      "source": "https://github.com/ethereum-optimism/optimism",
      "rpc": "https://mainnet.optimism.io",
      "documentation": "https://eth.wiki/json-rpc/API"
    }
  },
  {
    "id": "polygonzkevm",
    "name": "Polygon zkEVM",
    "displayName": "Polygon zkEVM",
    "coinId": 10001101,
    "slip44": 60,
    "symbol": "ETH",
    "decimals": 18,
    "blockchain": "Ethereum",
    "derivation": [
      {
        "path": "m/44'/60'/0'/0/0"
      }
    ],
    "curve": "secp256k1",
    "publicKeyType": "secp256k1Extended",
    "chainId": "1101",
    "addressHasher": "keccak256",
    "explorer": {
      "url": "https://zkevm.polygonscan.com",
      "txPath": "/tx/",
      "accountPath": "/address/"
    },
    "info": {
      "url": "https://www.polygon.technology/",
      "source": "https://github.com/0xpolygonhermez",
      "rpc": "https://zkevm-rpc.com",
      "documentation": "https://wiki.polygon.technology/docs/zkEVM/introduction/"
    }
  },
  {
    "id": "zksync",
    "name": "Zksync",
    "displayName": "zkSync Era",
    "coinId": 10000324,
    "slip44": 60,
    "symbol": "ETH",
    "decimals": 18,
    "blockchain": "Ethereum",
    "derivation": [
      {
        "path": "m/44'/60'/0'/0/0"
      }
    ],
    "curve": "secp256k1",
    "publicKeyType": "secp256k1Extended",
    "chainId": "324",
    "addressHasher": "keccak256",
    "explorer": {
      "url": "https://explorer.zksync.io",
      "txPath": "/tx/",
      "accountPath": "/address/"
    },
    "info": {
      "url": "https://portal.zksync.io/",
      "source": "https://github.com/matter-labs/zksync",
      "rpc": "https://zksync2-mainnet.zksync.io",
      "documentation": "https://era.zksync.io/docs"
    }
  },
  {
    "id": "scroll",
    "name": "Scroll",
    "displayName": "Scroll",
    "coinId": 534352,
    "slip44": 60,
    "symbol": "ETH",
    "decimals": 18,
    "blockchain": "Ethereum",
    "derivation": [
      {
        "path": "m/44'/60'/0'/0/0"
      }
    ],
    "curve": "secp256k1",
    "publicKeyType": "secp256k1Extended",
    "chainId": "534352",
    "addressHasher": "keccak256",
    "explorer": {
      "url": "https://scrollscan.com",
      "txPath": "/tx/",
      "accountPath": "/address/",
      "sampleTx": "0xa2062a4530b194a438bb9f9e87cdce59f70775a52e8336892364445847c43ca2",
      "sampleAccount": "0xf9062b8a30e0d7722960e305049fa50b86ba6253"
    },
    "info": {
      "url": "https://scroll.io",
      "source": "https://github.com/scroll-tech",
      "rpc": "https://rpc.scroll.io",
      "documentation": "https://guide.scroll.io"
    }
  },
  {
    "id": "arbitrum",
    "name": "Arbitrum",
    "coinId": 10042221,
    "slip44": 60,
    "symbol": "ETH",
    "decimals": 18,
    "blockchain": "Ethereum",
    "derivation": [
      {
        "path": "m/44'/60'/0'/0/0"
      }
    ],
    "curve": "secp256k1",
    "publicKeyType": "secp256k1Extended",
    "chainId": "42161",
    "addressHasher": "keccak256",
    "explorer": {
      "url": "https://arbiscan.io",
      "txPath": "/tx/",
      "accountPath": "/address/",
      "sampleTx": "0xa1e319be22c08155e5904aa211fb87df5f4ade48de79c6578b1cf3dfda9e498c",
      "sampleAccount": "0xecf9ffa7f51e1194f89c25ad8c484f6bfd04e1ac"
    },
    "info": {
      "url": "https://arbitrum.io",
      "source": "https://github.com/OffchainLabs/arbitrum",
      "rpc": "https://arb1.arbitrum.io/rpc",
      "documentation": "https://docs.arbitrum.io/"
    }
  },
  {
    "id": "arbitrumnova",
    "name": "Arbitrum Nova",
    "coinId": 10042170,
    "slip44": 60,
    "symbol": "ETH",
    "decimals": 18,
    "blockchain": "Ethereum",
    "derivation": [
      {
        "path": "m/44'/60'/0'/0/0"
      }
    ],
    "curve": "secp256k1",
    "publicKeyType": "secp256k1Extended",
    "chainId": "42170",
    "addressHasher": "keccak256",
    "explorer": {
      "url": "https://nova.arbiscan.io",
      "txPath": "/tx/",
      "accountPath": "/address/",
      "sampleTx": "0xfdfee13848c2d21813c82c53afc9925f31770564c3117477960a81055702c1be",
      "sampleAccount": "0x0d0707963952f2fba59dd06f2b425ace40b492fe"
    },
    "info": {
      "url": "https://nova.arbitrum.io",
      "source": "https://github.com/OffchainLabs/arbitrum",
      "rpc": "https://nova.arbitrum.io/rpc",
      "documentation": "https://docs.arbitrum.io/"
    }
  },
  {
    "id": "heco",
    "name": "ECO Chain",
    "displayName": "Huobi ECO Chain",
    "coinId": 10000553,
    "slip44": 553,
    "symbol": "HT",
    "decimals": 18,
    "blockchain": "Ethereum",
    "derivation": [
      {
        "path": "m/44'/60'/0'/0/0"
      }
    ],
    "curve": "secp256k1",
    "publicKeyType": "secp256k1Extended",
    "chainId": "128",
    "addressHasher": "keccak256",
    "explorer": {
      "url": "https://hecoinfo.com",
      "txPath": "/tx/",
      "accountPath": "/address/"
    },
    "info": {
      "url": "https://www.hecochain.com/en-us",
      "source": "https://github.com/HuobiGroup/huobi-eco-chain",
      "rpc": "https://http-mainnet-node.huobichain.com",
      "documentation": "https://eth.wiki/json-rpc/API"
    },
    "testFolderName": "ECO"
  },
  {
    "id": "avalanchec",
    "name": "Avalanche C-Chain",
    "coinId": 10009000,
    "symbol": "AVAX",
    "decimals": 18,
    "blockchain": "Ethereum",
    "derivation": [
      {
        "path": "m/44'/60'/0'/0/0"
      }
    ],
    "curve": "secp256k1",
    "publicKeyType": "secp256k1Extended",
    "chainId": "43114",
    "addressHasher": "keccak256",
    "explorer": {
      "url": "https://snowtrace.io",
      "txPath": "/tx/",
      "accountPath": "/address/",
      "sampleTx": "0x9243890b844219accefd8798271052f5a056453ec18984a56e81c92921330d54",
      "sampleAccount": "0xa664325f36Ec33E66323fe2620AF3f2294b2Ef3A"
    },
    "info": {
      "url": "https://www.avalabs.org/",
      "client": "https://github.com/ava-labs/avalanchego",
      "clientPublic": "https://api.avax.network/ext/bc/C/rpc",
      "clientDocs": "https://docs.avax.network/"
    },
    "testFolderName": "Avalanche"
  },
  {
    "id": "xdai",
    "name": "xDai",
    "displayName": "Gnosis Chain",
    "coinId": 10000100,
    "symbol": "xDAI",
    "decimals": 18,
    "blockchain": "Ethereum",
    "derivation": [
      {
        "path": "m/44'/60'/0'/0/0"
      }
    ],
    "curve": "secp256k1",
    "publicKeyType": "secp256k1Extended",
    "chainId": "100",
    "addressHasher": "keccak256",
    "explorer": {
      "url": "https://blockscout.com/xdai/mainnet",
      "txPath": "/tx/",
      "accountPath": "/address/",
      "sampleTx": "0x936798a1ef607c9e856d7861b15999c770c06f0887c4fc1f6acbf3bef09899c1",
      "sampleAccount": "0x12d61a95CF55e18D267C2F1AA67d8e42ae1368f8"
    },
    "info": {
      "url": "https://www.xdaichain.com",
      "client": "https://github.com/openethereum/openethereum",
      "clientPublic": "https://rpc.gnosischain.com",
      "clientDocs": "https://eth.wiki/json-rpc/API"
    }
  },
  {
    "id": "fantom",
    "name": "Fantom",
    "coinId": 10000250,
    "symbol": "FTM",
    "decimals": 18,
    "blockchain": "Ethereum",
    "derivation": [
      {
        "path": "m/44'/60'/0'/0/0"
      }
    ],
    "curve": "secp256k1",
    "publicKeyType": "secp256k1Extended",
    "chainId": "250",
    "addressHasher": "keccak256",
    "explorer": {
      "url": "https://ftmscan.com",
      "txPath": "/tx/",
      "accountPath": "/address/",
      "sampleTx": "0xb0a741d882291951de1fac72e90b9baf886ddb0c9c87658a0c206490dfaa5202",
      "sampleAccount": "0x9474feb9917b87da6f0d830ba66ee0035835c0d3"
    },
    "info": {
      "url": "https://fantom.foundation",
      "client": "https://github.com/openethereum/openethereum",
      "clientPublic": "https://rpc.ftm.tools",
      "clientDocs": "https://eth.wiki/json-rpc/API"
    }
  },
  {
    "id": "cryptoorg",
    "name": "CryptoOrg",
    "displayName": "Crypto.org",
    "coinId": 394,
    "symbol": "CRO",
    "decimals": 8,
    "blockchain": "Cosmos",
    "derivation": [
      {
        "path": "m/44'/394'/0'/0/0"
      }
    ],
    "curve": "secp256k1",
    "publicKeyType": "secp256k1",
    "hrp": "cro",
    "chainId": "crypto-org-chain-mainnet-1",
    "addressHasher": "sha256ripemd",
    "explorer": {
      "url": "https://crypto.org/explorer",
      "txPath": "/tx/",
      "accountPath": "/account/",
      "sampleTx": "D87D2EB46B21466886EE149C1DEA3AE6C2E019C7D8C24FA1533A95439DDCE1E2",
      "sampleAccount": "cro10wrflcdc4pys9vvgqm98yg7yv5ltj7d3xehent"
    },
    "info": {
      "url": "https://crypto.org/",
      "client": "https://github.com/crypto-org-chain/chain-main",
      "clientPublic": "https://mainnet.crypto.org:1317/",
      "clientDocs": "https://crypto.org/docs/resources/chain-integration.html#api-documentation"
    }
  },
  {
    "id": "celo",
    "name": "Celo",
    "coinId": 52752,
    "symbol": "CELO",
    "decimals": 18,
    "blockchain": "Ethereum",
    "derivation": [
      {
        "path": "m/44'/60'/0'/0/0"
      }
    ],
    "curve": "secp256k1",
    "publicKeyType": "secp256k1Extended",
    "chainId": "42220",
    "addressHasher": "keccak256",
    "explorer": {
      "url": "https://explorer.celo.org",
      "txPath": "/tx/",
      "accountPath": "/address/",
      "sampleTx": "0xaf41ee58afe633dc7b179c15693cca40fe0372c1d7c70351620105d59d326693",
      "sampleAccount": "0xFBFf95e2Fa7e4Ff3aeA34eFB05fB60F9968a6aaD"
    },
    "info": {
      "url": "https://celo.org",
      "client": "https://github.com/celo-org/celo-blockchain",
      "clientPublic": "https://forno.celo.org",
      "clientDocs": "https://eth.wiki/json-rpc/API"
    }
  },
  {
    "id": "ronin",
    "name": "Ronin",
    "coinId": 10002020,
    "slip44": 60,
    "symbol": "RON",
    "decimals": 18,
    "blockchain": "Ronin",
    "derivation": [
      {
        "path": "m/44'/60'/0'/0/0"
      }
    ],
    "curve": "secp256k1",
    "publicKeyType": "secp256k1Extended",
    "chainId": "2020",
    "addressHasher": "keccak256",
    "explorer": {
      "url": "https://explorer.roninchain.com",
      "txPath": "/tx/",
      "accountPath": "/address/",
      "sampleTx": "0xc09835aaf9c1cacea8ce322865583c791d3a4dfbd9a3b72f79539db88d3697ab",
      "sampleAccount": "0xdc05ecd5fbdb64058d94f3182d66f44342b9adcb"
    },
    "info": {
      "url": "https://whitepaper.axieinfinity.com/technology/ronin-ethereum-sidechain",
      "client": "https://github.com/axieinfinity/ronin-smart-contracts",
      "clientPublic": "https://api.roninchain.com/rpc",
      "clientDocs": "https://eth.wiki/json-rpc/API"
    }
  },
  {
    "id": "secret",
    "name": "Secret",
    "displayName": "Secret",
    "coinId": 529,
    "symbol": "SCRT",
    "decimals": 6,
    "blockchain": "Cosmos",
    "derivation": [
      {
        "path": "m/44'/529'/0'/0/0"
      }
    ],
    "curve": "secp256k1",
    "publicKeyType": "secp256k1",
    "hrp": "secret",
    "chainId": "secret-4",
    "addressHasher": "sha256ripemd",
    "explorer": {
      "url": "https://mintscan.io/secret",
      "txPath": "/txs/",
      "accountPath": "/account/",
      "sampleTx": "026B4886B1D9CE836A99755DDE99D4F8A7748D27B1CE9D298A763B1CFFF62C00",
      "sampleAccount": "secret167m3s89ddurjpyr82vsluvvj0t8ylzn95trrqy"
    },
    "info": {
      "url": "https://scrt.network/",
      "source": "https://github.com/scrtlabs/SecretNetwork",
      "rpc": "https://scrt-rpc.blockpane.com/",
      "documentation": "https://docs.scrt.network/"
    }
  },
  {
    "id": "osmosis",
    "name": "Osmosis",
    "displayName": "Osmosis",
    "coinId": 10000118,
    "symbol": "OSMO",
    "decimals": 6,
    "blockchain": "Cosmos",
    "derivation": [
      {
        "path": "m/44'/118'/0'/0/0"
      }
    ],
    "curve": "secp256k1",
    "publicKeyType": "secp256k1",
    "hrp": "osmo",
    "chainId": "osmosis-1",
    "addressHasher": "sha256ripemd",
    "explorer": {
      "url": "https://mintscan.io/osmosis",
      "txPath": "/txs/",
      "accountPath": "/account/",
      "sampleTx": "5A6E50A6F2927E4B8C87BB094D5FBF15F1287429A09111806FC44B3CD86CACA8",
      "sampleAccount": "osmo1mky69cn8ektwy0845vec9upsdphktxt0en97f5"
    },
    "info": {
      "url": "https://osmosis.zone/",
      "client": "https://github.com/osmosis-labs/osmosis",
      "clientPublic": "https://rpc-osmosis.keplr.app/",
      "clientDocs": ""
    }
  },
  {
    "id": "ecash",
    "name": "eCash",
    "coinId": 899,
    "symbol": "XEC",
    "decimals": 2,
    "blockchain": "Bitcoin",
    "derivation": [
      {
        "path": "m/44'/899'/0'/0/0",
        "xpub": "xpub",
        "xprv": "xprv"
      }
    ],
    "curve": "secp256k1",
    "publicKeyType": "secp256k1",
    "p2pkhPrefix": 0,
    "p2shPrefix": 5,
    "hrp": "ecash",
    "publicKeyHasher": "sha256ripemd",
    "base58Hasher": "sha256d",
    "explorer": {
      "url": "https://explorer.bitcoinabc.org",
      "txPath": "/tx/",
      "accountPath": "/address/",
      "sampleTx": "6bc767e69cfacffd954c9e5acd178d3140bf00d094b92c6f6052b517500c553b",
      "sampleAccount": "ecash:pqnqv9lt7e5vjyp0w88zf2af0l92l8rxdg2jj94l5j"
    },
    "info": {
      "url": "https://e.cash",
      "source": "https://github.com/trezor/blockbook",
      "rpc": "https://blockbook.fabien.cash:9197",
      "documentation": "https://github.com/trezor/blockbook/blob/master/docs/api.md"
    }
  },
  {
    "id": "iost",
    "name": "IOST",
    "coinId": 291,
    "symbol": "IOST",
    "decimals": 2,
    "blockchain": "IOST",
    "derivation": [
      {
        "path": "m/44'/899'/0'/0/0",
        "xpub": "xpub",
        "xprv": "xprv"
      }
    ],
    "curve": "ed25519",
    "publicKeyType": "ed25519",
    "p2pkhPrefix": 0,
    "p2shPrefix": 5,
    "publicKeyHasher": "sha256ripemd",
    "base58Hasher": "sha256d",
    "explorer": {
      "url": "https://explorer.iost.io",
      "txPath": "/tx/",
      "accountPath": "/account/",
      "sampleTx": "7dKQzgTkPBNrZqrQ2Bqhqq132CHGPKANFDtzRsjHRCqx",
      "sampleAccount": "4av8w81EyzUgHonsVWqfs15WM4Vrpgox4BYYQWhNQDVu"
    },
    "info": {
      "url": "https://iost.io",
      "source": "https://github.com/iost-official/go-iost",
      "rpc": "",
      "documentation": "https://developers.iost.io/docs/en/6-reference/API.html"
    }
  },
  {
    "id": "cronos",
    "name": "Cronos Chain",
    "coinId": 10000025,
    "symbol": "CRO",
    "decimals": 18,
    "blockchain": "Ethereum",
    "derivation": [
      {
        "path": "m/44'/60'/0'/0/0"
      }
    ],
    "curve": "secp256k1",
    "publicKeyType": "secp256k1Extended",
    "chainId": "25",
    "addressHasher": "keccak256",
    "explorer": {
      "url": "https://cronoscan.com",
      "txPath": "/tx/",
      "accountPath": "/address/"
    },
    "info": {
      "url": "https://cronos.org",
      "client": "https://github.com/crypto-org-chain/cronos",
      "clientPublic": "https://evm-cronos.crypto.org",
      "clientDocs": "https://eth.wiki/json-rpc/API"
    },
    "testFolderName": "Cronos"
  },
  {
    "id": "kavaevm",
    "name": "KavaEvm",
    "coinId": 10002222,
    "symbol": "KAVA",
    "decimals": 18,
    "blockchain": "Ethereum",
    "derivation": [
      {
        "path": "m/44'/60'/0'/0/0"
      }
    ],
    "curve": "secp256k1",
    "publicKeyType": "secp256k1Extended",
    "chainId": "2222",
    "addressHasher": "keccak256",
    "explorer": {
      "url": "https://explorer.kava.io",
      "txPath": "/tx/",
      "accountPath": "/address/"
    },
    "info": {
      "url": "https://www.kava.io/",
      "client": "https://github.com/Kava-Labs/kava",
      "documentation": "https://docs.kava.io/docs/ethereum/overview/",
      "rpc": "https://evm.kava.io"
    }
  },
  {
    "id": "smartbch",
    "name": "Smart Bitcoin Cash",
    "coinId": 10000145,
    "symbol": "BCH",
    "decimals": 18,
    "blockchain": "Ethereum",
    "derivation": [
      {
        "path": "m/44'/60'/0'/0/0"
      }
    ],
    "curve": "secp256k1",
    "publicKeyType": "secp256k1Extended",
    "chainId": "10000",
    "addressHasher": "keccak256",
    "explorer": {
      "url": "https://www.smartscan.cash",
      "txPath": "/tx/",
      "accountPath": "/address/",
      "sampleTx": "0x6413466b455b17d03c7a8ce2d7f99fec34bcd338628bdd2d0580a21e3197a4d9",
      "sampleAccount": "0xFeEc227410E1DF9f3b4e6e2E284DC83051ae468F"
    },
    "info": {
      "url": "https://smartbch.org/",
      "source": "https://github.com/smartbch/smartbch",
      "rpc": "https://smartbch.fountainhead.cash/mainnet",
      "documentation": "https://github.com/smartbch/docs/blob/main/developers-guide/jsonrpc.md"
    },
    "testFolderName": "Bitcoin"
  },
  {
    "id": "kcc",
    "name": "KuCoin Community Chain",
    "coinId": 10000321,
    "symbol": "KCS",
    "decimals": 18,
    "blockchain": "Ethereum",
    "derivation": [
      {
        "path": "m/44'/60'/0'/0/0"
      }
    ],
    "curve": "secp256k1",
    "publicKeyType": "secp256k1Extended",
    "chainId": "321",
    "addressHasher": "keccak256",
    "explorer": {
      "url": "https://explorer.kcc.io/en",
      "txPath": "/tx/",
      "accountPath": "/address/",
      "sampleTx": "0x2f0d79cd289a02f3181b68b9583a64c3809fe7387810b274275985c29d02c80d",
      "sampleAccount": "0x4446fc4eb47f2f6586f9faab68b3498f86c07521"
    },
    "info": {
      "url": "https://www.kcc.io/",
      "source": "https://github.com/kcc-community/kcc",
      "rpc": "https://rpc-mainnet.kcc.network",
      "documentation": "https://docs.kcc.io/#/en-us/"
    },
    "testFolderName": "KuCoinCommunityChain"
  },
  {
    "id": "boba",
    "name": "Boba",
    "coinId": 10000288,
    "symbol": "BOBAETH",
    "decimals": 18,
    "blockchain": "Ethereum",
    "derivation": [
      {
        "path": "m/44'/60'/0'/0/0"
      }
    ],
    "curve": "secp256k1",
    "publicKeyType": "secp256k1Extended",
    "chainId": "288",
    "addressHasher": "keccak256",
    "explorer": {
      "url": "https://blockexplorer.boba.network",
      "txPath": "/tx/",
      "accountPath": "/address/",
      "sampleTx": "0x31533707c3feb3b10f7deeea387ff8893f229253e65ca6b14d2400bf95b5d103",
      "sampleAccount": "0x4F96F50eDB37a19216d87693E5dB241e31bD3735"
    },
    "info": {
      "url": "https://boba.network/",
      "source": "https://github.com/bobanetwork/boba",
      "rpc": "https://mainnet.boba.network",
      "documentation": "https://docs.boba.network/"
    }
  },
  {
    "id": "metis",
    "name": "Metis",
    "coinId": 10001088,
    "symbol": "METIS",
    "decimals": 18,
    "blockchain": "Ethereum",
    "derivation": [
      {
        "path": "m/44'/60'/0'/0/0"
      }
    ],
    "curve": "secp256k1",
    "publicKeyType": "secp256k1Extended",
    "chainId": "1088",
    "addressHasher": "keccak256",
    "explorer": {
      "url": "https://andromeda-explorer.metis.io",
      "txPath": "/tx/",
      "accountPath": "/address/",
      "sampleTx": "0x422f2ebbede32d4434ad0cf0ae55d44a84e14d3d5725a760133255b42676d8ce",
      "sampleAccount": "0xBe9E8Ec25866B21bA34e97b9393BCabBcB4A5C86"
    },
    "info": {
      "url": "https://www.metis.io/",
      "source": "https://github.com/MetisProtocol/mvm",
      "rpc": "https://andromeda.metis.io/?owner=1088",
      "documentation": "https://docs.metis.io/"
    }
  },
  {
    "id": "aurora",
    "name": "Aurora",
    "coinId": 1323161554,
    "symbol": "ETH",
    "decimals": 18,
    "blockchain": "Ethereum",
    "derivation": [
      {
        "path": "m/44'/60'/0'/0/0"
      }
    ],
    "curve": "secp256k1",
    "publicKeyType": "secp256k1Extended",
    "chainId": "1313161554",
    "addressHasher": "keccak256",
    "explorer": {
      "url": "https://aurorascan.dev",
      "txPath": "/tx/",
      "accountPath": "/address/",
      "sampleTx": "0x99deebdb70f8027037abb3d3d0f3c7523daee857d85e9056d2671593ff2f2f28",
      "sampleAccount": "0x8707cdE20dd43E3dB1F74c28fcd509ef38B0bA51"
    },
    "info": {
      "url": "https://aurora.dev/",
      "source": "https://github.com/aurora-is-near/aurora-engine",
      "rpc": "https://mainnet.aurora.dev/",
      "documentation": "https://doc.aurora.dev/"
    }
  },
  {
    "id": "evmos",
    "name": "Evmos",
    "coinId": 10009001,
    "symbol": "EVMOS",
    "decimals": 18,
    "blockchain": "Ethereum",
    "derivation": [
      {
        "path": "m/44'/60'/0'/0/0"
      }
    ],
    "curve": "secp256k1",
    "publicKeyType": "secp256k1Extended",
    "chainId": "9001",
    "addressHasher": "keccak256",
    "explorer": {
      "url": "https://evm.evmos.org",
      "txPath": "/tx/",
      "accountPath": "/address/",
      "sampleTx": "0x24af42cf4977a96d62e3a82c3cd9b519c3e7c53dd83398b88f0cb435d867b422",
      "sampleAccount": "0x30627903124Aa1e71384bc52e1cb96E4AB3252b6"
    },
    "info": {
      "url": "https://evmos.org/",
      "source": "https://github.com/tharsis/evmos",
      "rpc": "https://eth.bd.evmos.org:8545",
      "documentation": "https://docs.evmos.org/"
    }
  },
  {
    "id": "nativeevmos",
    "name": "NativeEvmos",
    "displayName": "Native Evmos",
    "coinId": 20009001,
    "symbol": "EVMOS",
    "decimals": 18,
    "blockchain": "NativeEvmos",
    "chainId": "evmos_9001-2",
    "derivation": [
      {
        "path": "m/44'/60'/0'/0/0"
      }
    ],
    "curve": "secp256k1",
    "publicKeyType": "secp256k1Extended",
    "hrp": "evmos",
    "addressHasher": "keccak256",
    "explorer": {
      "url": "https://mintscan.io/evmos",
      "txPath": "/txs/",
      "accountPath": "/account/",
      "sampleTx": "A16C211C83AD1E684DE46F694FAAC17D8465C864BD7385A81EC062CDE0638811",
      "sampleAccount": "evmos17xpfvakm2amg962yls6f84z3kell8c5ljcjw34"
    },
    "info": {
      "url": "https://evmos.org/",
      "client": "https://github.com/tharsis/evmos",
      "clientPublic": "https://rest.bd.evmos.org:1317",
      "clientDocs": ""
    }
  },
  {
    "id": "moonriver",
    "name": "Moonriver",
    "coinId": 10001285,
    "symbol": "MOVR",
    "decimals": 18,
    "blockchain": "Ethereum",
    "derivation": [
      {
        "path": "m/44'/60'/0'/0/0"
      }
    ],
    "curve": "secp256k1",
    "publicKeyType": "secp256k1Extended",
    "chainId": "1285",
    "explorer": {
      "url": "https://moonriver.moonscan.io",
      "txPath": "/tx/",
      "accountPath": "/address/",
      "sampleTx": "0x2e2daa3943ba65d9bbb910a4f6765aa6a466a0ef8935090547ca9d30e201e032",
      "sampleAccount": "0x899831D937937d011305E73EE782cce0455DF15a"
    },
    "info": {
      "url": "https://moonbeam.network/networks/moonriver",
      "rpc": "https://moonriver.public.blastapi.io"
    }
  },
  {
    "id": "moonbeam",
    "name": "Moonbeam",
    "coinId": 10001284,
    "symbol": "GLMR",
    "decimals": 18,
    "blockchain": "Ethereum",
    "derivation": [
      {
        "path": "m/44'/60'/0'/0/0"
      }
    ],
    "curve": "secp256k1",
    "publicKeyType": "secp256k1Extended",
    "chainId": "1284",
    "explorer": {
      "url": "https://moonscan.io",
      "txPath": "/tx/",
      "accountPath": "/address/",
      "sampleTx": "0xb22a146c933e6e51affbfa5f712a266b5f5e92ae453cd2f252bcc3c36ff035a6",
      "sampleAccount": "0x201bb4f276C765dF7225e5A4153E17edD23a67eC"
    },
    "info": {
      "url": "https://moonbeam.network",
      "rpc": "https://rpc.api.moonbeam.network",
      "documentation": "https://docs.moonbeam.network"
    }
  },
  {
    "id": "klaytn",
    "name": "Klaytn",
    "coinId": 10008217,
    "symbol": "KLAY",
    "decimals": 18,
    "blockchain": "Ethereum",
    "derivation": [
      {
        "path": "m/44'/60'/0'/0/0"
      }
    ],
    "curve": "secp256k1",
    "publicKeyType": "secp256k1Extended",
    "chainId": "8217",
    "explorer": {
      "url": "https://scope.klaytn.com",
      "txPath": "/tx/",
      "accountPath": "/account/",
      "sampleTx": "0x93ea92687845fe7bb6cacd69c76a16a2a3c2bbb85a8a93ff0e032d0098d583d7",
      "sampleAccount": "0x2ad9656bf5b82caf10847b431012e28e301e83ba"
    },
    "info": {
      "url": "https://klaytn.foundation",
      "rpc": "https://public-node-api.klaytnapi.com/v1/cypress",
      "documentation": "https://docs.klaytn.foundation"
    }
  },
  {
    "id": "meter",
    "name": "Meter",
    "coinId": 18000,
    "chainId": "82",
    "symbol": "MTR",
    "decimals": 18,
    "blockchain": "Ethereum",
    "derivation": [
      {
        "path": "m/44'/60'/0'/0/0"
      }
    ],
    "curve": "secp256k1",
    "publicKeyType": "secp256k1Extended",
    "explorer": {
      "url": "https://scan.meter.io",
      "txPath": "/tx/",
      "accountPath": "/address/",
      "sampleTx": "0x8ea268d5dbb40217c763b800a75fc063cf28b56f40f2bc69dc043f5c4bbdc144",
      "sampleAccount": "0xe5a273954d24eddf9ae9ea4cef2347d584cfa3dd"
    },
    "info": {
      "url": "https://meter.io/",
      "source": "https://github.com/meterio/meter-pov",
      "rpc": "https://rpc.meter.io",
      "documentation": "https://docs.meter.io/"
    }
  },
  {
    "id": "okc",
    "name": "OKX Chain",
    "coinId": 996,
    "chainId": "66",
    "symbol": "OKT",
    "decimals": 18,
    "blockchain": "Ethereum",
    "derivation": [
      {
        "path": "m/44'/60'/0'/0/0"
      }
    ],
    "curve": "secp256k1",
    "publicKeyType": "secp256k1Extended",
    "addressHasher": "keccak256",
    "explorer": {
      "url": "https://www.oklink.com/en/okc",
      "txPath": "/tx/",
      "accountPath": "/address/",
      "sampleTx": "0x46C3A947E8248570FBD28E4FE456CC8F80DFD90716533878FB67857B95FA3D37",
      "sampleAccount": "0x074faafd0b20fad2efa115b8ed7e75993e580b85"
    },
    "info": {
      "url": "https://www.okx.com/okc",
      "source": "https://github.com/okex/exchain",
      "rpc": "https://exchainrpc.okex.org",
      "documentation": "https://okc-docs.readthedocs.io/en/latest"
    }
  },
  {
    "id": "cfxevm",
    "name": "Conflux eSpace",
    "coinId": 1030,
    "chainId": "1030",
    "symbol": "CFX",
    "decimals": 18,
    "blockchain": "Ethereum",
    "derivation": [
      {
        "path": "m/44'/60'/0'/0/0"
      }
    ],
    "curve": "secp256k1",
    "publicKeyType": "secp256k1Extended",
    "addressHasher": "keccak256",
    "explorer": {
      "url": "https://evm.confluxscan.net",
      "txPath": "/tx/",
      "accountPath": "/address/",
      "sampleTx": "0x920efefb3213b2d6a3b84149cb50b61a813d085443a20e1b0eab74120e41ff72",
      "sampleAccount": "0x337a087daef75c72871de592fbbba570829a936a"
    },
    "info": {
      "url": "https://confluxnetwork.org",
      "source": "https://github.com/conflux-chain",
      "rpc": "https://evm.confluxrpc.com",
      "documentation": "https://doc.confluxnetwork.org/docs/espace"
    }
  },
  {
    "id": "greenfield",
    "name": "Greenfield",
    "displayName": "BNB Greenfield",
    "coinId": 5600,
    "symbol": "BNB",
    "decimals": 18,
    "chainId": "9000",
    "blockchain": "Greenfield",
    "derivation": [
      {
        "path": "m/44'/60'/0'/0/0"
      }
    ],
    "curve": "secp256k1",
    "publicKeyType": "secp256k1",
    "addressHasher": "keccak256",
    "explorer": {
      "url": "https://greenfieldscan.com",
      "txPath": "/tx/",
      "accountPath": "/account/",
      "sampleTx": "0x150eac42070957115fd538b1f348fadd78d710fb641c248120efcf35d1e7e4f3",
      "sampleAccount": "0xcf0f6b88ed72653b00fdebbffc90b98072cb3285"
    },
    "info": {
      "url": "https://greenfield.bnbchain.org",
      "source": "https://github.com/bnb-chain/greenfield",
      "rpc": "https://gnfd-testnet-fullnode-tendermint-us.bnbchain.org",
      "documentation": "https://docs.bnbchain.org/greenfield-docs"
    }
  },
  {
    "id": "opbnb",
    "name": "OpBNB",
    "coinId": 204,
    "chainId": "204",
    "symbol": "BNB",
    "decimals": 18,
    "blockchain": "Ethereum",
    "derivation": [
      {
        "path": "m/44'/60'/0'/0/0"
      }
    ],
    "curve": "secp256k1",
    "publicKeyType": "secp256k1Extended",
    "addressHasher": "keccak256",
    "explorer": {
      "url": "https://opbnbscan.com",
      "txPath": "/tx/",
      "accountPath": "/address/",
      "sampleTx": "0x788ea8fb4a82dae957f1d3b18af3cd0bbde55a276e66bd17af8c869f24c03a0f",
      "sampleAccount": "0x4eaf936c172b5e5511959167e8ab4f7031113ca3"
    },
    "info": {
      "url": "https://opbnb.bnbchain.org/en",
      "source": "https://github.com/bnb-chain/opbnb",
      "rpc": "https://opbnb-mainnet-rpc.bnbchain.org",
      "documentation": "https://docs.bnbchain.org/opbnb-docs"
    }
  },
  {
    "id": "stratis",
    "name": "Stratis",
    "coinId": 105105,
    "symbol": "STRAX",
    "decimals": 8,
    "blockchain": "Bitcoin",
    "derivation": [
      {
        "path": "m/44'/105105'/0'/0/0",
        "xpub": "xpub",
        "xprv": "xprv"
      }
    ],
    "curve": "secp256k1",
    "publicKeyType": "secp256k1",
    "hrp": "strax",
    "p2pkhPrefix": 75,
    "p2shPrefix": 140,
    "publicKeyHasher": "sha256ripemd",
    "base58Hasher": "sha256d",
    "explorer": {
      "url": "https://explorer.rutanio.com/strax/explorer",
      "txPath": "/transaction/",
      "accountPath": "/address/",
      "sampleTx": "3923df87e83859dec8b87a414cbb1529113788c512a4d0c283e1394c274f0bfb",
      "sampleAccount": "XWqnSWzQA5kDAS727UTYtXkdcbKc8mEvyN"
    },
    "info": {
      "url": "https://www.stratisplatform.com/",
      "source": "https://github.com/stratisproject",
      "rpc": "",
      "documentation": "https://academy.stratisplatform.com/index.html"
    }
  },
  {
    "id": "Nebl",
    "name": "Nebl",
    "coinId": 146,
    "symbol": "NEBL",
    "decimals": 8,
    "blockchain": "Verge",
    "derivation": [
      {
        "path": "m/44'/146'/0'/0/0",
        "xpub": "xpub",
        "xprv": "xprv"
      }
    ],
    "curve": "secp256k1",
    "publicKeyType": "secp256k1",
    "p2pkhPrefix": 53,
    "p2shPrefix": 112,
    "publicKeyHasher": "sha256ripemd",
    "base58Hasher": "sha256d",
    "explorer": {
      "url": "https://explorer.nebl.io",
      "txPath": "/tx/",
      "accountPath": "/address/",
      "sampleTx": "1e56c745ab87d702c98eddc6bc2475b2eb292ed4af92d170b2362c8a089272a4",
      "sampleAccount": "NboLGGKWtK5eXzaah5GVpXju9jCcoMi4cc"
    },
    "info": {
      "url": "https://nebl.io",
      "source": "https://github.com/NeblioTeam",
      "rpc": "",
      "documentation": "https://github.com/NeblioTeam"
    }
  },
  {
    "id": "hedera",
    "name": "Hedera",
    "coinId": 3030,
    "symbol": "HBAR",
    "decimals": 8,
    "blockchain": "Hedera",
    "derivation": [
      {
        "path": "m/44'/3030'/0'/0'/0"
      }
    ],
    "curve": "ed25519",
    "publicKeyType": "ed25519",
    "explorer": {
      "url": "https://hashscan.io/mainnet",
      "txPath": "/transaction/",
      "accountPath": "/account/",
      "sampleTx": "0.0.19790-1666769504-858851231",
      "sampleAccount": "0.0.19790"
    },
    "info": {
      "url": "https://hedera.com/",
      "source": "https://github.com/hashgraph",
      "documentation": "https://docs.hedera.com"
    }
  },
  {
    "id": "agoric",
    "name": "Agoric",
    "coinId": 564,
    "symbol": "BLD",
    "decimals": 6,
    "blockchain": "Cosmos",
    "derivation": [
      {
        "path": "m/44'/564'/0'/0/0"
      }
    ],
    "curve": "secp256k1",
    "publicKeyType": "secp256k1",
    "hrp": "agoric",
    "chainId": "agoric-3",
    "addressHasher": "sha256ripemd",
    "explorer": {
      "url": "https://atomscan.com/agoric",
      "txPath": "/transactions/",
      "accountPath": "/accounts/",
      "sampleTx": "576224B1A0F3D56BA23C5350C2A0E3CEA86F40005B828793E5ACBC2F4813152E",
      "sampleAccount": "agoric1cqvwa8jr6pmt45jndanc8lqmdsxjkhw0yertc0"
    },
    "info": {
      "url": "https://agoric.com",
      "source": "https://github.com/Agoric/agoric-sdk",
      "rpc": "https://agoric-rpc.polkachu.com",
      "documentation": "https://docs.agoric.com"
    }
  },
  {
    "id": "nativeinjective",
    "name": "NativeInjective",
    "displayName": "Native Injective",
    "coinId": 10000060,
    "symbol": "INJ",
    "decimals": 18,
    "blockchain": "NativeInjective",
    "derivation": [
      {
        "path": "m/44'/60'/0'/0/0"
      }
    ],
    "curve": "secp256k1",
    "publicKeyType": "secp256k1Extended",
    "hrp": "inj",
    "addressHasher": "keccak256",
    "chainId": "injective-1",
    "explorer": {
      "url": "https://www.mintscan.io/injective",
      "txPath": "/txs/",
      "accountPath": "/account/",
      "sampleTx": "C5F6A4FF9DF1AE9FF543D2CEBD8E3E9B04290B2445F9D91D7707EDBF4B7EE16B",
      "sampleAccount": "inj1xmpkmxr4as00em23tc2zgmuyy2gr4h3wgcl6vd"
    },
    "info": {
      "url": "https://injective.com",
      "documentation": "https://docs.injective.network"
    }
  },
  {
    "id": "nativecanto",
    "name": "NativeCanto",
    "displayName": "NativeCanto",
    "coinId": 10007700,
    "symbol": "CANTO",
    "decimals": 18,
    "blockchain": "Cosmos",
    "chainId": "canto_7700-1",
    "derivation": [
      {
        "path": "m/44'/60'/0'/0/0"
      }
    ],
    "curve": "secp256k1",
    "publicKeyType": "secp256k1Extended",
    "hrp": "canto",
    "addressHasher": "keccak256",
    "explorer": {
      "url": "https://mintscan.io/canto",
      "txPath": "/txs/",
      "accountPath": "/account/",
      "sampleTx": "7A7830270097AA9AC8B819EFBB8E0B56579F20ECB7615ECD37E19ABEEFB8DB83",
      "sampleAccount": "canto17xpfvakm2amg962yls6f84z3kell8c5lz0zsl4"
    },
    "info": {
      "url": "https://canto.io/",
      "documentation": "https://docs.canto.io/"
    }
  },
  {
    "id": "ton",
    "name": "TON",
    "coinId": 607,
    "symbol": "TON",
    "decimals": 9,
    "blockchain": "The Open Network",
    "derivation": [
      {
        "path": "m/44'/607'/0'"
      }
    ],
    "curve": "ed25519",
    "publicKeyType": "ed25519",
    "explorer": {
      "url": "https://tonscan.org",
      "txPath": "/tx/",
      "accountPath": "/address/",
      "sampleTx": "fJXfn0EVhV09HFuEgUHu4Cchb24nUQtIMwSzmzk2tLs=",
      "sampleAccount": "EQCD39VS5jcptHL8vMjEXrzGaRcCVYto7HUn4bpAOg8xqB2N"
    },
    "info": {
      "url": "https://ton.org",
      "source": "https://github.com/ton-blockchain",
      "rpc": "https://toncenter.com/api/v2/jsonRPC",
      "documentation": "https://ton.org/docs"
    }
  },
  {
    "id": "neon",
    "name": "Neon",
    "coinId": 245022934,
    "symbol": "NEON",
    "decimals": 18,
    "blockchain": "Ethereum",
    "derivation": [
      {
        "path": "m/44'/60'/0'/0/0"
      }
    ],
    "curve": "secp256k1",
    "publicKeyType": "secp256k1Extended",
    "chainId": "245022934",
    "addressHasher": "keccak256",
    "explorer": {
      "url": "https://neonscan.org",
      "txPath": "/tx/",
      "accountPath": "/address/",
      "sampleTx": "0x77d86af2c6f02f14ef13ca52bf54864d92fcc4b32d8e884e225061c006738ed6",
      "sampleAccount": "0xfa4a8650e7bebb918859c280a86f9661bed29877"
    },
    "info": {
      "url": "https://neonevm.org",
      "source": "https://github.com/neonevm/neon-evm",
      "rpc": "https://neon-proxy-mainnet.solana.p2p.org/",
      "documentation": "https://docs.neonfoundation.io/docs/quick_start"
    }
  },
  {
    "id": "internet_computer",
    "name": "Internet Computer",
    "coinId": 223,
    "symbol": "ICP",
    "decimals": 8,
    "blockchain": "InternetComputer",
    "derivation": [
      {
        "path": "m/44'/223'/1'/0/0",
        "xpub": "xpub",
        "xpriv": "xpriv"
      }
    ],
    "curve": "secp256k1",
    "publicKeyType": "secp256k1Extended",
    "explorer": {
      "url": "https://dashboard.internetcomputer.org",
      "txPath": "/transaction/",
      "accountPath": "/account/",
      "sampleTx": "9e32c54975adf84a1d98f19df41bbc34a752a899c32cc9c0000200b2c4308f85",
      "sampleAccount": "529ea51c22e8d66e8302eabd9297b100fdb369109822248bb86939a671fbc55b"
    },
    "info": {
      "url": "https://internetcomputer.org",
      "source": "https://github.com/dfinity/ic",
      "rpc": "",
      "documentation": "https://internetcomputer.org/docs"
    }
  },
  {
<<<<<<< HEAD
    "id": "xdc",
    "name": "XDC Network",
    "coinId": 50,
    "slip44": 550,
    "symbol": "XDC",
    "decimals": 18,
    "blockchain": "Ethereum",
    "derivationPath": "m/44'/550'/0'/0/0",
    "curve": "secp256k1",
    "publicKeyType": "secp256k1Extended",
    "explorer": {
      "url": "https://xdc.network/",
      "txPath": "/tx/",
      "accountPath": "/address/",
      "sampleTx": "0x5c4fa942ff0b39651e5ffd21d646f2956a289ce9f26a59ddbef5dfa27701aa56",
      "sampleAccount": "0xbc4f1b0c59857dd97089d9d860f169d712c1fb6e"
    },
    "info": {
      "url": "https://xdc.org",
      "client": "https://github.com/XinFinOrg/XDPoSChain",
      "clientPublic": "https://rpc.xdc.org/",
      "rpc": "https://erpc.xinfin.network",
      "clientDocs": "https://docs.xdc.community"
=======
    "id": "manta",
    "name": "Manta Pacific",
    "coinId": 169,
    "symbol": "ETH",
    "decimals": 18,
    "blockchain": "Ethereum",
    "derivation": [
      {
        "path": "m/44'/60'/0'/0/0"
      }
    ],
    "curve": "secp256k1",
    "publicKeyType": "secp256k1Extended",
    "chainId": "169",
    "addressHasher": "keccak256",
    "explorer": {
      "url": "https://pacific-explorer.manta.network",
      "txPath": "/tx/",
      "accountPath": "/address/",
      "sampleTx": "0x2bbd5d85b0ed05d1416e30ce1197a6f0c27d10ce02593a2719e2baf486d2e8c2",
      "sampleAccount": "0xF122a1aC569a36a5Cf6d0F828A22254c8A9afF84"
    },
    "info": {
      "url": "https://pacific.manta.network",
      "source": "https://github.com/manta-network",
      "rpc": "https://pacific-rpc.manta.network/http",
      "documentation": "https://docs.manta.network/docs/Introduction"
>>>>>>> 949b0c33
    }
  }
]<|MERGE_RESOLUTION|>--- conflicted
+++ resolved
@@ -4510,7 +4510,36 @@
     }
   },
   {
-<<<<<<< HEAD
+    "id": "manta",
+    "name": "Manta Pacific",
+    "coinId": 169,
+    "symbol": "ETH",
+    "decimals": 18,
+    "blockchain": "Ethereum",
+    "derivation": [
+      {
+        "path": "m/44'/60'/0'/0/0"
+      }
+    ],
+    "curve": "secp256k1",
+    "publicKeyType": "secp256k1Extended",
+    "chainId": "169",
+    "addressHasher": "keccak256",
+    "explorer": {
+      "url": "https://pacific-explorer.manta.network",
+      "txPath": "/tx/",
+      "accountPath": "/address/",
+      "sampleTx": "0x2bbd5d85b0ed05d1416e30ce1197a6f0c27d10ce02593a2719e2baf486d2e8c2",
+      "sampleAccount": "0xF122a1aC569a36a5Cf6d0F828A22254c8A9afF84"
+    },
+    "info": {
+      "url": "https://pacific.manta.network",
+      "source": "https://github.com/manta-network",
+      "rpc": "https://pacific-rpc.manta.network/http",
+      "documentation": "https://docs.manta.network/docs/Introduction"
+    }
+  },
+    {
     "id": "xdc",
     "name": "XDC Network",
     "coinId": 50,
@@ -4534,35 +4563,6 @@
       "clientPublic": "https://rpc.xdc.org/",
       "rpc": "https://erpc.xinfin.network",
       "clientDocs": "https://docs.xdc.community"
-=======
-    "id": "manta",
-    "name": "Manta Pacific",
-    "coinId": 169,
-    "symbol": "ETH",
-    "decimals": 18,
-    "blockchain": "Ethereum",
-    "derivation": [
-      {
-        "path": "m/44'/60'/0'/0/0"
-      }
-    ],
-    "curve": "secp256k1",
-    "publicKeyType": "secp256k1Extended",
-    "chainId": "169",
-    "addressHasher": "keccak256",
-    "explorer": {
-      "url": "https://pacific-explorer.manta.network",
-      "txPath": "/tx/",
-      "accountPath": "/address/",
-      "sampleTx": "0x2bbd5d85b0ed05d1416e30ce1197a6f0c27d10ce02593a2719e2baf486d2e8c2",
-      "sampleAccount": "0xF122a1aC569a36a5Cf6d0F828A22254c8A9afF84"
-    },
-    "info": {
-      "url": "https://pacific.manta.network",
-      "source": "https://github.com/manta-network",
-      "rpc": "https://pacific-rpc.manta.network/http",
-      "documentation": "https://docs.manta.network/docs/Introduction"
->>>>>>> 949b0c33
     }
   }
 ]