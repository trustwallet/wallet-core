--- conflicted
+++ resolved
@@ -847,7 +847,6 @@
     }
   },
   {
-<<<<<<< HEAD
     "id": "coreum",
     "name": "Coreum",
     "displayName": "Coreum",
@@ -859,7 +858,25 @@
     "derivation": [
       {
         "path": "m/44'/990'/0'/0/0"
-=======
+      }
+    ],
+    "curve": "secp256k1",
+    "publicKeyType": "secp256k1",
+    "hrp": "core",
+    "addressHasher": "sha256ripemd",
+    "explorer": {
+      "url": "https://www.mintscan.io/coreum",
+      "txPath": "/txs/",
+      "accountPath": "/account/",
+      "sampleTx": "32A4AE2AE6AAE31E75EDDADE0AB9F1499ABD5AD8D3F261ADEF2805CD46FF74E7",
+      "sampleAccount": "core1zmwdnfpwuymwn0fkwnj2aaje34npd5sqgjxq9v"
+    },
+    "info": {
+      "url": "https://www.coreum.com/",
+      "documentation": "https://www.coreum.com/developers"
+    }
+  },
+  {
     "id": "quasar",
     "name": "Quasar",
     "displayName": "Quasar",
@@ -871,25 +888,10 @@
     "derivation": [
       {
         "path": "m/44'/118'/0'/0/0"
->>>>>>> e5250480
-      }
-    ],
-    "curve": "secp256k1",
-    "publicKeyType": "secp256k1",
-<<<<<<< HEAD
-    "hrp": "core",
-    "addressHasher": "sha256ripemd",
-    "explorer": {
-      "url": "https://www.mintscan.io/coreum",
-      "txPath": "/txs/",
-      "accountPath": "/account/",
-      "sampleTx": "32A4AE2AE6AAE31E75EDDADE0AB9F1499ABD5AD8D3F261ADEF2805CD46FF74E7",
-      "sampleAccount": "core1zmwdnfpwuymwn0fkwnj2aaje34npd5sqgjxq9v"
-    },
-    "info": {
-      "url": "https://www.coreum.com/",
-      "documentation": "https://www.coreum.com/developers"
-=======
+      }
+    ],
+    "curve": "secp256k1",
+    "publicKeyType": "secp256k1",
     "hrp": "quasar",
     "addressHasher": "sha256ripemd",
     "explorer": {
@@ -902,7 +904,6 @@
     "info": {
       "url": "https://www.quasar.fi/",
       "documentation": "https://docs.quasar.fi/"
->>>>>>> e5250480
     }
   },
   {
