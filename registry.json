[
  {
    "id": "bitcoin",
    "name": "Bitcoin",
    "coinId": 0,
    "symbol": "BTC",
    "decimals": 8,
    "blockchain": "Bitcoin",
    "derivation": [
      {
        "name": "segwit",
        "path": "m/84'/0'/0'/0/0",
        "xpub": "zpub",
        "xprv": "zprv"
      },
      {
        "name": "legacy",
        "path": "m/44'/0'/0'/0/0",
        "xpub": "xpub",
        "xprv": "xprv"
      },
      {
        "name": "testnet",
        "path": "m/84'/1'/0'/0/0",
        "xpub": "zpub",
        "xprv": "zprv"
      }
    ],
    "curve": "secp256k1",
    "publicKeyType": "secp256k1",
    "p2pkhPrefix": 0,
    "p2shPrefix": 5,
    "hrp": "bc",
    "publicKeyHasher": "sha256ripemd",
    "base58Hasher": "sha256d",
    "explorer": {
      "url": "https://blockchair.com",
      "txPath": "/bitcoin/transaction/",
      "accountPath": "/bitcoin/address/",
      "sampleTx": "0607f62530b68cfcc91c57a1702841dd399a899d0eecda8e31ecca3f52f01df2",
      "sampleAccount": "17A16QmavnUfCW11DAApiJxp7ARnxN5pGX"
    },
    "info": {
      "url": "https://bitcoin.org",
      "source": "https://github.com/trezor/blockbook",
      "rpc": "",
      "documentation": "https://github.com/trezor/blockbook/blob/master/docs/api.md"
    }
  },
  {
    "id": "litecoin",
    "name": "Litecoin",
    "coinId": 2,
    "symbol": "LTC",
    "decimals": 8,
    "blockchain": "Bitcoin",
    "derivation": [
      {
        "path": "m/84'/2'/0'/0/0",
        "xpub": "zpub",
        "xprv": "zprv"
      },
      {
        "name": "legacy",
        "path": "m/44'/2'/0'/0/0",
        "xpub": "xpub",
        "xprv": "xprv"
      }
    ],
    "curve": "secp256k1",
    "publicKeyType": "secp256k1",
    "p2pkhPrefix": 48,
    "p2shPrefix": 50,
    "hrp": "ltc",
    "publicKeyHasher": "sha256ripemd",
    "base58Hasher": "sha256d",
    "explorer": {
      "url": "https://blockchair.com",
      "txPath": "/litecoin/transaction/",
      "accountPath": "/litecoin/address/"
    },
    "info": {
      "url": "https://litecoin.org",
      "source": "https://github.com/trezor/blockbook",
      "rpc": "",
      "documentation": "https://github.com/trezor/blockbook/blob/master/docs/api.md"
    }
  },
  {
    "id": "doge",
    "name": "Dogecoin",
    "coinId": 3,
    "symbol": "DOGE",
    "decimals": 8,
    "blockchain": "Bitcoin",
    "derivation": [
      {
        "path": "m/44'/3'/0'/0/0",
        "xpub": "dgub",
        "xprv": "dgpv"
      }
    ],
    "curve": "secp256k1",
    "publicKeyType": "secp256k1",
    "p2pkhPrefix": 30,
    "p2shPrefix": 22,
    "publicKeyHasher": "sha256ripemd",
    "base58Hasher": "sha256d",
    "explorer": {
      "url": "https://blockchair.com",
      "txPath": "/dogecoin/transaction/",
      "accountPath": "/dogecoin/address/"
    },
    "info": {
      "url": "https://dogecoin.com",
      "source": "https://github.com/trezor/blockbook",
      "rpc": "",
      "documentation": "https://github.com/trezor/blockbook/blob/master/docs/api.md"
    }
  },
  {
    "id": "dash",
    "name": "Dash",
    "coinId": 5,
    "symbol": "DASH",
    "decimals": 8,
    "blockchain": "Bitcoin",
    "derivation": [
      {
        "path": "m/44'/5'/0'/0/0",
        "xpub": "xpub",
        "xprv": "xprv"
      }
    ],
    "curve": "secp256k1",
    "publicKeyType": "secp256k1",
    "p2pkhPrefix": 76,
    "p2shPrefix": 16,
    "publicKeyHasher": "sha256ripemd",
    "base58Hasher": "sha256d",
    "explorer": {
      "url": "https://blockchair.com",
      "txPath": "/dash/transaction/",
      "accountPath": "/dash/address/"
    },
    "info": {
      "url": "https://dash.org",
      "source": "https://github.com/trezor/blockbook",
      "rpc": "",
      "documentation": "https://github.com/trezor/blockbook/blob/master/docs/api.md"
    }
  },
  {
    "id": "viacoin",
    "name": "Viacoin",
    "coinId": 14,
    "symbol": "VIA",
    "decimals": 8,
    "blockchain": "Bitcoin",
    "derivation": [
      {
        "path": "m/84'/14'/0'/0/0",
        "xpub": "zpub",
        "xprv": "zprv"
      }
    ],
    "curve": "secp256k1",
    "publicKeyType": "secp256k1",
    "p2pkhPrefix": 71,
    "p2shPrefix": 33,
    "hrp": "via",
    "publicKeyHasher": "sha256ripemd",
    "base58Hasher": "sha256d",
    "explorer": {
      "url": "https://explorer.viacoin.org",
      "txPath": "/tx/",
      "accountPath": "/address/"
    },
    "info": {
      "url": "https://viacoin.org",
      "source": "https://github.com/trezor/blockbook",
      "rpc": "",
      "documentation": "https://github.com/trezor/blockbook/blob/master/docs/api.md"
    }
  },
  {
    "id": "groestlcoin",
    "name": "Groestlcoin",
    "coinId": 17,
    "symbol": "GRS",
    "decimals": 8,
    "blockchain": "Groestlcoin",
    "derivation": [
      {
        "path": "m/84'/17'/0'/0/0",
        "xpub": "zpub",
        "xprv": "zprv"
      }
    ],
    "curve": "secp256k1",
    "publicKeyType": "secp256k1",
    "p2pkhPrefix": 36,
    "p2shPrefix": 5,
    "hrp": "grs",
    "publicKeyHasher": "sha256ripemd",
    "base58Hasher": "groestl512d",
    "explorer": {
      "url": "https://blockchair.com",
      "txPath": "/groestlcoin/transaction/",
      "accountPath": "/groestlcoin/address/"
    },
    "info": {
      "url": "https://www.groestlcoin.org",
      "source": "https://github.com/trezor/blockbook",
      "rpc": "",
      "documentation": "https://github.com/trezor/blockbook/blob/master/docs/api.md"
    }
  },
  {
    "id": "digibyte",
    "name": "DigiByte",
    "coinId": 20,
    "symbol": "DGB",
    "decimals": 8,
    "blockchain": "Bitcoin",
    "derivation": [
      {
        "path": "m/84'/20'/0'/0/0",
        "xpub": "zpub",
        "xprv": "zprv"
      }
    ],
    "curve": "secp256k1",
    "publicKeyType": "secp256k1",
    "p2pkhPrefix": 30,
    "p2shPrefix": 63,
    "hrp": "dgb",
    "publicKeyHasher": "sha256ripemd",
    "base58Hasher": "sha256d",
    "explorer": {
      "url": "https://digiexplorer.info",
      "txPath": "/tx/",
      "accountPath": "/address/"
    },
    "info": {
      "url": "https://www.digibyte.io",
      "source": "https://github.com/trezor/blockbook",
      "rpc": "",
      "documentation": "https://github.com/trezor/blockbook/blob/master/docs/api.md"
    }
  },
  {
    "id": "monacoin",
    "name": "Monacoin",
    "coinId": 22,
    "symbol": "MONA",
    "decimals": 8,
    "blockchain": "Bitcoin",
    "derivation": [
      {
        "path": "m/44'/22'/0'/0/0",
        "xpub": "xpub",
        "xprv": "xprv"
      }
    ],
    "curve": "secp256k1",
    "publicKeyType": "secp256k1",
    "p2pkhPrefix": 50,
    "p2shPrefix": 55,
    "hrp": "mona",
    "publicKeyHasher": "sha256ripemd",
    "base58Hasher": "sha256d",
    "explorer": {
      "url": "https://blockbook.electrum-mona.org",
      "txPath": "/tx/",
      "accountPath": "/address/"
    },
    "info": {
      "url": "https://monacoin.org",
      "source": "https://github.com/trezor/blockbook",
      "rpc": "",
      "documentation": "https://github.com/trezor/blockbook/blob/master/docs/api.md"
    }
  },
  {
    "id": "decred",
    "name": "Decred",
    "coinId": 42,
    "symbol": "DCR",
    "decimals": 8,
    "blockchain": "Decred",
    "derivation": [
      {
        "path": "m/44'/42'/0'/0/0",
        "xpub": "dpub",
        "xprv": "dprv"
      }
    ],
    "curve": "secp256k1",
    "publicKeyType": "secp256k1",
    "staticPrefix": 7,
    "p2pkhPrefix": 63,
    "p2shPrefix": 26,
    "publicKeyHasher": "blake256ripemd",
    "base58Hasher": "blake256d",
    "explorer": {
      "url": "https://dcrdata.decred.org",
      "txPath": "/tx/",
      "accountPath": "/address/"
    },
    "info": {
      "url": "https://decred.org",
      "source": "https://github.com/trezor/blockbook",
      "rpc": "",
      "documentation": "https://github.com/trezor/blockbook/blob/master/docs/api.md"
    }
  },
  {
    "id": "syscoin",
    "name": "Syscoin",
    "coinId": 57,
    "symbol": "SYS",
    "decimals": 8,
    "blockchain": "Bitcoin",
    "derivation": [
      {
        "path": "m/84'/57'/0'/0/0",
        "xpub": "zpub",
        "xprv": "zprv"
      }
    ],
    "curve": "secp256k1",
    "publicKeyType": "secp256k1",
    "p2pkhPrefix": 63,
    "p2shPrefix": 5,
    "hrp": "sys",
    "publicKeyHasher": "sha256ripemd",
    "base58Hasher": "sha256d",
    "explorer": {
      "url": "https://sys1.bcfn.ca",
      "txPath": "/tx/",
      "accountPath": "/address/",
      "sampleTx": "19e043f76f6ffc960f5fe93ecec37bc37a58ae7525d7e9cd6ed40f71f0da60eb",
      "sampleAccount": "sys1qh3gvhnzq2ch7w8g04x8zksr2mz7r90x7ksmu40"
    },
    "info": {
      "url": "https://syscoin.org",
      "source": "https://github.com/syscoin",
      "rpc": "https://sys1.bcfn.ca",
      "documentation": "https://docs.syscoin.org"
    }
  },
  {
    "id": "ethereum",
    "name": "Ethereum",
    "coinId": 60,
    "symbol": "ETH",
    "decimals": 18,
    "blockchain": "Ethereum",
    "derivation": [
      {
        "path": "m/44'/60'/0'/0/0"
      }
    ],
    "curve": "secp256k1",
    "publicKeyType": "secp256k1Extended",
    "chainId": "1",
    "addressHasher": "keccak256",
    "explorer": {
      "url": "https://etherscan.io",
      "txPath": "/tx/",
      "accountPath": "/address/",
      "sampleTx": "0x9edaf0f7d9c6629c31bbf0471fc07d696c73b566b93783f7e25d8d5d2b62fa4f",
      "sampleAccount": "0x5bb497e8d9fe26e92dd1be01e32076c8e024d167"
    },
    "info": {
      "url": "https://ethereum.org",
      "source": "https://github.com/ethereum/go-ethereum",
      "rpc": "https://mainnet.infura.io",
      "documentation": "https://eth.wiki/json-rpc/API"
    }
  },
  {
    "id": "classic",
    "name": "Ethereum Classic",
    "coinId": 61,
    "symbol": "ETC",
    "decimals": 18,
    "blockchain": "Ethereum",
    "derivation": [
      {
        "path": "m/44'/61'/0'/0/0"
      }
    ],
    "curve": "secp256k1",
    "publicKeyType": "secp256k1Extended",
    "chainId": "61",
    "addressHasher": "keccak256",
    "explorer": {
      "url": "https://blockscout.com/etc/mainnet",
      "txPath": "/tx/",
      "accountPath": "/address/",
      "sampleTx": "0x66004165d3901819dc22e568931591d2e4287bda54995f4ce2701a12016f5997",
      "sampleAccount": "0x9eab4b0fc468a7f5d46228bf5a76cb52370d068d"
    },
    "info": {
      "url": "https://ethereumclassic.org",
      "source": "https://github.com/ethereumclassic/go-ethereum",
      "rpc": "https://www.ethercluster.com/etc",
      "documentation": "https://eth.wiki/json-rpc/API"
    }
  },
  {
    "id": "icon",
    "name": "ICON",
    "coinId": 74,
    "symbol": "ICX",
    "decimals": 18,
    "blockchain": "Icon",
    "derivation": [
      {
        "path": "m/44'/74'/0'/0/0"
      }
    ],
    "curve": "secp256k1",
    "publicKeyType": "secp256k1Extended",
    "explorer": {
      "url": "https://tracker.icon.foundation",
      "txPath": "/transaction/",
      "accountPath": "/address/"
    },
    "info": {
      "url": "https://icon.foundation",
      "source": "https://github.com/icon-project/icon-rpc-server",
      "rpc": "http://ctz.icxstation.com:9000/api/v3",
      "documentation": "https://www.icondev.io/docs/icon-json-rpc-v3"
    }
  },
  {
    "id": "verge",
    "name": "Verge",
    "coinId": 77,
    "symbol": "XVG",
    "decimals": 6,
    "blockchain": "Verge",
    "derivation": [
      {
        "path": "m/84'/77'/0'/0/0",
        "xpub": "zpub",
        "xprv": "zprv"
      }
    ],
    "curve": "secp256k1",
    "publicKeyType": "secp256k1",
    "p2pkhPrefix": 30,
    "p2shPrefix": 33,
    "hrp": "vg",
    "publicKeyHasher": "sha256ripemd",
    "base58Hasher": "sha256d",
    "explorer": {
      "url": "https://verge-blockchain.info",
      "txPath": "/tx/",
      "accountPath": "/address/",
      "sampleTx": "8c99979a2b25a46659bff35b238aab1c3158f736f215d99526429c7c96203581",
      "sampleAccount": "DFre88gd87bAZQdnS7dbBLwT6GWiGFMQB6"
    },
    "info": {
      "url": "https://vergecurrency.com",
      "source": "https://github.com/vergecurrency/verge",
      "rpc": "",
      "documentation": "https://github.com/trezor/blockbook/blob/master/docs/api.md"
    }
  },
  {
    "id": "pivx",
    "name": "Pivx",
    "coinId": 119,
    "symbol": "PIVX",
    "decimals": 8,
    "blockchain": "Bitcoin",
    "derivation": [
      {
        "path": "m/44'/119'/0'/0/0",
        "xpub": "xpub",
        "xprv": "xprv"
      }
    ],
    "curve": "secp256k1",
    "publicKeyType": "secp256k1",
    "p2pkhPrefix": 30,
    "p2shPrefix": 13,
    "publicKeyHasher": "sha256ripemd",
    "base58Hasher": "sha256d",
    "explorer": {
      "url": "https://pivx.ccore.online",
      "txPath": "/transaction/",
      "accountPath": "/address/"
    },
    "info": {
      "url": "https://pivx.org",
      "source": "https://github.com/trezor/blockbook",
      "rpc": "",
      "documentation": "https://github.com/trezor/blockbook/blob/master/docs/api.md"
    }
  },
  {
    "id": "zen",
    "name": "Zen",
    "coinId": 121,
    "symbol": "ZEN",
    "decimals": 8,
    "blockchain": "Zen",
    "derivation": [
      {
        "path": "m/44'/121'/0'/0/0",
        "xpub": "xpub",
        "xprv": "xprv"
      }
    ],
    "curve": "secp256k1",
    "publicKeyType": "secp256k1",
    "staticPrefix": 32,
    "p2pkhPrefix": 137,
    "p2shPrefix": 150,
    "publicKeyHasher": "sha256ripemd",
    "base58Hasher": "sha256d",
    "explorer": {
      "url": "https://explorer.horizen.io",
      "txPath": "/tx/",
      "accountPath": "/address/",
      "sampleTx": "b7f548640766fb024247accf4e01bec37d88d49c4900357edc84d49a09ff4430",
      "sampleAccount": "znRchPtvEyJJUwGbCALqyjwHJb1Gx6z4H4j"
    },
    "info": {
      "url": "https://www.horizen.io",
      "source": "https://github.com/trezor/blockbook",
      "rpc": "",
      "documentation": "https://github.com/trezor/blockbook/blob/master/docs/api.md"
    }
  },
  {
    "id": "aptos",
    "name": "Aptos",
    "displayName": "Aptos",
    "coinId": 637,
    "symbol": "APT",
    "decimals": 8,
    "chainId": "1",
    "blockchain": "Aptos",
    "derivation": [
      {
        "path": "m/44'/637'/0'/0'/0'"
      }
    ],
    "curve": "ed25519",
    "publicKeyType": "ed25519",
    "explorer": {
      "url": "https://explorer.aptoslabs.com",
      "txPath": "/txn/",
      "accountPath": "/account/",
      "sampleTx": "0xedc88058e27f6c065fd6607e262cb2a83a65f74301df90c61923014c59f9d465",
      "sampleAccount": "0x60ad80e8cdadb81399e8a738014bc9ec865cef842f7c2cf7d84fbf7e40d065"
    },
    "info": {
      "url": "https://aptoslabs.com/",
      "source": "https://github.com/aptos-labs/aptos-core",
      "rpc": "https://fullnode.mainnet.aptoslabs.com/v1",
      "documentation": "https://fullnode.mainnet.aptoslabs.com/v1/spec#/"
    }
  },
  {
    "id": "sui",
    "name": "Sui",
    "coinId": 784,
    "symbol": "SUI",
    "decimals": 9,
    "blockchain": "Sui",
    "derivation": [
      {
        "path": "m/44'/784'/0'/0'/0'"
      }
    ],
    "curve": "ed25519",
    "publicKeyType": "ed25519",
    "explorer": {
      "url": "https://explorer.sui.io/",
      "txPath": "/txblock/",
      "accountPath": "/address/",
      "sampleTx": "5i8fbSL6r8yw2xcKmXxwkzHu3wpiyMLsyf2htCvDH8Ao",
      "sampleAccount": "0x259ff8074ab425cbb489f236e18e08f03f1a7856bdf7c7a2877bd64f738b5015"
    },
    "info": {
      "url": "https://sui.io/",
      "source": "https://github.com/MystenLabs/sui",
      "rpc": "https://fullnode.testnet.sui.io",
      "documentation": "https://docs.sui.io/"
    }
  },
  {
    "id": "cosmos",
    "name": "Cosmos",
    "displayName": "Cosmos Hub",
    "coinId": 118,
    "symbol": "ATOM",
    "decimals": 6,
    "chainId": "cosmoshub-4",
    "blockchain": "Cosmos",
    "derivation": [
      {
        "path": "m/44'/118'/0'/0/0"
      }
    ],
    "curve": "secp256k1",
    "publicKeyType": "secp256k1",
    "hrp": "cosmos",
    "addressHasher": "sha256ripemd",
    "explorer": {
      "url": "https://mintscan.io/cosmos",
      "txPath": "/txs/",
      "accountPath": "/account/",
      "sampleTx": "541FA06FB37AC1BF61922143783DD76FECA361830F9876D0342536EE8A87A790",
      "sampleAccount": "cosmos1gu6y2a0ffteesyeyeesk23082c6998xyzmt9mz"
    },
    "info": {
      "url": "https://cosmos.network",
      "source": "https://github.com/cosmos/cosmos-sdk",
      "rpc": "https://stargate.cosmos.network",
      "documentation": "https://cosmos.network/rpc"
    }
  },
  {
    "id": "stargaze",
    "name": "Stargaze",
    "displayName": "Stargaze",
    "coinId": 20000118,
    "symbol": "STARS",
    "decimals": 6,
    "chainId": "stargaze-1",
    "blockchain": "Cosmos",
    "derivation": [
      {
        "path": "m/44'/118'/0'/0/0"
      }
    ],
    "curve": "secp256k1",
    "publicKeyType": "secp256k1",
    "hrp": "stars",
    "addressHasher": "sha256ripemd",
    "explorer": {
      "url": "https://www.mintscan.io/stargaze",
      "txPath": "/txs/",
      "accountPath": "/account/"
    },
    "info": {
      "url": "https://www.stargaze.zone/",
      "source": "https://github.com/public-awesome/stargaze",
      "rpc": "https://stargaze-rpc.polkachu.com/",
      "documentation": "https://docs.stargaze.zone/guides/readme"
    }
  },
  {
    "id": "juno",
    "name": "Juno",
    "displayName": "Juno",
    "coinId": 30000118,
    "symbol": "JUNO",
    "decimals": 6,
    "chainId": "juno-1",
    "blockchain": "Cosmos",
    "derivation": [
      {
        "path": "m/44'/118'/0'/0/0"
      }
    ],
    "curve": "secp256k1",
    "publicKeyType": "secp256k1",
    "hrp": "juno",
    "addressHasher": "sha256ripemd",
    "explorer": {
      "url": "https://www.mintscan.io/juno",
      "txPath": "/txs/",
      "accountPath": "/account/"
    },
    "info": {
      "url": "https://www.junonetwork.io/",
      "source": "https://github.com/CosmosContracts/juno",
      "rpc": "https://juno-rpc.polkachu.com",
      "documentation": "https://docs.junonetwork.io/juno/readme"
    }
  },
  {
    "id": "stride",
    "name": "Stride",
    "displayName": "Stride",
    "coinId": 40000118,
    "symbol": "STRD",
    "decimals": 6,
    "chainId": "stride-1",
    "blockchain": "Cosmos",
    "derivation": [
      {
        "path": "m/44'/118'/0'/0/0"
      }
    ],
    "curve": "secp256k1",
    "publicKeyType": "secp256k1",
    "hrp": "stride",
    "addressHasher": "sha256ripemd",
    "explorer": {
      "url": "https://www.mintscan.io/stride",
      "txPath": "/txs/",
      "accountPath": "/account/"
    },
    "info": {
      "url": "https://stride.zone/",
      "source": "https://github.com/Stride-Labs/stride",
      "rpc": "https://stride-rpc.polkachu.com/",
      "documentation": "https://docs.stride.zone/docs"
    }
  },
  {
    "id": "axelar",
    "name": "Axelar",
    "displayName": "Axelar",
    "coinId": 50000118,
    "symbol": "AXL",
    "decimals": 6,
    "chainId": "axelar-dojo-1",
    "blockchain": "Cosmos",
    "derivation": [
      {
        "path": "m/44'/118'/0'/0/0"
      }
    ],
    "curve": "secp256k1",
    "publicKeyType": "secp256k1",
    "hrp": "axelar",
    "addressHasher": "sha256ripemd",
    "explorer": {
      "url": "https://www.mintscan.io/axelar",
      "txPath": "/txs/",
      "accountPath": "/account/"
    },
    "info": {
      "url": "https://axelar.network/",
      "source": "https://github.com/axelarnetwork/axelar-core",
      "rpc": "https://axelar-rpc.polkachu.com",
      "documentation": "https://docs.axelar.dev/"
    }
  },
  {
    "id": "crescent",
    "name": "Crescent",
    "displayName": "Crescent",
    "coinId": 60000118,
    "symbol": "CRE",
    "decimals": 6,
    "chainId": "crescent-1",
    "blockchain": "Cosmos",
    "derivation": [
      {
        "path": "m/44'/118'/0'/0/0"
      }
    ],
    "curve": "secp256k1",
    "publicKeyType": "secp256k1",
    "hrp": "cre",
    "addressHasher": "sha256ripemd",
    "explorer": {
      "url": "https://www.mintscan.io/crescent",
      "txPath": "/txs/",
      "accountPath": "/account/"
    },
    "info": {
      "url": "https://crescent.network/",
      "source": "https://github.com/crescent-network/crescent",
      "rpc": "https://crescent-rpc.polkachu.com",
      "documentation": "https://docs.crescent.network/introduction/what-is-crescent"
    }
  },
  {
    "id": "kujira",
    "name": "Kujira",
    "displayName": "Kujira",
    "coinId": 70000118,
    "symbol": "KUJI",
    "decimals": 6,
    "chainId": "kaiyo-1",
    "blockchain": "Cosmos",
    "derivation": [
      {
        "path": "m/44'/118'/0'/0/0"
      }
    ],
    "curve": "secp256k1",
    "publicKeyType": "secp256k1",
    "hrp": "kujira",
    "addressHasher": "sha256ripemd",
    "explorer": {
      "url": "https://www.mintscan.io/kujira",
      "txPath": "/txs/",
      "accountPath": "/account/"
    },
    "info": {
      "url": "https://kujira.app/",
      "source": "https://github.com/Team-Kujira/core",
      "rpc": "https://kujira-rpc.polkachu.com",
      "documentation": "https://docs.kujira.app/introduction/readme"
    }
  },
  {
    "id": "comdex",
    "name": "Comdex",
    "displayName": "Comdex",
    "coinId": 80000118,
    "symbol": "CMDX",
    "decimals": 6,
    "chainId": "comdex-1",
    "blockchain": "Cosmos",
    "derivation": [
      {
        "path": "m/44'/118'/0'/0/0"
      }
    ],
    "curve": "secp256k1",
    "publicKeyType": "secp256k1",
    "hrp": "comdex",
    "addressHasher": "sha256ripemd",
    "explorer": {
      "url": "https://www.mintscan.io/comdex",
      "txPath": "/txs/",
      "accountPath": "/account/",
      "sampleTx": "04C790D09A40EE958DBDD385B679B5EB60C10F9BC1389CC8F896DC9193A5ED6C",
      "sampleAccount": "comdex1jz7av7cq45gh5hhrugtak7lkps2ga5v0u64nz6"
    },
    "info": {
      "url": "https://comdex.one/",
      "documentation": "https://docs.comdex.one/"
    }
  },
  {
    "id": "neutron",
    "name": "Neutron",
    "displayName": "Neutron",
    "coinId": 90000118,
    "symbol": "NTRN",
    "decimals": 6,
    "chainId": "neutron-1",
    "blockchain": "Cosmos",
    "derivation": [
      {
        "path": "m/44'/118'/0'/0/0"
      }
    ],
    "curve": "secp256k1",
    "publicKeyType": "secp256k1",
    "hrp": "neutron",
    "addressHasher": "sha256ripemd",
    "explorer": {
      "url": "https://www.mintscan.io/neutron",
      "txPath": "/txs/",
      "accountPath": "/account/",
      "sampleTx": "E18BA087009A05EB6A15A22FE30BA99379B909F74A74120E6F92B9882C45F0D7",
      "sampleAccount": "neutron1pm4af8pcurxssdxztqw9rexx5f8zfq7uzqfmy8"
    },
    "info": {
      "url": "https://neutron.org/",
      "documentation": "https://docs.neutron.org/"
    }
  },
  {
    "id": "sommelier",
    "name": "Sommelier",
    "displayName": "Sommelier",
    "coinId": 11000118,
    "symbol": "SOMM",
    "decimals": 6,
    "chainId": "sommelier-3",
    "blockchain": "Cosmos",
    "derivation": [
      {
        "path": "m/44'/118'/0'/0/0"
      }
    ],
    "curve": "secp256k1",
    "publicKeyType": "secp256k1",
    "hrp": "somm",
    "addressHasher": "sha256ripemd",
    "explorer": {
      "url": "https://www.mintscan.io/sommelier",
      "txPath": "/txs/",
      "accountPath": "/account/",
      "sampleTx": "E73A9E5E534777DDADF7F69A5CB41972894B862D1763FA4081FE913D8D3A5E80",
      "sampleAccount": "somm10d5wmqvezwtj20u5hg3wuvwucce2nhsy0tzqgn"
    },
    "info": {
      "url": "https://www.sommelier.finance/"
    }
  },
  {
    "id": "fetchai",
    "name": "FetchAI",
    "displayName": "Fetch AI",
    "coinId": 12000118,
    "symbol": "FET",
    "decimals": 6,
    "chainId": "fetchhub-4",
    "blockchain": "Cosmos",
    "derivation": [
      {
        "path": "m/44'/118'/0'/0/0"
      }
    ],
    "curve": "secp256k1",
    "publicKeyType": "secp256k1",
    "hrp": "fetch",
    "addressHasher": "sha256ripemd",
    "explorer": {
      "url": "https://www.mintscan.io/fetchai",
      "txPath": "/txs/",
      "accountPath": "/account/",
      "sampleTx": "7EB4F6C26809BA047F81CEFD0889775AC8522B7B8AF559B436083BE7039C5EA6",
      "sampleAccount": "fetch1t3qet68dr0qkmrjtq89lrx837qa2t05265qy6s"
    },
    "info": {
      "url": "https://fetch.ai/",
      "documentation": "https://docs.fetch.ai/"
    }
  },
  {
    "id": "mars",
    "name": "Mars",
    "displayName": "Mars Hub",
    "coinId": 13000118,
    "symbol": "MARS",
    "decimals": 6,
    "chainId": "mars-1",
    "blockchain": "Cosmos",
    "derivation": [
      {
        "path": "m/44'/118'/0'/0/0"
      }
    ],
    "curve": "secp256k1",
    "publicKeyType": "secp256k1",
    "hrp": "mars",
    "addressHasher": "sha256ripemd",
    "explorer": {
      "url": "https://www.mintscan.io/mars-protocol",
      "txPath": "/txs/",
      "accountPath": "/account/",
      "sampleTx": "C12120760C71189A678739E0F1FD4EFAF2C29EA660B57A359AC728F89FAA7528",
      "sampleAccount": "mars1nnjy6nct405pzfaqjm3dsyw0pf0kyw72vhw4pr"
    },
    "info": {
      "url": "https://marsprotocol.io/",
      "documentation": "https://docs.marsprotocol.io/"
    }
  },
  {
    "id": "umee",
    "name": "Umee",
    "displayName": "Umee",
    "coinId": 14000118,
    "symbol": "UMEE",
    "decimals": 6,
    "chainId": "umee-1",
    "blockchain": "Cosmos",
    "derivation": [
      {
        "path": "m/44'/118'/0'/0/0"
      }
    ],
    "curve": "secp256k1",
    "publicKeyType": "secp256k1",
    "hrp": "umee",
    "addressHasher": "sha256ripemd",
    "explorer": {
      "url": "https://www.mintscan.io/umee",
      "txPath": "/txs/",
      "accountPath": "/account/",
      "sampleTx": "65B4B52C5F324F2287540847A114F645D89D544D99F793879FB3DBFF2CFEFC84",
      "sampleAccount": "umee16934q0qf4akw8qruy5y8v748rvtxxjckgsecq4"
    },
    "info": {
      "url": "https://umee.cc/",
      "documentation": "https://umeeversity.umee.cc/developers/"
    }
  },
  {
    "id": "noble",
    "name": "Noble",
    "displayName": "Noble",
    "coinId": 18000118,
    "symbol": "USDC",
    "decimals": 6,
    "chainId": "noble-1",
    "blockchain": "Cosmos",
    "derivation": [
      {
        "path": "m/44'/118'/0'/0/0"
      }
    ],
    "curve": "secp256k1",
    "publicKeyType": "secp256k1",
    "hrp": "noble",
    "addressHasher": "sha256ripemd",
    "explorer": {
      "url": "https://www.mintscan.io/noble",
      "txPath": "/txs/",
      "accountPath": "/account/",
      "sampleTx": "EA231079975A058FEC28EF372B445763918C098DE033E868E2E035F3F98C59C7",
      "sampleAccount": "noble1y2egevq0nyzm7w6a9kpxkw86eqytcvxpwsp6d9"
    },
    "info": {
      "url": "https://nobleassets.xyz/"
    }
  },
  {
    "id": "coreum",
    "name": "Coreum",
    "displayName": "Coreum",
    "coinId": 10000990,
    "symbol": "CORE",
    "decimals": 6,
    "chainId": "coreum-mainnet-1",
    "blockchain": "Cosmos",
    "derivation": [
      {
        "path": "m/44'/990'/0'/0/0"
      }
    ],
    "curve": "secp256k1",
    "publicKeyType": "secp256k1",
    "hrp": "core",
    "addressHasher": "sha256ripemd",
    "explorer": {
      "url": "https://www.mintscan.io/coreum",
      "txPath": "/txs/",
      "accountPath": "/account/",
      "sampleTx": "32A4AE2AE6AAE31E75EDDADE0AB9F1499ABD5AD8D3F261ADEF2805CD46FF74E7",
      "sampleAccount": "core1zmwdnfpwuymwn0fkwnj2aaje34npd5sqgjxq9v"
    },
    "info": {
      "url": "https://www.coreum.com/",
      "documentation": "https://www.coreum.com/developers"
    }
  },
  {
    "id": "quasar",
    "name": "Quasar",
    "displayName": "Quasar",
    "coinId": 15000118,
    "symbol": "QSR",
    "decimals": 6,
    "chainId": "quasar-1",
    "blockchain": "Cosmos",
    "derivation": [
      {
        "path": "m/44'/118'/0'/0/0"
      }
    ],
    "curve": "secp256k1",
    "publicKeyType": "secp256k1",
    "hrp": "quasar",
    "addressHasher": "sha256ripemd",
    "explorer": {
      "url": "https://www.mintscan.io/quasar",
      "txPath": "/txs/",
      "accountPath": "/account/",
      "sampleTx": "2898B89C98FE1E8CF1E05A37E4EE5EE5ED83FD957B0CAEE53DE39FC82BF1A033",
      "sampleAccount": "quasar1cqu6w425slheul3jsmyt6q0ec0rs0w0ugkst3k"
    },
    "info": {
      "url": "https://www.quasar.fi/",
      "documentation": "https://docs.quasar.fi/"
    }
  },
  {
    "id": "persistence",
    "name": "Persistence",
    "displayName": "Persistence",
    "coinId": 16000118,
    "symbol": "XPRT",
    "decimals": 6,
    "chainId": "core-1",
    "blockchain": "Cosmos",
    "derivation": [
      {
        "path": "m/44'/118'/0'/0/0"
      }
    ],
    "curve": "secp256k1",
    "publicKeyType": "secp256k1",
    "hrp": "persistence",
    "addressHasher": "sha256ripemd",
    "explorer": {
      "url": "https://www.mintscan.io/persistence",
      "txPath": "/txs/",
      "accountPath": "/account/",
      "sampleTx": "BBD9DEE03A8D7538D8E7398217467F4A2B5690D15773E8A6442E6AEEEFA21E64",
      "sampleAccount": "persistence10ys69560pqr6zmqam80g8s0smtjw6p3ugzmy3u"
    },
    "info": {
      "url": "https://persistence.one/",
      "documentation": "https://docs.persistence.one/"
    }
  },
  {
    "id": "akash",
    "name": "Akash",
    "displayName": "Akash",
    "coinId": 17000118,
    "symbol": "AKT",
    "decimals": 6,
    "chainId": "akashnet-2",
    "blockchain": "Cosmos",
    "derivation": [
      {
        "path": "m/44'/118'/0'/0/0"
      }
    ],
    "curve": "secp256k1",
    "publicKeyType": "secp256k1",
    "hrp": "akash",
    "addressHasher": "sha256ripemd",
    "explorer": {
      "url": "https://www.mintscan.io/akash",
      "txPath": "/txs/",
      "accountPath": "/account/",
      "sampleTx": "C0083856344425908D5333D4325E3E0DE9D697BA568C6D99C34303819F615D25",
      "sampleAccount": "akash1f4nskxfw8ufhwnajh7xwt0wmdtxm02vwta6krg"
    },
    "info": {
      "url": "https://akash.network/",
      "documentation": "https://docs.akash.network/"
    }
  },
  {
    "id": "zcash",
    "name": "Zcash",
    "coinId": 133,
    "symbol": "ZEC",
    "decimals": 8,
    "blockchain": "Zcash",
    "derivation": [
      {
        "path": "m/44'/133'/0'/0/0",
        "xpub": "xpub",
        "xprv": "xprv"
      }
    ],
    "curve": "secp256k1",
    "publicKeyType": "secp256k1",
    "staticPrefix": 28,
    "p2pkhPrefix": 184,
    "p2shPrefix": 189,
    "publicKeyHasher": "sha256ripemd",
    "base58Hasher": "sha256d",
    "explorer": {
      "url": "https://blockchair.com/zcash",
      "txPath": "/transaction/",
      "accountPath": "/address/",
      "sampleTx": "f2438a93039faf08d39bd3df1f7b5f19a2c29ffe8753127e2956ab4461adab35",
      "sampleAccount": "t1Yfrf1dssDLmaMBsq2LFKWPbS5vH3nGpa2"
    },
    "info": {
      "url": "https://z.cash",
      "source": "https://github.com/trezor/blockbook",
      "rpc": "",
      "documentation": "https://github.com/trezor/blockbook/blob/master/docs/api.md"
    }
  },
  {
    "id": "firo",
    "name": "Firo",
    "coinId": 136,
    "symbol": "FIRO",
    "decimals": 8,
    "blockchain": "Bitcoin",
    "derivation": [
      {
        "path": "m/44'/136'/0'/0/0",
        "xpub": "xpub",
        "xprv": "xprv"
      }
    ],
    "curve": "secp256k1",
    "publicKeyType": "secp256k1",
    "p2pkhPrefix": 82,
    "p2shPrefix": 7,
    "publicKeyHasher": "sha256ripemd",
    "base58Hasher": "sha256d",
    "explorer": {
      "url": "https://explorer.firo.org",
      "txPath": "/tx/",
      "accountPath": "/address/",
      "sampleTx": "09a60d58b3d17519a42a8eca60750c33b710ca8f3ca71994192e05c248a2a111",
      "sampleAccount": "a8ULhhDgfdSiXJhSZVdhb8EuDc6R3ogsaM"
    },
    "info": {
      "url": "https://firo.org/",
      "source": "https://github.com/firoorg/firo",
      "rpc": "",
      "documentation": "https://github.com/trezor/blockbook/blob/master/docs/api.md"
    }
  },
  {
    "id": "komodo",
    "name": "Komodo",
    "coinId": 141,
    "symbol": "KMD",
    "decimals": 8,
    "blockchain": "Zcash",
    "derivation": [
      {
        "path": "m/44'/141'/0'/0/0",
        "xpub": "xpub",
        "xprv": "xprv"
      }
    ],
    "curve": "secp256k1",
    "publicKeyType": "secp256k1",
    "p2pkhPrefix": 60,
    "p2shPrefix": 85,
    "publicKeyHasher": "sha256ripemd",
    "base58Hasher": "sha256d",
    "explorer": {
      "url": "https://kmdexplorer.io/",
      "txPath": "/tx/",
      "accountPath": "/address/",
      "sampleTx": "f53bd1a5c0f5dc4b60ba9a1882742ea96faa996e1b870795812a29604dd7829e",
      "sampleAccount": "RWvfkt8UjbPWXgeZEcgYmKw2vA1bbAx5t2"
    },
    "info": {
      "url": "https://komodoplatform.com",
      "source": "https://github.com/KomodoPlatform/komodo",
      "rpc": "",
      "documentation": "https://developers.komodoplatform.com"
    }
  },
  {
    "id": "ripple",
    "name": "XRP",
    "coinId": 144,
    "symbol": "XRP",
    "decimals": 6,
    "blockchain": "Ripple",
    "derivation": [
      {
        "path": "m/44'/144'/0'/0/0"
      }
    ],
    "curve": "secp256k1",
    "publicKeyType": "secp256k1",
    "explorer": {
      "url": "https://bithomp.com",
      "txPath": "/explorer/",
      "accountPath": "/explorer/",
      "sampleTx": "E26AB8F3372D2FC02DEC1FD5674ADAB762D684BFFDBBDF5D674E9D7CF4A47054",
      "sampleAccount": "rfkH7EuS1XcSkB9pocy1R6T8F4CsNYixYU"
    },
    "info": {
      "url": "https://ripple.com/xrp",
      "source": "https://github.com/ripple/rippled",
      "rpc": "https://s2.ripple.com:51234",
      "documentation": "https://xrpl.org/rippled-api.html"
    }
  },
  {
    "id": "bitcoincash",
    "name": "Bitcoin Cash",
    "coinId": 145,
    "symbol": "BCH",
    "decimals": 8,
    "blockchain": "Bitcoin",
    "derivation": [
      {
        "path": "m/44'/145'/0'/0/0",
        "xpub": "xpub",
        "xprv": "xprv"
      }
    ],
    "curve": "secp256k1",
    "publicKeyType": "secp256k1",
    "p2pkhPrefix": 0,
    "p2shPrefix": 5,
    "hrp": "bitcoincash",
    "publicKeyHasher": "sha256ripemd",
    "base58Hasher": "sha256d",
    "explorer": {
      "url": "https://blockchair.com",
      "txPath": "/bitcoin-cash/transaction/",
      "accountPath": "/bitcoin-cash/address/"
    },
    "info": {
      "url": "https://bitcoincash.org",
      "source": "https://github.com/trezor/blockbook",
      "rpc": "",
      "documentation": "https://github.com/trezor/blockbook/blob/master/docs/api.md"
    }
  },
  {
    "id": "stellar",
    "name": "Stellar",
    "coinId": 148,
    "symbol": "XLM",
    "decimals": 7,
    "blockchain": "Stellar",
    "derivation": [
      {
        "path": "m/44'/148'/0'"
      }
    ],
    "curve": "ed25519",
    "publicKeyType": "ed25519",
    "explorer": {
      "url": "https://blockchair.com/stellar",
      "txPath": "/transaction/",
      "accountPath": "/account/",
      "sampleTx": "d9aeabfa9d24df8c5755125f8af243b74cd3ff878656cfa72c566a8824bf6e84",
      "sampleAccount": "GCILJZQ3CKBKBUJWW4TAM6Q37LJA5MQX6GMSFSQN75BPLWIZ33OPRG52"
    },
    "info": {
      "url": "https://stellar.org",
      "source": "https://github.com/stellar/go",
      "rpc": "https://horizon.stellar.org",
      "documentation": "https://www.stellar.org/developers/horizon/reference"
    }
  },
  {
    "id": "bitcoingold",
    "name": "Bitcoin Gold",
    "coinId": 156,
    "symbol": "BTG",
    "decimals": 8,
    "blockchain": "Bitcoin",
    "derivation": [
      {
        "path": "m/84'/156'/0'/0/0",
        "xpub": "zpub",
        "xprv": "zprv"
      }
    ],
    "curve": "secp256k1",
    "publicKeyType": "secp256k1",
    "p2pkhPrefix": 38,
    "p2shPrefix": 23,
    "hrp": "btg",
    "publicKeyHasher": "sha256ripemd",
    "base58Hasher": "sha256d",
    "explorer": {
      "url": "https://explorer.bitcoingold.org/insight",
      "txPath": "/tx/",
      "accountPath": "/address/",
      "sampleTx": "2f807d7734de35d2236a1b3d8704eb12954f5f82ea66987949b10e94d9999b23",
      "sampleAccount": "GJjz2Du9BoJQ3CPcoyVTHUJZSj62i1693U"
    },
    "info": {
      "url": "https://bitcoingold.org",
      "source": "https://github.com/trezor/blockbook",
      "rpc": "",
      "documentation": "https://github.com/trezor/blockbook/blob/master/docs/api.md"
    }
  },
  {
    "id": "nano",
    "name": "Nano",
    "coinId": 165,
    "symbol": "XNO",
    "decimals": 30,
    "blockchain": "Nano",
    "derivation": [
      {
        "path": "m/44'/165'/0'"
      }
    ],
    "curve": "ed25519Blake2bNano",
    "publicKeyType": "ed25519Blake2b",
    "url": "https://nano.org",
    "explorer": {
      "url": "https://nanocrawler.cc",
      "txPath": "/explorer/block/",
      "accountPath": "/explorer/account/",
      "sampleTx": "C264DB7BF40738F0CEFF19B606746CB925B713E4B8699A055699E0DC8ABBC70F",
      "sampleAccount": "nano_1wpj616kwhe1y38y1mspd8aub8i334cwybqco511iyuxm55zx8d67ptf1tsf"
    },
    "info": {
      "url": "https://nano.org",
      "source": "https://github.com/nanocurrency/nano-node",
      "rpc": "",
      "documentation": "https://docs.nano.org/commands/rpc-protocol/"
    }
  },
  {
    "id": "ravencoin",
    "name": "Ravencoin",
    "coinId": 175,
    "symbol": "RVN",
    "decimals": 8,
    "blockchain": "Bitcoin",
    "derivation": [
      {
        "path": "m/44'/175'/0'/0/0",
        "xpub": "xpub",
        "xprv": "xprv"
      }
    ],
    "curve": "secp256k1",
    "publicKeyType": "secp256k1",
    "p2pkhPrefix": 60,
    "p2shPrefix": 122,
    "publicKeyHasher": "sha256ripemd",
    "base58Hasher": "sha256d",
    "explorer": {
      "url": "https://ravencoin.network",
      "txPath": "/tx/",
      "accountPath": "/address/"
    },
    "info": {
      "url": "https://ravencoin.org",
      "source": "https://github.com/trezor/blockbook",
      "rpc": "",
      "documentation": "https://github.com/trezor/blockbook/blob/master/docs/api.md"
    }
  },
  {
    "id": "poa",
    "name": "POA Network",
    "coinId": 178,
    "symbol": "POA",
    "decimals": 18,
    "blockchain": "Ethereum",
    "derivation": [
      {
        "path": "m/44'/178'/0'/0/0"
      }
    ],
    "curve": "secp256k1",
    "publicKeyType": "secp256k1Extended",
    "chainId": "99",
    "addressHasher": "keccak256",
    "explorer": {
      "url": "https://blockscout.com",
      "txPath": "/poa/core/tx/",
      "accountPath": "/poa/core/address/"
    },
    "info": {
      "url": "https://poa.network",
      "source": "https://github.com/poanetwork/parity-ethereum",
      "rpc": "https://core.poa.network",
      "documentation": "https://eth.wiki/json-rpc/API"
    }
  },
  {
    "id": "eos",
    "name": "EOS",
    "coinId": 194,
    "symbol": "EOS",
    "decimals": 4,
    "blockchain": "EOS",
    "derivation": [
      {
        "path": "m/44'/194'/0'/0/0"
      }
    ],
    "curve": "secp256k1",
    "publicKeyType": "secp256k1",
    "explorer": {
      "url": "https://bloks.io",
      "txPath": "/transaction/",
      "accountPath": "/account/"
    },
    "info": {
      "url": "http://eos.io",
      "source": "https://github.com/eosio/eos",
      "rpc": "",
      "documentation": "https://developers.eos.io/eosio-nodeos/reference"
    }
  },
  {
    "id": "wax",
    "name": "WAX",
    "coinId": 14001,
    "symbol": "WAXP",
    "decimals": 4,
    "blockchain": "EOS",
    "derivation": [
      {
        "path": "m/44'/194'/0'/0/0"
      }
    ],
    "curve": "secp256k1",
    "publicKeyType": "secp256k1",
    "explorer": {
      "url": "https://wax.bloks.io",
      "txPath": "/transaction/",
      "accountPath": "/account/"
    },
    "info": {
      "url": "http://wax.io",
      "source": "https://github.com/worldwide-asset-exchange/wax-blockchain",
      "rpc": "https://wax.blacklusion.io",
      "documentation": "https://https://developer.wax.io"
    }
  },
  {
    "id": "tron",
    "name": "Tron",
    "coinId": 195,
    "symbol": "TRX",
    "decimals": 6,
    "blockchain": "Tron",
    "derivation": [
      {
        "path": "m/44'/195'/0'/0/0"
      }
    ],
    "curve": "secp256k1",
    "publicKeyType": "secp256k1Extended",
    "explorer": {
      "url": "https://tronscan.org",
      "txPath": "/#/transaction/",
      "accountPath": "/#/address/"
    },
    "info": {
      "url": "https://tron.network",
      "source": "https://github.com/tronprotocol/java-tron",
      "rpc": "https://api.trongrid.io",
      "documentation": "https://developers.tron.network/docs/tron-wallet-rpc-api"
    }
  },
  {
    "id": "fio",
    "name": "FIO",
    "coinId": 235,
    "symbol": "FIO",
    "decimals": 9,
    "blockchain": "FIO",
    "derivation": [
      {
        "path": "m/44'/235'/0'/0/0"
      }
    ],
    "curve": "secp256k1",
    "publicKeyType": "secp256k1",
    "url": "https://fioprotocol.io/",
    "explorer": {
      "url": "https://explorer.fioprotocol.io",
      "txPath": "/transaction/",
      "accountPath": "/account/",
      "sampleTx": "930d1d3cf8988b39b5f64b64e9d61314a3e05a155d9e3505bdf863aab1adddf3",
      "sampleAccount": "f5axfpgffiqz"
    },
    "info": {
      "url": "https://fioprotocol.io",
      "source": "https://github.com/fioprotocol/fio",
      "rpc": "https://mainnet.fioprotocol.io",
      "documentation": "https://developers.fioprotocol.io"
    }
  },
  {
    "id": "nimiq",
    "name": "Nimiq",
    "coinId": 242,
    "symbol": "NIM",
    "decimals": 5,
    "blockchain": "Nimiq",
    "derivation": [
      {
        "path": "m/44'/242'/0'/0'"
      }
    ],
    "curve": "ed25519",
    "publicKeyType": "ed25519",
    "explorer": {
      "url": "https://nimiq.watch",
      "txPath": "/#",
      "accountPath": "/#"
    },
    "info": {
      "url": "https://nimiq.com",
      "source": "https://github.com/nimiq/core-rs",
      "rpc": "",
      "documentation": "https://github.com/nimiq/core-js/wiki/JSON-RPC-API"
    }
  },
  {
    "id": "algorand",
    "name": "Algorand",
    "coinId": 283,
    "symbol": "ALGO",
    "decimals": 6,
    "blockchain": "Algorand",
    "derivation": [
      {
        "path": "m/44'/283'/0'/0'/0'"
      }
    ],
    "curve": "ed25519",
    "publicKeyType": "ed25519",
    "explorer": {
      "url": "https://algoexplorer.io",
      "txPath": "/tx/",
      "accountPath": "/address/",
      "sampleTx": "CR7POXFTYDLC7TV3IXHA7AZKWABUJC52BACLHJQNXAKZJGRPQY3A",
      "sampleAccount": "J4AEINCSSLDA7LNBNWM4ZXFCTLTOZT5LG3F5BLMFPJYGFWVCMU37EZI2AM"
    },
    "info": {
      "url": "https://www.algorand.com/",
      "source": "https://github.com/algorand/go-algorand",
      "rpc": "https://indexer.algorand.network",
      "documentation": "https://developer.algorand.org/docs/algod-rest-paths"
    }
  },

  {
    "id": "iotex",
    "name": "IoTeX",
    "coinId": 304,
    "symbol": "IOTX",
    "decimals": 18,
    "blockchain": "IoTeX",
    "derivation": [
      {
        "path": "m/44'/304'/0'/0/0"
      }
    ],
    "curve": "secp256k1",
    "publicKeyType": "secp256k1Extended",
    "hrp": "io",
    "explorer": {
      "url": "https://iotexscan.io",
      "txPath": "/action/",
      "accountPath": "/address/"
    },
    "info": {
      "url": "https://iotex.io",
      "source": "https://github.com/iotexproject/iotex-core",
      "rpc": "",
      "documentation": "https://docs.iotex.io/#api"
    }
  },
  {
    "id": "iotexevm",
    "name": "IoTeX EVM",
    "displayName": "IoTeX EVM",
    "coinId": 10004689,
    "symbol": "IOTX",
    "decimals": 18,
    "blockchain": "Ethereum",
    "derivation": [
      {
        "path": "m/44'/304'/0'/0/0"
      }
    ],
    "curve": "secp256k1",
    "publicKeyType": "secp256k1Extended",
    "chainId": "4689",
    "addressHasher": "keccak256",
    "explorer": {
      "url": "https://iotexscan.io",
      "txPath": "/tx/",
      "accountPath": "/address/"
    },
    "info": {
      "url": "https://iotex.io/",
      "documentation": "https://iotex.io/developers"
    }
  },
  {
    "id": "nervos",
    "name": "Nervos",
    "coinId": 309,
    "symbol": "CKB",
    "decimals": 8,
    "blockchain": "Nervos",
    "derivation": [
      {
        "path": "m/44'/309'/0'/0/0"
      }
    ],
    "curve": "secp256k1",
    "publicKeyType": "secp256k1",
    "hrp": "ckb",
    "explorer": {
      "url": "https://explorer.nervos.org",
      "txPath": "/transaction/",
      "accountPath": "/address/"
    },
    "info": {
      "url": "https://nervos.org",
      "source": "https://github.com/nervosnetwork/ckb",
      "rpc": "https://mainnet.ckb.dev/rpc",
      "documentation": "https://github.com/nervosnetwork/rfcs"
    }
  },
  {
    "id": "zilliqa",
    "name": "Zilliqa",
    "coinId": 313,
    "symbol": "ZIL",
    "decimals": 12,
    "blockchain": "Zilliqa",
    "derivation": [
      {
        "path": "m/44'/313'/0'/0/0"
      }
    ],
    "curve": "secp256k1",
    "publicKeyType": "secp256k1",
    "hrp": "zil",
    "explorer": {
      "url": "https://viewblock.io",
      "txPath": "/zilliqa/tx/",
      "accountPath": "/zilliqa/address/"
    },
    "info": {
      "url": "https://zilliqa.com",
      "source": "https://github.com/Zilliqa/Zilliqa",
      "rpc": "https://api.zilliqa.com",
      "documentation": "https://apidocs.zilliqa.com"
    }
  },
  {
    "id": "terra",
    "name": "Terra",
    "displayName": "Terra Classic",
    "coinId": 330,
    "symbol": "LUNC",
    "decimals": 6,
    "blockchain": "Cosmos",
    "chainId": "columbus-5",
    "derivation": [
      {
        "path": "m/44'/330'/0'/0/0"
      }
    ],
    "curve": "secp256k1",
    "publicKeyType": "secp256k1",
    "hrp": "terra",
    "addressHasher": "sha256ripemd",
    "explorer": {
      "url": "https://finder.terra.money/classic",
      "txPath": "/tx/",
      "accountPath": "/address/"
    },
    "info": {
      "url": "https://terra.money",
      "source": "https://github.com/terra-project/core",
      "rpc": "https://columbus-fcd.terra.dev",
      "documentation": "https://docs.terra.money"
    }
  },
  {
    "id": "terrav2",
    "name": "TerraV2",
    "displayName": "Terra",
    "coinId": 10000330,
    "symbol": "LUNA",
    "decimals": 6,
    "blockchain": "Cosmos",
    "derivation": [
      {
        "path": "m/44'/330'/0'/0/0"
      }
    ],
    "curve": "secp256k1",
    "publicKeyType": "secp256k1",
    "hrp": "terra",
    "chainId": "phoenix-1",
    "addressHasher": "sha256ripemd",
    "explorer": {
      "url": "https://finder.terra.money/mainnet",
      "txPath": "/tx/",
      "accountPath": "/address/"
    },
    "info": {
      "url": "https://terra.money",
      "source": "https://github.com/terra-project/core",
      "rpc": "https://phoenix-lcd.terra.dev",
      "documentation": "https://docs.terra.money"
    }
  },
  {
    "id": "polkadot",
    "name": "Polkadot",
    "coinId": 354,
    "symbol": "DOT",
    "decimals": 10,
    "blockchain": "Polkadot",
    "derivation": [
      {
        "path": "m/44'/354'/0'/0'/0'"
      }
    ],
    "curve": "ed25519",
    "publicKeyType": "ed25519",
    "addressHasher": "keccak256",
    "ss58Prefix": 0,
    "explorer": {
      "url": "https://polkadot.subscan.io",
      "txPath": "/extrinsic/",
      "accountPath": "/account/",
      "sampleTx": "0xb96f97d8ee508f420e606e1a6dcc74b88844713ddec2bd7cf4e3aa6b1d6beef4",
      "sampleAccount": "13hJFqnkqQbmgnGQteGntjMjTdmTBRE8Z93JqxsrpgT7Yjd2"
    },
    "info": {
      "url": "https://polkadot.network/",
      "source": "https://github.com/paritytech/polkadot",
      "rpc": "",
      "documentation": "https://polkadot.js.org/api/substrate/rpc.html"
    }
  },
  {
    "id": "everscale",
    "name": "Everscale",
    "coinId": 396,
    "symbol": "EVER",
    "decimals": 9,
    "blockchain": "Everscale",
    "derivation": [
      {
        "path": "m/44'/396'/0'/0/0"
      }
    ],
    "curve": "ed25519",
    "publicKeyType": "ed25519",
    "explorer": {
      "url": "https://everscan.io",
      "txPath": "/transactions/",
      "accountPath": "/accounts/",
      "sampleTx": "781238b2b0d15cd4cd2e2a0a142753750cd5e1b2c8b506fcede75a90e02f1268",
      "sampleAccount": "0:d2bf59964a05dee84a0dd1ddc0ad83ba44d49719cf843d689dc8b726d0fb59d8"
    },
    "info": {
      "url": "https://everscale.network/",
      "source": "https://github.com/tonlabs/evernode-ds",
      "rpc": "https://evercloud.dev",
      "documentation": "https://docs.everos.dev/evernode-platform/products/evercloud/get-started"
    }
  },
  {
    "id": "near",
    "name": "NEAR",
    "coinId": 397,
    "symbol": "NEAR",
    "decimals": 24,
    "blockchain": "NEAR",
    "derivation": [
      {
        "path": "m/44'/397'/0'"
      }
    ],
    "curve": "ed25519",
    "publicKeyType": "ed25519",
    "explorer": {
      "url": "https://explorer.near.org",
      "txPath": "/transactions/",
      "accountPath": "/accounts/",
      "sampleTx": "FPQAMaVnvFHNwNBJWnTttXfdJhp5FvMGGDJEesB8gvbL",
      "sampleAccount": "test-trust.vlad.near"
    },
    "info": {
      "url": "https://nearprotocol.com",
      "source": "https://github.com/nearprotocol/nearcore",
      "rpc": "https://rpc.nearprotocol.com",
      "documentation": "https://docs.nearprotocol.com"
    }
  },
  {
    "id": "aion",
    "name": "Aion",
    "coinId": 425,
    "symbol": "AION",
    "decimals": 18,
    "blockchain": "Aion",
    "derivation": [
      {
        "path": "m/44'/425'/0'/0'/0'"
      }
    ],
    "curve": "ed25519",
    "publicKeyType": "ed25519",
    "explorer": {
      "url": "https://mainnet.aion.network",
      "txPath": "/#/transaction/",
      "accountPath": "/#/account/"
    },
    "info": {
      "url": "https://aion.network",
      "source": "https://github.com/aionnetwork/aion",
      "rpc": "",
      "documentation": "https://github.com/aionnetwork/aion/wiki/JSON-RPC-API-Docs"
    }
  },
  {
    "id": "kusama",
    "name": "Kusama",
    "coinId": 434,
    "symbol": "KSM",
    "decimals": 12,
    "blockchain": "Kusama",
    "derivation": [
      {
        "path": "m/44'/434'/0'/0'/0'"
      }
    ],
    "curve": "ed25519",
    "publicKeyType": "ed25519",
    "addressHasher": "keccak256",
    "ss58Prefix": 2,
    "explorer": {
      "url": "https://kusama.subscan.io",
      "txPath": "/extrinsic/",
      "accountPath": "/account/",
      "sampleTx": "0xcbe0c2e2851c1245bedaae4d52f06eaa6b4784b786bea2f0bff11af7715973dd",
      "sampleAccount": "DbCNECPna3k6MXFWWNZa5jGsuWycqEE6zcUxZYkxhVofrFk"
    },
    "info": {
      "url": "https://kusama.network",
      "source": "https://github.com/paritytech/polkadot",
      "rpc": "wss://kusama-rpc.polkadot.io/",
      "documentation": "https://polkadot.js.org/api/substrate/rpc.html"
    }
  },
  {
    "id": "acala",
    "name": "Acala",
    "coinId": 787,
    "symbol": "ACA",
    "decimals": 12,
    "blockchain": "Polkadot",
    "derivation": [
      {
        "path": "m/44'/787'/0'/0'/0'"
      }
    ],
    "curve": "ed25519",
    "publicKeyType": "ed25519",
    "addressHasher": "keccak256",
    "ss58Prefix": 10,
    "explorer": {
      "url": "https://acala.subscan.io",
      "txPath": "/extrinsic/",
      "accountPath": "/account/",
      "sampleTx": "0xf3d58aafb1208bc09d10ba74bbf1c7811dc55a9149c1505256b6fb5603f5047f",
      "sampleAccount": "26JqMKx4HJJcmb1kXo24HYYobiK2jURGCq6zuEzFBK3hQ9Ti"
    },
    "info": {
      "url": "https://acala.network",
      "source": "https://github.com/AcalaNetwork/Acala",
      "rpc": "wss://acala-rpc.dwellir.com",
      "documentation": "https://polkadot.js.org/api/substrate/rpc.html"
    }
  },
  {
    "id": "acalaevm",
    "name": "Acala EVM",
    "coinId": 10000787,
    "slip44": 60,
    "symbol": "ACA",
    "decimals": 18,
    "blockchain": "Ethereum",
    "derivation": [
      {
        "path": "m/44'/60'/0'/0/0"
      }
    ],
    "curve": "secp256k1",
    "publicKeyType": "secp256k1Extended",
    "chainId": "787",
    "addressHasher": "keccak256",
    "explorer": {
      "url": "https://blockscout.acala.network",
      "txPath": "/tx/",
      "accountPath": "/address/",
      "sampleTx": "0x4b0b151dd71ed8ef3174da18565790bf14f0a903a13e4f3266c7848bc8841593",
      "sampleAccount": "0x9d1d97aDFcd324Bbd603D3872BD78e04098510b1"
    },
    "info": {
      "url": "https://acala.network",
      "source": "https://github.com/AcalaNetwork/Acala",
      "rpc": "https://eth-rpc-acala.aca-api.network",
      "documentation": "https://polkadot.js.org/api/substrate/rpc.html"
    }
  },
  {
    "id": "aeternity",
    "name": "Aeternity",
    "coinId": 457,
    "symbol": "AE",
    "decimals": 18,
    "blockchain": "Aeternity",
    "derivation": [
      {
        "path": "m/44'/457'/0'/0'/0'"
      }
    ],
    "curve": "ed25519",
    "publicKeyType": "ed25519",
    "explorer": {
      "url": "https://explorer.aepps.com",
      "txPath": "/transactions/",
      "accountPath": "/account/transactions/"
    },
    "info": {
      "url": "https://aeternity.com",
      "source": "https://github.com/aeternity/aeternity",
      "rpc": "https://sdk-mainnet.aepps.com",
      "documentation": "http://aeternity.com/api-docs/"
    }
  },
  {
    "id": "kava",
    "name": "Kava",
    "coinId": 459,
    "symbol": "KAVA",
    "decimals": 6,
    "blockchain": "Cosmos",
    "chainId": "kava_2222-10",
    "derivation": [
      {
        "path": "m/44'/459'/0'/0/0"
      }
    ],
    "curve": "secp256k1",
    "publicKeyType": "secp256k1",
    "hrp": "kava",
    "addressHasher": "sha256ripemd",
    "explorer": {
      "url": "https://mintscan.io/kava",
      "txPath": "/txs/",
      "accountPath": "/account/",
      "sampleTx": "2988DF83FCBFAA38179D583A96734CBD071541D6768221BB23111BC8136D5E6A",
      "sampleAccount": "kava1xd39avn2f008jmvua0eupg39zsp2xn3wf802vn"
    },
    "info": {
      "url": "https://kava.io",
      "source": "https://github.com/kava-labs/kava",
      "rpc": "https://data.kava.io",
      "documentation": "https://rpc.kava.io"
    }
  },
  {
    "id": "filecoin",
    "name": "Filecoin",
    "coinId": 461,
    "symbol": "FIL",
    "decimals": 18,
    "blockchain": "Filecoin",
    "derivation": [
      {
        "path": "m/44'/461'/0'/0/0"
      }
    ],
    "curve": "secp256k1",
    "publicKeyType": "secp256k1Extended",
    "explorer": {
      "url": "https://filfox.info/en",
      "txPath": "/message/",
      "accountPath": "/address/",
      "sampleTx": "bafy2bzacedsgjcd6xfhrrymmfrqubb44otlyhvgqkgsh533d5j5hwniiqespm",
      "sampleAccount": "f1abjxfbp274xpdqcpuaykwkfb43omjotacm2p3za"
    },
    "info": {
      "url": "https://filecoin.io/",
      "source": "https://github.com/filecoin-project/lotus",
      "rpc": "",
      "documentation": "https://docs.lotu.sh"
    }
  },
  {
    "id": "bluzelle",
    "name": "Bluzelle",
    "coinId": 483,
    "symbol": "BLZ",
    "decimals": 6,
    "blockchain": "Cosmos",
    "derivation": [
      {
        "path": "m/44'/483'/0'/0/0"
      }
    ],
    "curve": "secp256k1",
    "publicKeyType": "secp256k1",
    "hrp": "bluzelle",
    "addressHasher": "sha256ripemd",
    "explorer": {
      "url": "https://bigdipper.net.bluzelle.com",
      "txPath": "/transactions/",
      "accountPath": "/account/",
      "sampleTx": "AC026E0EC6E33A77D5EA6B9CEF9810699BC2AD8C5582E007E7857457C6D3B819",
      "sampleAccount": "bluzelle1q9cryfal7u3jvnq6er5ufety20xtzw6ycx2te9"
    },
    "info": {
      "url": "https://bluzelle.com",
      "source": "https://github.com/bluzelle",
      "rpc": "https://bluzelle.github.io/api/",
      "documentation": "https://docs.bluzelle.com/developers/"
    }
  },
  {
    "id": "band",
    "name": "BandChain",
    "symbol": "BAND",
    "coinId": 494,
    "decimals": 6,
    "blockchain": "Cosmos",
    "chainId": "laozi-mainnet",
    "derivation": [
      {
        "path": "m/44'/494'/0'/0/0"
      }
    ],
    "curve": "secp256k1",
    "publicKeyType": "secp256k1",
    "hrp": "band",
    "addressHasher": "sha256ripemd",
    "explorer": {
      "url": "https://scan-wenchang-testnet2.bandchain.org/",
      "txPath": "/tx/",
      "accountPath": "/account/",
      "sampleTx": "473264551D3063A9EC64EC251C61BE92DDDFCF6CC46D026D1E574D83D5447173",
      "sampleAccount": "band12nmsm9khdsv0tywge43q3zwj8kkj3hvup9rltp"
    },
    "info": {
      "url": "https://bandprotocol.com/",
      "source": "https://github.com/bandprotocol/bandchain",
      "rpc": "https://api-wt2-lb.bandchain.org",
      "documentation": "https://docs.bandchain.org/"
    }
  },
  {
    "id": "theta",
    "name": "Theta",
    "coinId": 500,
    "symbol": "THETA",
    "decimals": 18,
    "blockchain": "Theta",
    "derivation": [
      {
        "path": "m/44'/500'/0'/0/0"
      }
    ],
    "curve": "secp256k1",
    "publicKeyType": "secp256k1Extended",
    "explorer": {
      "url": "https://explorer.thetatoken.org",
      "txPath": "/txs/",
      "accountPath": "/account/"
    },
    "info": {
      "url": "https://www.thetatoken.org",
      "source": "https://github.com/thetatoken/theta-protocol-ledger",
      "rpc": "",
      "documentation": "https://github.com/thetatoken/theta-mainnet-integration-guide/blob/master/docs/api.md#api-reference"
    }
  },
  {
    "id": "tfuelevm",
    "name": "Theta Fuel",
    "coinId": 361,
    "symbol": "TFUEL",
    "decimals": 18,
    "blockchain": "Ethereum",
    "derivation": [
      {
        "path": "m/44'/500'/0'/0/0"
      }
    ],
    "curve": "secp256k1",
    "publicKeyType": "secp256k1Extended",
    "chainId": "361",
    "addressHasher": "keccak256",
    "explorer": {
      "url": "https://explorer.thetatoken.org",
      "txPath": "/tx/",
      "accountPath": "/account/",
      "sampleTx": "0xdb1c1c4e06289a4fc71b98ced218242d4f4a54a09987791a6a53a5260c053555",
      "sampleAccount": "0xa144e6a98b967e585b214bfa7f6692af81987e5b"
    },
    "info": {
      "url": "https://www.thetatoken.org",
      "source": "https://github.com/thetatoken/theta-protocol-ledger",
      "rpc": "https://eth-rpc-api.thetatoken.org/rpc",
      "documentation": "https://github.com/thetatoken/theta-mainnet-integration-guide/blob/master/docs/api.md#api-reference"
    }
  },
  {
    "id": "solana",
    "name": "Solana",
    "coinId": 501,
    "symbol": "SOL",
    "decimals": 9,
    "blockchain": "Solana",
    "derivation": [
      {
        "path": "m/44'/501'/0'"
      },
      {
        "name": "solana",
        "path": "m/44'/501'/0'/0'"
      }
    ],
    "curve": "ed25519",
    "publicKeyType": "ed25519",
    "explorer": {
      "url": "https://solscan.io",
      "txPath": "/tx/",
      "accountPath": "/account/",
      "sampleTx": "5LmxrEKGchhMuYfw6Qut6CbsvE9pVfb8YvwZKvWssSesDVjHioBCmWKSJQh1WhvcM6CpemhpHNmEMA2a36rzwTa8",
      "sampleAccount": "Bxp8yhH9zNwxyE4UqxP7a7hgJ5xTZfxNNft7YJJ2VRjT"
    },
    "info": {
      "url": "https://solana.com",
      "source": "https://github.com/solana-labs/solana",
      "rpc": "https://api.mainnet-beta.solana.com",
      "documentation": "https://docs.solana.com"
    }
  },
  {
    "id": "elrond",
    "name": "MultiversX",
    "coinId": 508,
    "symbol": "eGLD",
    "decimals": 18,
    "blockchain": "MultiversX",
    "derivation": [
      {
        "path": "m/44'/508'/0'/0'/0'"
      }
    ],
    "curve": "ed25519",
    "publicKeyType": "ed25519",
    "hrp": "erd",
    "explorer": {
      "url": "https://explorer.multiversx.com",
      "txPath": "/transactions/",
      "accountPath": "/accounts/"
    },
    "info": {
      "url": "https://multiversx.com/",
      "source": "https://github.com/multiversx/mx-chain-go",
      "rpc": "https://api.multiversx.com",
      "documentation": "https://docs.multiversx.com"
    }
  },
  {
    "id": "binance",
    "name": "Binance",
    "displayName": "BNB Beacon Chain",
    "coinId": 714,
    "symbol": "BNB",
    "decimals": 8,
    "blockchain": "Binance",
    "derivation": [
      {
        "path": "m/44'/714'/0'/0/0"
      }
    ],
    "curve": "secp256k1",
    "publicKeyType": "secp256k1",
    "hrp": "bnb",
    "chainId": "Binance-Chain-Tigris",
    "explorer": {
      "url": "https://explorer.binance.org",
      "txPath": "/tx/",
      "accountPath": "/address/",
      "sampleTx": "A93625C9F9ABEA1A8E31585B30BBB16C34FAE0D172EB5B6B2F834AF077BF06BB",
      "sampleAccount": "bnb1u7jm0cll5h3224y0tapwn6gf6pr49ytewx4gsz"
    },
    "info": {
      "url": "https://www.bnbchain.org",
      "source": "https://github.com/bnb-chain/node-binary",
      "rpc": "https://dex.binance.org",
      "documentation": "https://docs.bnbchain.org/docs/beaconchain/develop/api-reference/dex-api/paths"
    }
  },
  {
    "id": "tbinance",
    "name": "TBinance",
    "displayName": "TBNB",
    "coinId": 30000714,
    "slip44": 714,
    "symbol": "BNB",
    "decimals": 8,
    "blockchain": "Binance",
    "derivation": [
      {
        "path": "m/44'/714'/0'/0/0"
      }
    ],
    "curve": "secp256k1",
    "publicKeyType": "secp256k1",
    "hrp": "tbnb",
    "explorer": {
      "url": "https://testnet-explorer.binance.org",
      "txPath": "/tx/",
      "accountPath": "/address/",
      "sampleTx": "92E9DA1B6D603667E2DE83C0AC0C1D9E6D65405AD642DA794421C64A82A078D0",
      "sampleAccount": "tbnb1c2cxgv3cklswxlvqr9anm6mlp6536qnd36txgr"
    },
    "info": {
      "url": "https://www.bnbchain.org",
      "source": "https://github.com/bnb-chain/node-binary",
      "rpc": "https://testnet-dex.binance.org",
      "documentation": "https://docs.bnbchain.org/docs/beaconchain/develop/api-reference/dex-api/paths-testnet"
    }
  },
  {
    "id": "vechain",
    "name": "VeChain",
    "coinId": 818,
    "symbol": "VET",
    "decimals": 18,
    "blockchain": "Vechain",
    "derivation": [
      {
        "path": "m/44'/818'/0'/0/0"
      }
    ],
    "curve": "secp256k1",
    "publicKeyType": "secp256k1Extended",
    "chainId": "74",
    "explorer": {
      "url": "https://explore.vechain.org",
      "txPath": "/transactions/",
      "accountPath": "/accounts/",
      "sampleTx": "0xa424053be0063555aee73a595ca69968c2e4d90d36f280753e503b92b11a655d",
      "sampleAccount": "0x8a0a035a33173601bfbec8b6ae7c4a6557a55103"
    },
    "info": {
      "url": "https://vechain.org",
      "source": "https://github.com/vechain/thor",
      "rpc": "",
      "documentation": "https://doc.vechainworld.io/docs"
    }
  },
  {
    "id": "callisto",
    "name": "Callisto",
    "coinId": 820,
    "symbol": "CLO",
    "decimals": 18,
    "blockchain": "Ethereum",
    "derivation": [
      {
        "path": "m/44'/820'/0'/0/0"
      }
    ],
    "curve": "secp256k1",
    "publicKeyType": "secp256k1Extended",
    "chainId": "820",
    "addressHasher": "keccak256",
    "explorer": {
      "url": "https://explorer.callisto.network",
      "txPath": "/tx/",
      "accountPath": "/addr/"
    },
    "info": {
      "url": "https://callisto.network",
      "source": "https://github.com/EthereumCommonwealth/go-callisto",
      "rpc": "https://clo-geth.0xinfra.com",
      "documentation": "https://eth.wiki/json-rpc/API"
    }
  },
  {
    "id": "neo",
    "name": "NEO",
    "coinId": 888,
    "symbol": "NEO",
    "decimals": 8,
    "blockchain": "NEO",
    "derivation": [
      {
        "path": "m/44'/888'/0'/0/0"
      }
    ],
    "curve": "nist256p1",
    "publicKeyType": "nist256p1",
    "explorer": {
      "url": "https://neoscan.io",
      "txPath": "/transaction/",
      "accountPath": "/address/",
      "sampleTx": "e0ddf7c81c732df26180aca0c36d5868ad009fdbbe6e7a56ebafc14bba41cd53",
      "sampleAccount": "AcxuqWhTureEQGeJgbmtSWNAtssjMLU7pb"
    },
    "info": {
      "url": "https://neo.org",
      "source": "https://github.com/neo-project/neo",
      "rpc": "http://seed1.ngd.network:10332",
      "documentation": "https://neo.org/eco"
    }
  },
  {
    "id": "tomochain",
    "name": "TomoChain",
    "coinId": 889,
    "symbol": "TOMO",
    "decimals": 18,
    "blockchain": "Ethereum",
    "derivation": [
      {
        "path": "m/44'/889'/0'/0/0"
      }
    ],
    "curve": "secp256k1",
    "publicKeyType": "secp256k1Extended",
    "chainId": "88",
    "addressHasher": "keccak256",
    "explorer": {
      "url": "https://tomoscan.io",
      "txPath": "/tx/",
      "accountPath": "/address/",
      "sampleTx": "0x35a8d3ab06c94d5b7d27221b7c9a24ba3f1710dd0fcfd75c5d59b3a885fd709b",
      "sampleAccount": "0x86cCbD9bfb371c355202086882bC644A7D0b024B"
    },
    "info": {
      "url": "https://tomochain.com",
      "source": "https://github.com/tomochain/tomochain",
      "rpc": "https://rpc.tomochain.com",
      "documentation": "https://eth.wiki/json-rpc/API"
    }
  },
  {
    "id": "bitcoindiamond",
    "name": "Bitcoin Diamond",
    "coinId": 999,
    "symbol": "BCD",
    "decimals": 7,
    "blockchain": "BitcoinDiamond",
    "derivation": [
      {
        "path": "m/84'/999'/0'/0/0",
        "xpub": "zpub",
        "xprv": "zprv"
      }
    ],
    "curve": "secp256k1",
    "publicKeyType": "secp256k1",
    "p2pkhPrefix": 0,
    "p2shPrefix": 5,
    "hrp": "bcd",
    "publicKeyHasher": "sha256ripemd",
    "base58Hasher": "sha256d",
    "explorer": {
      "url": "http://explorer.btcd.io/#",
      "txPath": "/tx?tx=",
      "accountPath": "/address?address=",
      "sampleTx": "ec564fe8993ba77f3f5c8b7f6ebb4cbc08e564a54612d6f4584cd1017cf723d4",
      "sampleAccount": "1HNTyntGXNhy4WxNzWfffPqp7LHb8bGJ9R"
    },
    "info": {
      "url": "https://www.bitcoindiamond.org",
      "source": "https://github.com/trezor/blockbook",
      "rpc": "",
      "documentation": "https://github.com/trezor/blockbook/blob/master/docs/api.md"
    }
  },
  {
    "id": "thundertoken",
    "name": "ThunderCore",
    "coinId": 1001,
    "symbol": "TT",
    "decimals": 18,
    "blockchain": "Ethereum",
    "derivation": [
      {
        "path": "m/44'/1001'/0'/0/0"
      }
    ],
    "curve": "secp256k1",
    "publicKeyType": "secp256k1Extended",
    "chainId": "108",
    "addressHasher": "keccak256",
    "explorer": {
      "url": "https://scan.thundercore.com",
      "txPath": "/transactions/",
      "accountPath": "/address/"
    },
    "info": {
      "url": "https://thundercore.com",
      "source": "https://github.com/thundercore/pala",
      "rpc": "https://mainnet-rpc.thundercore.com",
      "documentation": "https://eth.wiki/json-rpc/API"
    }
  },
  {
    "id": "harmony",
    "name": "Harmony",
    "coinId": 1023,
    "symbol": "ONE",
    "decimals": 18,
    "blockchain": "Harmony",
    "derivation": [
      {
        "path": "m/44'/1023'/0'/0/0"
      }
    ],
    "curve": "secp256k1",
    "publicKeyType": "secp256k1Extended",
    "hrp": "one",
    "explorer": {
      "url": "https://explorer.harmony.one",
      "txPath": "/#/tx/",
      "accountPath": "/#/address/"
    },
    "info": {
      "url": "https://harmony.one",
      "source": "https://github.com/harmony-one/go-sdk",
      "rpc": "",
      "documentation": "https://docs.harmony.one/home/harmony-networks/harmony-network-overview/mainnet"
    }
  },
  {
    "id": "oasis",
    "name": "Oasis",
    "coinId": 474,
    "symbol": "ROSE",
    "decimals": 9,
    "blockchain": "OasisNetwork",
    "derivation": [
      {
        "path": "m/44'/474'/0'"
      }
    ],
    "curve": "ed25519",
    "publicKeyType": "ed25519",
    "hrp": "oasis",
    "explorer": {
      "url": "https://oasisscan.com",
      "txPath": "/transactions/",
      "accountPath": "/accounts/detail/",
      "sampleTx": "0b9bd4983f1c88a1c71bf33562b6ba02b3064e01697d15a0de4bfe1922ec74b8",
      "sampleAccount": "oasis1qrx376dmwuckmruzn9vq64n49clw72lywctvxdf4"
    },
    "info": {
      "url": "https://oasisprotocol.org/",
      "source": "https://github.com/oasisprotocol/oasis-core",
      "rpc": "https://rosetta.oasis.dev/api/v1",
      "documentation": "https://docs.oasis.dev/oasis-core/"
    }
  },
  {
    "id": "ontology",
    "name": "Ontology",
    "coinId": 1024,
    "symbol": "ONT",
    "decimals": 0,
    "blockchain": "Ontology",
    "derivation": [
      {
        "path": "m/44'/1024'/0'/0/0"
      }
    ],
    "curve": "nist256p1",
    "publicKeyType": "nist256p1",
    "explorer": {
      "url": "https://explorer.ont.io",
      "txPath": "/transaction/",
      "accountPath": "/address/"
    },
    "info": {
      "url": "https://ont.io",
      "source": "https://github.com/ontio/ontology",
      "rpc": "http://dappnode1.ont.io:20336",
      "documentation": "https://github.com/ontio/ontology/blob/master/docs/specifications/rpc_api.md"
    }
  },
  {
    "id": "tezos",
    "name": "Tezos",
    "coinId": 1729,
    "symbol": "XTZ",
    "decimals": 6,
    "blockchain": "Tezos",
    "derivation": [
      {
        "path": "m/44'/1729'/0'/0'"
      }
    ],
    "curve": "ed25519",
    "publicKeyType": "ed25519",
    "explorer": {
      "url": "https://tzstats.com",
      "txPath": "/",
      "accountPath": "/",
      "sampleTx": "onk3Z6V4StyfiXTPSHwZFvTKVAaws37cHmZacmULPr3VbVHpKrg",
      "sampleAccount": "tz1SiPXX4MYGNJNDsRc7n8hkvUqFzg8xqF9m"
    },
    "info": {
      "url": "https://tezos.com",
      "source": "https://gitlab.com/tezos/tezos",
      "rpc": "https://rpc.tulip.tools/mainnet",
      "documentation": "https://tezos.gitlab.io/tezos/api/rpc.html"
    }
  },
  {
    "id": "cardano",
    "name": "Cardano",
    "coinId": 1815,
    "symbol": "ADA",
    "decimals": 6,
    "blockchain": "Cardano",
    "derivation": [
      {
        "path": "m/1852'/1815'/0'/0/0"
      }
    ],
    "curve": "ed25519ExtendedCardano",
    "publicKeyType": "ed25519Cardano",
    "hrp": "addr",
    "explorer": {
      "url": "https://cardanoscan.io",
      "txPath": "/transaction/",
      "accountPath": "/address/",
      "sampleTx": "b7a6c5cadab0f64bdc89c77ee4a351463aba5c33f2cef6bbd6542a74a90a3af3",
      "sampleAccount": "DdzFFzCqrhstpwKc8WMvPwwBb5oabcTW9zc5ykA37wJR4tYQucvsR9dXb2kEGNXkFJz2PtrpzfRiZkx8R1iNo8NYqdsukVmv7EAybFwC"
    },
    "info": {
      "url": "https://www.cardano.org",
      "source": "https://github.com/input-output-hk/cardano-sl",
      "rpc": "",
      "documentation": "https://cardanodocs.com/introduction/"
    }
  },
  {
    "id": "kin",
    "name": "Kin",
    "coinId": 2017,
    "symbol": "KIN",
    "decimals": 5,
    "blockchain": "Stellar",
    "derivation": [
      {
        "path": "m/44'/2017'/0'"
      }
    ],
    "curve": "ed25519",
    "publicKeyType": "ed25519",
    "explorer": {
      "url": "https://www.kin.org",
      "txPath": "/blockchainInfoPage/?&dataType=public&header=Transaction&id=",
      "accountPath": "/blockchainAccount/?&dataType=public&header=accountID&id="
    },
    "info": {
      "url": "https://www.kin.org",
      "source": "https://github.com/kinecosystem/go",
      "rpc": "https://horizon.kinfederation.com",
      "documentation": "https://www.stellar.org/developers/horizon/reference"
    },
    "deprecated": true
  },
  {
    "id": "qtum",
    "name": "Qtum",
    "coinId": 2301,
    "symbol": "QTUM",
    "decimals": 8,
    "blockchain": "Bitcoin",
    "derivation": [
      {
        "path": "m/44'/2301'/0'/0/0",
        "xpub": "xpub",
        "xprv": "xprv"
      }
    ],
    "curve": "secp256k1",
    "publicKeyType": "secp256k1",
    "p2pkhPrefix": 58,
    "p2shPrefix": 50,
    "hrp": "qc",
    "publicKeyHasher": "sha256ripemd",
    "base58Hasher": "sha256d",
    "explorer": {
      "url": "https://qtum.info",
      "txPath": "/tx/",
      "accountPath": "/address/"
    },
    "info": {
      "url": "https://qtum.org",
      "source": "https://github.com/trezor/blockbook",
      "rpc": "",
      "documentation": "https://github.com/trezor/blockbook/blob/master/docs/api.md"
    }
  },
  {
    "id": "nebulas",
    "name": "Nebulas",
    "coinId": 2718,
    "symbol": "NAS",
    "decimals": 18,
    "blockchain": "Nebulas",
    "derivation": [
      {
        "path": "m/44'/2718'/0'/0/0"
      }
    ],
    "curve": "secp256k1",
    "publicKeyType": "secp256k1Extended",
    "explorer": {
      "url": "https://explorer.nebulas.io",
      "txPath": "/#/tx/",
      "accountPath": "/#/address/"
    },
    "info": {
      "url": "https://nebulas.io",
      "source": "https://github.com/nebulasio/go-nebulas",
      "rpc": "https://mainnet.nebulas.io",
      "documentation": "https://wiki.nebulas.io/en/latest/dapp-development/rpc/rpc.html"
    }
  },
  {
    "id": "gochain",
    "name": "GoChain",
    "coinId": 6060,
    "symbol": "GO",
    "decimals": 18,
    "blockchain": "Ethereum",
    "derivation": [
      {
        "path": "m/44'/6060'/0'/0/0"
      }
    ],
    "curve": "secp256k1",
    "publicKeyType": "secp256k1Extended",
    "chainId": "60",
    "addressHasher": "keccak256",
    "explorer": {
      "url": "https://explorer.gochain.io",
      "txPath": "/tx/",
      "accountPath": "/addr/"
    },
    "info": {
      "url": "https://gochain.io",
      "source": "https://github.com/gochain-io/gochain",
      "rpc": "https://rpc.gochain.io",
      "documentation": "https://eth.wiki/json-rpc/API"
    }
  },
  {
    "id": "nuls",
    "name": "NULS",
    "coinId": 8964,
    "symbol": "NULS",
    "decimals": 8,
    "blockchain": "NULS",
    "derivation": [
      {
        "path": "m/44'/8964'/0'/0/0"
      }
    ],
    "curve": "secp256k1",
    "publicKeyType": "secp256k1",
    "explorer": {
      "url": "https://nulscan.io",
      "txPath": "/transaction/info?hash=",
      "accountPath": "/address/info?address=",
      "sampleTx": "303e0e42c28acc37ba952a1effd43daa1caec79928054f7abefb21c32e6fdc02",
      "sampleAccount": "NULSd6HgdSjUZy7jKMZfvQ5QU6Z97oufGTGcF"
    },
    "info": {
      "url": "https://nuls.io",
      "source": "https://github.com/nuls-io/nuls-v2",
      "rpc": "https://public1.nuls.io/",
      "documentation": "https://docs.nuls.io/"
    }
  },
  {
    "id": "zelcash",
    "name": "Zelcash",
    "displayName": "Flux",
    "coinId": 19167,
    "symbol": "FLUX",
    "decimals": 8,
    "blockchain": "Zcash",
    "derivation": [
      {
        "path": "m/44'/19167'/0'/0/0",
        "xpub": "xpub",
        "xprv": "xprv"
      }
    ],
    "curve": "secp256k1",
    "publicKeyType": "secp256k1",
    "staticPrefix": 28,
    "p2pkhPrefix": 184,
    "p2shPrefix": 189,
    "publicKeyHasher": "sha256ripemd",
    "base58Hasher": "sha256d",
    "explorer": {
      "url": "https://explorer.runonflux.io",
      "txPath": "/tx/",
      "accountPath": "/address/"
    },
    "info": {
      "url": "https://runonflux.io",
      "source": "https://github.com/trezor/blockbook",
      "rpc": "https://blockbook.runonflux.io",
      "documentation": "https://github.com/trezor/blockbook/blob/master/docs/api.md"
    }
  },
  {
    "id": "wanchain",
    "name": "Wanchain",
    "coinId": 5718350,
    "symbol": "WAN",
    "decimals": 18,
    "blockchain": "Ethereum",
    "derivation": [
      {
        "path": "m/44'/5718350'/0'/0/0"
      }
    ],
    "curve": "secp256k1",
    "publicKeyType": "secp256k1Extended",
    "chainId": "888",
    "addressHasher": "keccak256",
    "explorer": {
      "url": "https://www.wanscan.org",
      "txPath": "/tx/",
      "accountPath": "/address/",
      "sampleTx": "0x180ea96a3218b82b9b35d796823266d8a425c182507adfe5eeffc96e6a14d856",
      "sampleAccount": "0x69B492D57bb777e97aa7044D0575228434e2E8B1"
    },
    "info": {
      "url": "https://wanchain.org",
      "source": "https://github.com/wanchain/go-wanchain",
      "rpc": "",
      "documentation": "https://eth.wiki/json-rpc/API"
    }
  },
  {
    "id": "waves",
    "name": "Waves",
    "coinId": 5741564,
    "symbol": "WAVES",
    "decimals": 8,
    "blockchain": "Waves",
    "derivation": [
      {
        "path": "m/44'/5741564'/0'/0'/0'"
      }
    ],
    "curve": "ed25519",
    "publicKeyType": "curve25519",
    "explorer": {
      "url": "https://wavesexplorer.com",
      "txPath": "/tx/",
      "accountPath": "/address/"
    },
    "info": {
      "url": "https://wavesplatform.com",
      "source": "https://github.com/wavesplatform/Waves",
      "rpc": "https://nodes.wavesnodes.com",
      "documentation": "https://nodes.wavesnodes.com/api-docs/index.html"
    }
  },
  {
    "id": "bsc",
    "name": "Smart Chain Legacy",
    "coinId": 10000714,
    "slip44": 714,
    "symbol": "BNB",
    "decimals": 18,
    "blockchain": "Ethereum",
    "derivation": [
      {
        "path": "m/44'/714'/0'/0/0"
      }
    ],
    "curve": "secp256k1",
    "publicKeyType": "secp256k1Extended",
    "chainId": "56",
    "addressHasher": "keccak256",
    "explorer": {
      "url": "https://bscscan.com",
      "txPath": "/tx/",
      "accountPath": "/address/",
      "sampleTx": "0xb9ae2e808fe8e57171f303ad8f6e3fd17d949b0bfc7b4db6e8e30a71cc517d7e",
      "sampleAccount": "0x35552c16704d214347f29Fa77f77DA6d75d7C752"
    },
    "info": {
      "url": "https://www.binance.org/en/smartChain",
      "source": "https://github.com/binance-chain/bsc",
      "rpc": "https://data-seed-prebsc-1-s1.binance.org:8545",
      "documentation": "https://eth.wiki/json-rpc/API"
    },
    "deprecated": true,
    "testFolderName": "Binance"
  },
  {
    "id": "smartchain",
    "name": "Smart Chain",
    "displayName": "BNB Smart Chain",
    "coinId": 20000714,
    "slip44": 714,
    "symbol": "BNB",
    "decimals": 18,
    "blockchain": "Ethereum",
    "derivation": [
      {
        "path": "m/44'/60'/0'/0/0"
      }
    ],
    "curve": "secp256k1",
    "publicKeyType": "secp256k1Extended",
    "chainId": "56",
    "addressHasher": "keccak256",
    "explorer": {
      "url": "https://bscscan.com",
      "txPath": "/tx/",
      "accountPath": "/address/",
      "sampleTx": "0xb9ae2e808fe8e57171f303ad8f6e3fd17d949b0bfc7b4db6e8e30a71cc517d7e",
      "sampleAccount": "0x35552c16704d214347f29Fa77f77DA6d75d7C752"
    },
    "info": {
      "url": "https://www.binance.org/en/smartChain",
      "source": "https://github.com/binance-chain/bsc",
      "rpc": "https://bsc-dataseed1.binance.org",
      "documentation": "https://eth.wiki/json-rpc/API"
    },
    "testFolderName": "Binance"
  },
  {
    "id": "polygon",
    "name": "Polygon",
    "coinId": 966,
    "symbol": "MATIC",
    "decimals": 18,
    "blockchain": "Ethereum",
    "derivation": [
      {
        "path": "m/44'/60'/0'/0/0"
      }
    ],
    "curve": "secp256k1",
    "publicKeyType": "secp256k1Extended",
    "chainId": "137",
    "addressHasher": "keccak256",
    "explorer": {
      "url": "https://polygonscan.com",
      "txPath": "/tx/",
      "accountPath": "/address/",
      "sampleTx": "0xe26ed1470d5bf99a53d687843e7acdf7e4ba6620af93b4d672e714de90476e8e",
      "sampleAccount": "0x720E1fa107A1Df39Db4E78A3633121ac36Bec132"
    },
    "info": {
      "url": "https://polygon.technology",
      "source": "https://github.com/maticnetwork/contracts",
      "rpc": "https://polygon-rpc.com",
      "documentation": "https://eth.wiki/json-rpc/API"
    }
  },
  {
    "id": "rootstock",
    "name": "Rootstock",
    "coinId": 137,
    "symbol": "RBTC",
    "decimals": 18,
    "blockchain": "Ethereum",
    "derivation": [
      {
        "path": "m/44'/137'/0'/0/0"
      }
    ],
    "curve": "secp256k1",
    "publicKeyType": "secp256k1Extended",
    "chainId": "30",
    "addressHasher": "keccak256",
    "explorer": {
      "url": "https://explorer.rsk.co",
      "txPath": "/tx/",
      "accountPath": "/address/",
      "sampleTx": "0xeb8fa0488a655f8dc975153bffd066800bcaae5f21cf372356365b2a1d6d2288",
      "sampleAccount": "0x4e5dabc28e4a0f5e5b19fcb56b28c5a1989352c1"
    },
    "info": {
      "url": "https://rootstock.io",
      "source": "https://github.com/rsksmart/rskj",
      "rpc": "https://public-node.rsk.co",
      "documentation": "https://dev.rootstock.io"
    }
  },
  {
    "id": "thorchain",
    "name": "THORChain",
    "coinId": 931,
    "symbol": "RUNE",
    "decimals": 8,
    "blockchain": "Thorchain",
    "derivation": [
      {
        "path": "m/44'/931'/0'/0/0"
      }
    ],
    "curve": "secp256k1",
    "publicKeyType": "secp256k1",
    "hrp": "thor",
    "chainId": "thorchain-mainnet-v1",
    "explorer": {
      "url": "https://viewblock.io/thorchain",
      "txPath": "/tx/",
      "accountPath": "/address/",
      "sampleTx": "ADF0899E58C177E2391F22D04E9C5E1C35BB0F75B42B363A0761687907FD9476",
      "sampleAccount": "thor196yf4pq80hjrmz7nnh0ar0ypqg02r0w4dq4mzu"
    },
    "info": {
      "url": "https://thorchain.org",
      "source": "https://gitlab.com/thorchain/thornode",
      "rpc": "https://seed.thorchain.info",
      "documentation": "https://docs.thorchain.org"
    }
  },
  {
    "id": "optimism",
    "name": "Optimism",
    "displayName": "Optimism Ethereum",
    "coinId": 10000070,
    "slip44": 60,
    "symbol": "ETH",
    "decimals": 18,
    "blockchain": "Ethereum",
    "derivation": [
      {
        "path": "m/44'/60'/0'/0/0"
      }
    ],
    "curve": "secp256k1",
    "publicKeyType": "secp256k1Extended",
    "chainId": "10",
    "addressHasher": "keccak256",
    "explorer": {
      "url": "https://optimistic.etherscan.io",
      "txPath": "/tx/",
      "accountPath": "/address/",
      "sampleTx": "0x6fd99288be9bf71eb002bb31da10a4fb0fbbb3c45ae73693b212f49c9db7df8f",
      "sampleAccount": "0x1f932361e31d206b4f6b2478123a9d0f8c761031"
    },
    "info": {
      "url": "https://optimism.io/",
      "source": "https://github.com/ethereum-optimism/optimism",
      "rpc": "https://mainnet.optimism.io",
      "documentation": "https://eth.wiki/json-rpc/API"
    }
  },
  {
    "id": "polygonzkevm",
    "name": "Polygon zkEVM",
    "displayName": "Polygon zkEVM",
    "coinId": 10001101,
    "slip44": 60,
    "symbol": "ETH",
    "decimals": 18,
    "blockchain": "Ethereum",
    "derivation": [
      {
        "path": "m/44'/60'/0'/0/0"
      }
    ],
    "curve": "secp256k1",
    "publicKeyType": "secp256k1Extended",
    "chainId": "1101",
    "addressHasher": "keccak256",
    "explorer": {
      "url": "https://zkevm.polygonscan.com",
      "txPath": "/tx/",
      "accountPath": "/address/"
    },
    "info": {
      "url": "https://www.polygon.technology/",
      "source": "https://github.com/0xpolygonhermez",
      "rpc": "https://zkevm-rpc.com",
      "documentation": "https://wiki.polygon.technology/docs/zkEVM/introduction/"
    }
  },
  {
    "id": "zksync",
    "name": "Zksync",
    "displayName": "zkSync Era",
    "coinId": 10000324,
    "slip44": 60,
    "symbol": "ETH",
    "decimals": 18,
    "blockchain": "Ethereum",
    "derivation": [
      {
        "path": "m/44'/60'/0'/0/0"
      }
    ],
    "curve": "secp256k1",
    "publicKeyType": "secp256k1Extended",
    "chainId": "324",
    "addressHasher": "keccak256",
    "explorer": {
      "url": "https://explorer.zksync.io",
      "txPath": "/tx/",
      "accountPath": "/address/"
    },
    "info": {
      "url": "https://portal.zksync.io/",
      "source": "https://github.com/matter-labs/zksync",
      "rpc": "https://zksync2-mainnet.zksync.io",
      "documentation": "https://era.zksync.io/docs"
    }
  },
  {
    "id": "scroll",
    "name": "Scroll",
    "displayName": "Scroll",
    "coinId": 534353,
    "slip44": 60,
    "symbol": "ETH",
    "decimals": 18,
    "blockchain": "Ethereum",
    "derivation": [
      {
        "path": "m/44'/60'/0'/0/0"
      }
    ],
    "curve": "secp256k1",
    "publicKeyType": "secp256k1Extended",
    "chainId": "534353",
    "addressHasher": "keccak256",
    "explorer": {
      "url": "https://blockscout.scroll.io",
      "txPath": "/tx/",
      "accountPath": "/address/",
      "sampleTx": "0xee9196d6840c8d31626324d91c886d20e65711c2026c559133fb23741d3b2f9d",
      "sampleAccount": "0xFE993660cd35d68D94b6Eba29F4D928d979cd65B"
    },
    "info": {
      "url": "https://scroll.io",
      "source": "https://github.com/scroll-tech",
      "rpc": "https://alpha-rpc.scroll.io/l2",
      "documentation": "https://guide.scroll.io"
    }
  },
  {
    "id": "arbitrum",
    "name": "Arbitrum",
    "coinId": 10042221,
    "slip44": 60,
    "symbol": "ETH",
    "decimals": 18,
    "blockchain": "Ethereum",
    "derivation": [
      {
        "path": "m/44'/60'/0'/0/0"
      }
    ],
    "curve": "secp256k1",
    "publicKeyType": "secp256k1Extended",
    "chainId": "42161",
    "addressHasher": "keccak256",
    "explorer": {
      "url": "https://arbiscan.io",
      "txPath": "/tx/",
      "accountPath": "/address/",
      "sampleTx": "0xa1e319be22c08155e5904aa211fb87df5f4ade48de79c6578b1cf3dfda9e498c",
      "sampleAccount": "0xecf9ffa7f51e1194f89c25ad8c484f6bfd04e1ac"
    },
    "info": {
      "url": "https://arbitrum.io",
      "source": "https://github.com/OffchainLabs/arbitrum",
      "rpc": "https://node.offchainlabs.com:8547",
      "documentation": "https://developer.offchainlabs.com"
    }
  },
  {
    "id": "heco",
    "name": "ECO Chain",
    "displayName": "Huobi ECO Chain",
    "coinId": 10000553,
    "slip44": 553,
    "symbol": "HT",
    "decimals": 18,
    "blockchain": "Ethereum",
    "derivation": [
      {
        "path": "m/44'/60'/0'/0/0"
      }
    ],
    "curve": "secp256k1",
    "publicKeyType": "secp256k1Extended",
    "chainId": "128",
    "addressHasher": "keccak256",
    "explorer": {
      "url": "https://hecoinfo.com",
      "txPath": "/tx/",
      "accountPath": "/address/"
    },
    "info": {
      "url": "https://www.hecochain.com/en-us",
      "source": "https://github.com/HuobiGroup/huobi-eco-chain",
      "rpc": "https://http-mainnet-node.huobichain.com",
      "documentation": "https://eth.wiki/json-rpc/API"
    },
    "testFolderName": "ECO"
  },
  {
    "id": "avalanchec",
    "name": "Avalanche C-Chain",
    "coinId": 10009000,
    "symbol": "AVAX",
    "decimals": 18,
    "blockchain": "Ethereum",
    "derivation": [
      {
        "path": "m/44'/60'/0'/0/0"
      }
    ],
    "curve": "secp256k1",
    "publicKeyType": "secp256k1Extended",
    "chainId": "43114",
    "addressHasher": "keccak256",
    "explorer": {
      "url": "https://snowtrace.io",
      "txPath": "/tx/",
      "accountPath": "/address/",
      "sampleTx": "0x9243890b844219accefd8798271052f5a056453ec18984a56e81c92921330d54",
      "sampleAccount": "0xa664325f36Ec33E66323fe2620AF3f2294b2Ef3A"
    },
    "info": {
      "url": "https://www.avalabs.org/",
      "client": "https://github.com/ava-labs/avalanchego",
      "clientPublic": "https://api.avax.network/ext/bc/C/rpc",
      "clientDocs": "https://docs.avax.network/"
    },
    "testFolderName": "Avalanche"
  },
  {
    "id": "xdai",
    "name": "xDai",
    "displayName": "Gnosis Chain",
    "coinId": 10000100,
    "symbol": "xDAI",
    "decimals": 18,
    "blockchain": "Ethereum",
    "derivation": [
      {
        "path": "m/44'/60'/0'/0/0"
      }
    ],
    "curve": "secp256k1",
    "publicKeyType": "secp256k1Extended",
    "chainId": "100",
    "addressHasher": "keccak256",
    "explorer": {
      "url": "https://blockscout.com/xdai/mainnet",
      "txPath": "/tx/",
      "accountPath": "/address/",
      "sampleTx": "0x936798a1ef607c9e856d7861b15999c770c06f0887c4fc1f6acbf3bef09899c1",
      "sampleAccount": "0x12d61a95CF55e18D267C2F1AA67d8e42ae1368f8"
    },
    "info": {
      "url": "https://www.xdaichain.com",
      "client": "https://github.com/openethereum/openethereum",
      "clientPublic": "https://rpc.gnosischain.com",
      "clientDocs": "https://eth.wiki/json-rpc/API"
    }
  },
  {
    "id": "fantom",
    "name": "Fantom",
    "coinId": 10000250,
    "symbol": "FTM",
    "decimals": 18,
    "blockchain": "Ethereum",
    "derivation": [
      {
        "path": "m/44'/60'/0'/0/0"
      }
    ],
    "curve": "secp256k1",
    "publicKeyType": "secp256k1Extended",
    "chainId": "250",
    "addressHasher": "keccak256",
    "explorer": {
      "url": "https://ftmscan.com",
      "txPath": "/tx/",
      "accountPath": "/address/",
      "sampleTx": "0xb0a741d882291951de1fac72e90b9baf886ddb0c9c87658a0c206490dfaa5202",
      "sampleAccount": "0x9474feb9917b87da6f0d830ba66ee0035835c0d3"
    },
    "info": {
      "url": "https://fantom.foundation",
      "client": "https://github.com/openethereum/openethereum",
      "clientPublic": "https://rpc.ftm.tools",
      "clientDocs": "https://eth.wiki/json-rpc/API"
    }
  },
  {
    "id": "cryptoorg",
    "name": "CryptoOrg",
    "displayName": "Crypto.org",
    "coinId": 394,
    "symbol": "CRO",
    "decimals": 8,
    "blockchain": "Cosmos",
    "derivation": [
      {
        "path": "m/44'/394'/0'/0/0"
      }
    ],
    "curve": "secp256k1",
    "publicKeyType": "secp256k1",
    "hrp": "cro",
    "chainId": "crypto-org-chain-mainnet-1",
    "addressHasher": "sha256ripemd",
    "explorer": {
      "url": "https://crypto.org/explorer",
      "txPath": "/tx/",
      "accountPath": "/account/",
      "sampleTx": "D87D2EB46B21466886EE149C1DEA3AE6C2E019C7D8C24FA1533A95439DDCE1E2",
      "sampleAccount": "cro10wrflcdc4pys9vvgqm98yg7yv5ltj7d3xehent"
    },
    "info": {
      "url": "https://crypto.org/",
      "client": "https://github.com/crypto-org-chain/chain-main",
      "clientPublic": "https://mainnet.crypto.org:1317/",
      "clientDocs": "https://crypto.org/docs/resources/chain-integration.html#api-documentation"
    }
  },
  {
    "id": "celo",
    "name": "Celo",
    "coinId": 52752,
    "symbol": "CELO",
    "decimals": 18,
    "blockchain": "Ethereum",
    "derivation": [
      {
        "path": "m/44'/60'/0'/0/0"
      }
    ],
    "curve": "secp256k1",
    "publicKeyType": "secp256k1Extended",
    "chainId": "42220",
    "addressHasher": "keccak256",
    "explorer": {
      "url": "https://explorer.celo.org",
      "txPath": "/tx/",
      "accountPath": "/address/",
      "sampleTx": "0xaf41ee58afe633dc7b179c15693cca40fe0372c1d7c70351620105d59d326693",
      "sampleAccount": "0xFBFf95e2Fa7e4Ff3aeA34eFB05fB60F9968a6aaD"
    },
    "info": {
      "url": "https://celo.org",
      "client": "https://github.com/celo-org/celo-blockchain",
      "clientPublic": "https://forno.celo.org",
      "clientDocs": "https://eth.wiki/json-rpc/API"
    }
  },
  {
    "id": "ronin",
    "name": "Ronin",
    "coinId": 10002020,
    "slip44": 60,
    "symbol": "RON",
    "decimals": 18,
    "blockchain": "Ronin",
    "derivation": [
      {
        "path": "m/44'/60'/0'/0/0"
      }
    ],
    "curve": "secp256k1",
    "publicKeyType": "secp256k1Extended",
    "chainId": "2020",
    "addressHasher": "keccak256",
    "explorer": {
      "url": "https://explorer.roninchain.com",
      "txPath": "/tx/",
      "accountPath": "/address/",
      "sampleTx": "0xc09835aaf9c1cacea8ce322865583c791d3a4dfbd9a3b72f79539db88d3697ab",
      "sampleAccount": "0xdc05ecd5fbdb64058d94f3182d66f44342b9adcb"
    },
    "info": {
      "url": "https://whitepaper.axieinfinity.com/technology/ronin-ethereum-sidechain",
      "client": "https://github.com/axieinfinity/ronin-smart-contracts",
      "clientPublic": "https://api.roninchain.com/rpc",
      "clientDocs": "https://eth.wiki/json-rpc/API"
    }
  },
  {
    "id": "secret",
    "name": "Secret",
    "displayName": "Secret",
    "coinId": 529,
    "symbol": "SCRT",
    "decimals": 6,
    "blockchain": "Cosmos",
    "derivation": [
      {
        "path": "m/44'/529'/0'/0/0"
      }
    ],
    "curve": "secp256k1",
    "publicKeyType": "secp256k1",
    "hrp": "secret",
    "chainId": "secret-4",
    "addressHasher": "sha256ripemd",
    "explorer": {
      "url": "https://mintscan.io/secret",
      "txPath": "/txs/",
      "accountPath": "/account/",
      "sampleTx": "026B4886B1D9CE836A99755DDE99D4F8A7748D27B1CE9D298A763B1CFFF62C00",
      "sampleAccount": "secret167m3s89ddurjpyr82vsluvvj0t8ylzn95trrqy"
    },
    "info": {
      "url": "https://scrt.network/",
      "source": "https://github.com/scrtlabs/SecretNetwork",
      "rpc": "https://scrt-rpc.blockpane.com/",
      "documentation": "https://docs.scrt.network/"
    }
  },
  {
    "id": "osmosis",
    "name": "Osmosis",
    "displayName": "Osmosis",
    "coinId": 10000118,
    "symbol": "OSMO",
    "decimals": 6,
    "blockchain": "Cosmos",
    "derivation": [
      {
        "path": "m/44'/118'/0'/0/0"
      }
    ],
    "curve": "secp256k1",
    "publicKeyType": "secp256k1",
    "hrp": "osmo",
    "chainId": "osmosis-1",
    "addressHasher": "sha256ripemd",
    "explorer": {
      "url": "https://mintscan.io/osmosis",
      "txPath": "/txs/",
      "accountPath": "/account/",
      "sampleTx": "5A6E50A6F2927E4B8C87BB094D5FBF15F1287429A09111806FC44B3CD86CACA8",
      "sampleAccount": "osmo1mky69cn8ektwy0845vec9upsdphktxt0en97f5"
    },
    "info": {
      "url": "https://osmosis.zone/",
      "client": "https://github.com/osmosis-labs/osmosis",
      "clientPublic": "https://rpc-osmosis.keplr.app/",
      "clientDocs": ""
    }
  },
  {
    "id": "ecash",
    "name": "eCash",
    "coinId": 899,
    "symbol": "XEC",
    "decimals": 2,
    "blockchain": "Bitcoin",
    "derivation": [
      {
        "path": "m/44'/899'/0'/0/0",
        "xpub": "xpub",
        "xprv": "xprv"
      }
    ],
    "curve": "secp256k1",
    "publicKeyType": "secp256k1",
    "p2pkhPrefix": 0,
    "p2shPrefix": 5,
    "hrp": "ecash",
    "publicKeyHasher": "sha256ripemd",
    "base58Hasher": "sha256d",
    "explorer": {
      "url": "https://explorer.bitcoinabc.org",
      "txPath": "/tx/",
      "accountPath": "/address/",
      "sampleTx": "6bc767e69cfacffd954c9e5acd178d3140bf00d094b92c6f6052b517500c553b",
      "sampleAccount": "ecash:pqnqv9lt7e5vjyp0w88zf2af0l92l8rxdg2jj94l5j"
    },
    "info": {
      "url": "https://e.cash",
      "source": "https://github.com/trezor/blockbook",
      "rpc": "https://blockbook.fabien.cash:9197",
      "documentation": "https://github.com/trezor/blockbook/blob/master/docs/api.md"
    }
  },
  {
    "id": "iost",
    "name": "IOST",
    "coinId": 291,
    "symbol": "IOST",
    "decimals": 2,
    "blockchain": "IOST",
    "derivation": [
      {
        "path": "m/44'/899'/0'/0/0",
        "xpub": "xpub",
        "xprv": "xprv"
      }
    ],
    "curve": "ed25519",
    "publicKeyType": "ed25519",
    "p2pkhPrefix": 0,
    "p2shPrefix": 5,
    "publicKeyHasher": "sha256ripemd",
    "base58Hasher": "sha256d",
    "explorer": {
      "url": "https://explorer.iost.io",
      "txPath": "/tx/",
      "accountPath": "/account/",
      "sampleTx": "7dKQzgTkPBNrZqrQ2Bqhqq132CHGPKANFDtzRsjHRCqx",
      "sampleAccount": "4av8w81EyzUgHonsVWqfs15WM4Vrpgox4BYYQWhNQDVu"
    },
    "info": {
      "url": "https://iost.io",
      "source": "https://github.com/iost-official/go-iost",
      "rpc": "",
      "documentation": "https://developers.iost.io/docs/en/6-reference/API.html"
    }
  },
  {
    "id": "cronos",
    "name": "Cronos Chain",
    "coinId": 10000025,
    "symbol": "CRO",
    "decimals": 18,
    "blockchain": "Ethereum",
    "derivation": [
      {
        "path": "m/44'/60'/0'/0/0"
      }
    ],
    "curve": "secp256k1",
    "publicKeyType": "secp256k1Extended",
    "chainId": "25",
    "addressHasher": "keccak256",
    "explorer": {
      "url": "https://cronoscan.com",
      "txPath": "/tx/",
      "accountPath": "/address/"
    },
    "info": {
      "url": "https://cronos.org",
      "client": "https://github.com/crypto-org-chain/cronos",
      "clientPublic": "https://evm-cronos.crypto.org",
      "clientDocs": "https://eth.wiki/json-rpc/API"
    },
    "testFolderName": "Cronos"
  },
  {
    "id": "kavaevm",
    "name": "KavaEvm",
    "coinId": 10002222,
    "symbol": "KAVA",
    "decimals": 18,
    "blockchain": "Ethereum",
    "derivation": [
      {
        "path": "m/44'/60'/0'/0/0"
      }
    ],
    "curve": "secp256k1",
    "publicKeyType": "secp256k1Extended",
    "chainId": "2222",
    "addressHasher": "keccak256",
    "explorer": {
      "url": "https://explorer.kava.io",
      "txPath": "/tx/",
      "accountPath": "/address/"
    },
    "info": {
      "url": "https://www.kava.io/",
      "client": "https://github.com/Kava-Labs/kava",
      "documentation": "https://docs.kava.io/docs/ethereum/overview/",
      "rpc": "https://evm.kava.io"
    }
  },
  {
    "id": "smartbch",
    "name": "Smart Bitcoin Cash",
    "coinId": 10000145,
    "symbol": "BCH",
    "decimals": 18,
    "blockchain": "Ethereum",
    "derivation": [
      {
        "path": "m/44'/60'/0'/0/0"
      }
    ],
    "curve": "secp256k1",
    "publicKeyType": "secp256k1Extended",
    "chainId": "10000",
    "addressHasher": "keccak256",
    "explorer": {
      "url": "https://www.smartscan.cash",
      "txPath": "/tx/",
      "accountPath": "/address/",
      "sampleTx": "0x6413466b455b17d03c7a8ce2d7f99fec34bcd338628bdd2d0580a21e3197a4d9",
      "sampleAccount": "0xFeEc227410E1DF9f3b4e6e2E284DC83051ae468F"
    },
    "info": {
      "url": "https://smartbch.org/",
      "source": "https://github.com/smartbch/smartbch",
      "rpc": "https://smartbch.fountainhead.cash/mainnet",
      "documentation": "https://github.com/smartbch/docs/blob/main/developers-guide/jsonrpc.md"
    },
    "testFolderName": "Bitcoin"
  },
  {
    "id": "kcc",
    "name": "KuCoin Community Chain",
    "coinId": 10000321,
    "symbol": "KCS",
    "decimals": 18,
    "blockchain": "Ethereum",
    "derivation": [
      {
        "path": "m/44'/60'/0'/0/0"
      }
    ],
    "curve": "secp256k1",
    "publicKeyType": "secp256k1Extended",
    "chainId": "321",
    "addressHasher": "keccak256",
    "explorer": {
      "url": "https://explorer.kcc.io/en",
      "txPath": "/tx/",
      "accountPath": "/address/",
      "sampleTx": "0x2f0d79cd289a02f3181b68b9583a64c3809fe7387810b274275985c29d02c80d",
      "sampleAccount": "0x4446fc4eb47f2f6586f9faab68b3498f86c07521"
    },
    "info": {
      "url": "https://www.kcc.io/",
      "source": "https://github.com/kcc-community/kcc",
      "rpc": "https://rpc-mainnet.kcc.network",
      "documentation": "https://docs.kcc.io/#/en-us/"
    },
    "testFolderName": "KuCoinCommunityChain"
  },
  {
    "id": "boba",
    "name": "Boba",
    "coinId": 10000288,
    "symbol": "BOBAETH",
    "decimals": 18,
    "blockchain": "Ethereum",
    "derivation": [
      {
        "path": "m/44'/60'/0'/0/0"
      }
    ],
    "curve": "secp256k1",
    "publicKeyType": "secp256k1Extended",
    "chainId": "288",
    "addressHasher": "keccak256",
    "explorer": {
      "url": "https://blockexplorer.boba.network",
      "txPath": "/tx/",
      "accountPath": "/address/",
      "sampleTx": "0x31533707c3feb3b10f7deeea387ff8893f229253e65ca6b14d2400bf95b5d103",
      "sampleAccount": "0x4F96F50eDB37a19216d87693E5dB241e31bD3735"
    },
    "info": {
      "url": "https://boba.network/",
      "source": "https://github.com/bobanetwork/boba",
      "rpc": "https://mainnet.boba.network",
      "documentation": "https://docs.boba.network/"
    }
  },
  {
    "id": "metis",
    "name": "Metis",
    "coinId": 10001088,
    "symbol": "METIS",
    "decimals": 18,
    "blockchain": "Ethereum",
    "derivation": [
      {
        "path": "m/44'/60'/0'/0/0"
      }
    ],
    "curve": "secp256k1",
    "publicKeyType": "secp256k1Extended",
    "chainId": "1088",
    "addressHasher": "keccak256",
    "explorer": {
      "url": "https://andromeda-explorer.metis.io",
      "txPath": "/tx/",
      "accountPath": "/address/",
      "sampleTx": "0x422f2ebbede32d4434ad0cf0ae55d44a84e14d3d5725a760133255b42676d8ce",
      "sampleAccount": "0xBe9E8Ec25866B21bA34e97b9393BCabBcB4A5C86"
    },
    "info": {
      "url": "https://www.metis.io/",
      "source": "https://github.com/MetisProtocol/mvm",
      "rpc": "https://andromeda.metis.io/?owner=1088",
      "documentation": "https://docs.metis.io/"
    }
  },
  {
    "id": "aurora",
    "name": "Aurora",
    "coinId": 1323161554,
    "symbol": "ETH",
    "decimals": 18,
    "blockchain": "Ethereum",
    "derivation": [
      {
        "path": "m/44'/60'/0'/0/0"
      }
    ],
    "curve": "secp256k1",
    "publicKeyType": "secp256k1Extended",
    "chainId": "1313161554",
    "addressHasher": "keccak256",
    "explorer": {
      "url": "https://aurorascan.dev",
      "txPath": "/tx/",
      "accountPath": "/address/",
      "sampleTx": "0x99deebdb70f8027037abb3d3d0f3c7523daee857d85e9056d2671593ff2f2f28",
      "sampleAccount": "0x8707cdE20dd43E3dB1F74c28fcd509ef38B0bA51"
    },
    "info": {
      "url": "https://aurora.dev/",
      "source": "https://github.com/aurora-is-near/aurora-engine",
      "rpc": "https://mainnet.aurora.dev/",
      "documentation": "https://doc.aurora.dev/"
    }
  },
  {
    "id": "evmos",
    "name": "Evmos",
    "coinId": 10009001,
    "symbol": "EVMOS",
    "decimals": 18,
    "blockchain": "Ethereum",
    "derivation": [
      {
        "path": "m/44'/60'/0'/0/0"
      }
    ],
    "curve": "secp256k1",
    "publicKeyType": "secp256k1Extended",
    "chainId": "9001",
    "addressHasher": "keccak256",
    "explorer": {
      "url": "https://evm.evmos.org",
      "txPath": "/tx/",
      "accountPath": "/address/",
      "sampleTx": "0x24af42cf4977a96d62e3a82c3cd9b519c3e7c53dd83398b88f0cb435d867b422",
      "sampleAccount": "0x30627903124Aa1e71384bc52e1cb96E4AB3252b6"
    },
    "info": {
      "url": "https://evmos.org/",
      "source": "https://github.com/tharsis/evmos",
      "rpc": "https://eth.bd.evmos.org:8545",
      "documentation": "https://docs.evmos.org/"
    }
  },
  {
    "id": "nativeevmos",
    "name": "NativeEvmos",
    "displayName": "Native Evmos",
    "coinId": 20009001,
    "symbol": "EVMOS",
    "decimals": 18,
    "blockchain": "Cosmos",
    "chainId": "evmos_9001-2",
    "derivation": [
      {
        "path": "m/44'/60'/0'/0/0"
      }
    ],
    "curve": "secp256k1",
    "publicKeyType": "secp256k1Extended",
    "hrp": "evmos",
    "addressHasher": "keccak256",
    "explorer": {
      "url": "https://mintscan.io/evmos",
      "txPath": "/txs/",
      "accountPath": "/account/",
      "sampleTx": "A16C211C83AD1E684DE46F694FAAC17D8465C864BD7385A81EC062CDE0638811",
      "sampleAccount": "evmos17xpfvakm2amg962yls6f84z3kell8c5ljcjw34"
    },
    "info": {
      "url": "https://evmos.org/",
      "client": "https://github.com/tharsis/evmos",
      "clientPublic": "https://rest.bd.evmos.org:1317",
      "clientDocs": ""
    }
  },
  {
    "id": "moonriver",
    "name": "Moonriver",
    "coinId": 10001285,
    "symbol": "MOVR",
    "decimals": 18,
    "blockchain": "Ethereum",
    "derivation": [
      {
        "path": "m/44'/60'/0'/0/0"
      }
    ],
    "curve": "secp256k1",
    "publicKeyType": "secp256k1Extended",
    "chainId": "1285",
    "explorer": {
      "url": "https://moonriver.moonscan.io",
      "txPath": "/tx/",
      "accountPath": "/address/",
      "sampleTx": "0x2e2daa3943ba65d9bbb910a4f6765aa6a466a0ef8935090547ca9d30e201e032",
      "sampleAccount": "0x899831D937937d011305E73EE782cce0455DF15a"
    },
    "info": {
      "url": "https://moonbeam.network/networks/moonriver",
      "rpc": "https://moonriver.public.blastapi.io"
    }
  },
  {
    "id": "moonbeam",
    "name": "Moonbeam",
    "coinId": 10001284,
    "symbol": "GLMR",
    "decimals": 18,
    "blockchain": "Ethereum",
    "derivation": [
      {
        "path": "m/44'/60'/0'/0/0"
      }
    ],
    "curve": "secp256k1",
    "publicKeyType": "secp256k1Extended",
    "chainId": "1284",
    "explorer": {
      "url": "https://moonscan.io",
      "txPath": "/tx/",
      "accountPath": "/address/",
      "sampleTx": "0xb22a146c933e6e51affbfa5f712a266b5f5e92ae453cd2f252bcc3c36ff035a6",
      "sampleAccount": "0x201bb4f276C765dF7225e5A4153E17edD23a67eC"
    },
    "info": {
      "url": "https://moonbeam.network",
      "rpc": "https://rpc.api.moonbeam.network",
      "documentation": "https://docs.moonbeam.network"
    }
  },
  {
    "id": "klaytn",
    "name": "Klaytn",
    "coinId": 10008217,
    "symbol": "KLAY",
    "decimals": 18,
    "blockchain": "Ethereum",
    "derivation": [
      {
        "path": "m/44'/60'/0'/0/0"
      }
    ],
    "curve": "secp256k1",
    "publicKeyType": "secp256k1Extended",
    "chainId": "8217",
    "explorer": {
      "url": "https://scope.klaytn.com",
      "txPath": "/tx/",
      "accountPath": "/account/",
      "sampleTx": "0x93ea92687845fe7bb6cacd69c76a16a2a3c2bbb85a8a93ff0e032d0098d583d7",
      "sampleAccount": "0x2ad9656bf5b82caf10847b431012e28e301e83ba"
    },
    "info": {
      "url": "https://klaytn.foundation",
      "rpc": "https://public-node-api.klaytnapi.com/v1/cypress",
      "documentation": "https://docs.klaytn.foundation"
    }
  },
  {
    "id": "meter",
    "name": "Meter",
    "coinId": 18000,
    "chainId": "82",
    "symbol": "MTR",
    "decimals": 18,
    "blockchain": "Ethereum",
    "derivation": [
      {
        "path": "m/44'/60'/0'/0/0"
      }
    ],
    "curve": "secp256k1",
    "publicKeyType": "secp256k1Extended",
    "explorer": {
      "url": "https://scan.meter.io",
      "txPath": "/tx/",
      "accountPath": "/address/",
      "sampleTx": "0x8ea268d5dbb40217c763b800a75fc063cf28b56f40f2bc69dc043f5c4bbdc144",
      "sampleAccount": "0xe5a273954d24eddf9ae9ea4cef2347d584cfa3dd"
    },
    "info": {
      "url": "https://meter.io/",
      "source": "https://github.com/meterio/meter-pov",
      "rpc": "https://rpc.meter.io",
      "documentation": "https://docs.meter.io/"
    }
  },
  {
    "id": "okc",
    "name": "OKX Chain",
    "coinId": 996,
    "chainId": "66",
    "symbol": "OKT",
    "decimals": 18,
    "blockchain": "Ethereum",
    "derivation": [
      {
        "path": "m/44'/60'/0'/0/0"
      }
    ],
    "curve": "secp256k1",
    "publicKeyType": "secp256k1Extended",
    "addressHasher": "keccak256",
    "explorer": {
      "url": "https://www.oklink.com/en/okc",
      "txPath": "/tx/",
      "accountPath": "/address/",
      "sampleTx": "0x46C3A947E8248570FBD28E4FE456CC8F80DFD90716533878FB67857B95FA3D37",
      "sampleAccount": "0x074faafd0b20fad2efa115b8ed7e75993e580b85"
    },
    "info": {
      "url": "https://www.okx.com/okc",
      "source": "https://github.com/okex/exchain",
      "rpc": "https://exchainrpc.okex.org",
      "documentation": "https://okc-docs.readthedocs.io/en/latest"
    }
  },
  {
    "id": "cfxevm",
    "name": "Conflux eSpace",
    "coinId": 1030,
    "chainId": "1030",
    "symbol": "CFX",
    "decimals": 18,
    "blockchain": "Ethereum",
    "derivation": [
      {
        "path": "m/44'/60'/0'/0/0"
      }
    ],
    "curve": "secp256k1",
    "publicKeyType": "secp256k1Extended",
    "addressHasher": "keccak256",
    "explorer": {
      "url": "https://evm.confluxscan.net",
      "txPath": "/tx/",
      "accountPath": "/address/",
      "sampleTx": "0x920efefb3213b2d6a3b84149cb50b61a813d085443a20e1b0eab74120e41ff72",
      "sampleAccount": "0x337a087daef75c72871de592fbbba570829a936a"
    },
    "info": {
      "url": "https://confluxnetwork.org",
      "source": "https://github.com/conflux-chain",
      "rpc": "https://evm.confluxrpc.com",
      "documentation": "https://doc.confluxnetwork.org/docs/espace"
    }
  },
  {
<<<<<<< HEAD
=======
    "id": "opbnb",
    "name": "OpBNB testnet",
    "coinId": 5611,
    "chainId": "5611",
    "symbol": "tBNB",
    "decimals": 18,
    "blockchain": "Ethereum",
    "derivation": [
      {
        "path": "m/44'/60'/0'/0/0"
      }
    ],
    "curve": "secp256k1",
    "publicKeyType": "secp256k1Extended",
    "addressHasher": "keccak256",
    "explorer": {
      "url": "https://opbnbscan.com",
      "txPath": "/tx/",
      "accountPath": "/address/",
      "sampleTx": "0x788ea8fb4a82dae957f1d3b18af3cd0bbde55a276e66bd17af8c869f24c03a0f",
      "sampleAccount": "0x4eaf936c172b5e5511959167e8ab4f7031113ca3"
    },
    "info": {
      "url": "https://opbnb.bnbchain.org/en",
      "source": "https://github.com/bnb-chain/opbnb",
      "rpc": "https://opbnb-testnet-rpc.bnbchain.org",
      "documentation": "https://docs.bnbchain.org/opbnb-docs"
    }
  },
  {
>>>>>>> f266567e
    "id": "stratis",
    "name": "Stratis",
    "coinId": 105105,
    "symbol": "STRAX",
    "decimals": 8,
    "blockchain": "Bitcoin",
    "derivation": [
      {
        "path": "m/44'/105105'/0'/0/0",
        "xpub": "xpub",
        "xprv": "xprv"
      }
    ],
    "curve": "secp256k1",
    "publicKeyType": "secp256k1",
    "hrp": "strax",
    "p2pkhPrefix": 75,
    "p2shPrefix": 140,
    "publicKeyHasher": "sha256ripemd",
    "base58Hasher": "sha256d",
    "explorer": {
      "url": "https://explorer.rutanio.com/strax/explorer",
      "txPath": "/transaction/",
      "accountPath": "/address/",
      "sampleTx": "3923df87e83859dec8b87a414cbb1529113788c512a4d0c283e1394c274f0bfb",
      "sampleAccount": "XWqnSWzQA5kDAS727UTYtXkdcbKc8mEvyN"
    },
    "info": {
      "url": "https://www.stratisplatform.com/",
      "source": "https://github.com/stratisproject",
      "rpc": "",
      "documentation": "https://academy.stratisplatform.com/index.html"
    }
  },
  {
    "id": "Nebl",
    "name": "Nebl",
    "coinId": 146,
    "symbol": "NEBL",
    "decimals": 8,
    "blockchain": "Verge",
    "derivation": [
      {
        "path": "m/44'/146'/0'/0/0",
        "xpub": "xpub",
        "xprv": "xprv"
      }
    ],
    "curve": "secp256k1",
    "publicKeyType": "secp256k1",
    "p2pkhPrefix": 53,
    "p2shPrefix": 112,
    "publicKeyHasher": "sha256ripemd",
    "base58Hasher": "sha256d",
    "explorer": {
      "url": "https://explorer.nebl.io",
      "txPath": "/tx/",
      "accountPath": "/address/",
      "sampleTx": "1e56c745ab87d702c98eddc6bc2475b2eb292ed4af92d170b2362c8a089272a4",
      "sampleAccount": "NboLGGKWtK5eXzaah5GVpXju9jCcoMi4cc"
    },
    "info": {
      "url": "https://nebl.io",
      "source": "https://github.com/NeblioTeam",
      "rpc": "",
      "documentation": "https://github.com/NeblioTeam"
    }
  },
  {
    "id": "hedera",
    "name": "Hedera",
    "coinId": 3030,
    "symbol": "HBAR",
    "decimals": 8,
    "blockchain": "Hedera",
    "derivation": [
      {
        "path": "m/44'/3030'/0'/0'/0"
      }
    ],
    "curve": "ed25519",
    "publicKeyType": "ed25519",
    "explorer": {
      "url": "https://hashscan.io/mainnet",
      "txPath": "/transaction/",
      "accountPath": "/account/",
      "sampleTx": "0.0.19790-1666769504-858851231",
      "sampleAccount": "0.0.19790"
    },
    "info": {
      "url": "https://hedera.com/",
      "source": "https://github.com/hashgraph",
      "documentation": "https://docs.hedera.com"
    }
  },
  {
    "id": "agoric",
    "name": "Agoric",
    "coinId": 564,
    "symbol": "BLD",
    "decimals": 6,
    "blockchain": "Cosmos",
    "derivation": [
      {
        "path": "m/44'/564'/0'/0/0"
      }
    ],
    "curve": "secp256k1",
    "publicKeyType": "secp256k1",
    "hrp": "agoric",
    "chainId": "agoric-3",
    "addressHasher": "sha256ripemd",
    "explorer": {
      "url": "https://atomscan.com/agoric",
      "txPath": "/transactions/",
      "accountPath": "/accounts/",
      "sampleTx": "576224B1A0F3D56BA23C5350C2A0E3CEA86F40005B828793E5ACBC2F4813152E",
      "sampleAccount": "agoric1cqvwa8jr6pmt45jndanc8lqmdsxjkhw0yertc0"
    },
    "info": {
      "url": "https://agoric.com",
      "source": "https://github.com/Agoric/agoric-sdk",
      "rpc": "https://agoric-rpc.polkachu.com",
      "documentation": "https://docs.agoric.com"
    }
  },
  {
    "id": "nativeinjective",
    "name": "NativeInjective",
    "displayName": "Native Injective",
    "coinId": 10000060,
    "symbol": "INJ",
    "decimals": 18,
    "blockchain": "Cosmos",
    "derivation": [
      {
        "path": "m/44'/60'/0'/0/0"
      }
    ],
    "curve": "secp256k1",
    "publicKeyType": "secp256k1Extended",
    "hrp": "inj",
    "addressHasher": "keccak256",
    "chainId": "injective-1",
    "explorer": {
      "url": "https://www.mintscan.io/injective",
      "txPath": "/txs/",
      "accountPath": "/account/",
      "sampleTx": "C5F6A4FF9DF1AE9FF543D2CEBD8E3E9B04290B2445F9D91D7707EDBF4B7EE16B",
      "sampleAccount": "inj1xmpkmxr4as00em23tc2zgmuyy2gr4h3wgcl6vd"
    },
    "info": {
      "url": "https://injective.com",
      "documentation": "https://docs.injective.network"
    }
  },
  {
    "id": "nativecanto",
    "name": "NativeCanto",
    "displayName": "NativeCanto",
    "coinId": 10007700,
    "symbol": "CANTO",
    "decimals": 18,
    "blockchain": "Cosmos",
    "chainId": "canto_7700-1",
    "derivation": [
      {
        "path": "m/44'/60'/0'/0/0"
      }
    ],
    "curve": "secp256k1",
    "publicKeyType": "secp256k1Extended",
    "hrp": "canto",
    "addressHasher": "keccak256",
    "explorer": {
      "url": "https://mintscan.io/canto",
      "txPath": "/txs/",
      "accountPath": "/account/",
      "sampleTx": "7A7830270097AA9AC8B819EFBB8E0B56579F20ECB7615ECD37E19ABEEFB8DB83",
      "sampleAccount": "canto17xpfvakm2amg962yls6f84z3kell8c5lz0zsl4"
    },
    "info": {
      "url": "https://canto.io/",
      "documentation": "https://docs.canto.io/"
    }
  },
  {
    "id": "ton",
    "name": "TON",
    "coinId": 607,
    "symbol": "TON",
    "decimals": 9,
    "blockchain": "The Open Network",
    "derivation": [
      {
        "path": "m/44'/607'/0'"
      }
    ],
    "curve": "ed25519",
    "publicKeyType": "ed25519",
    "explorer": {
      "url": "https://tonscan.org",
      "txPath": "/tx/",
      "accountPath": "/address/",
      "sampleTx": "fJXfn0EVhV09HFuEgUHu4Cchb24nUQtIMwSzmzk2tLs=",
      "sampleAccount": "EQCD39VS5jcptHL8vMjEXrzGaRcCVYto7HUn4bpAOg8xqB2N"
    },
    "info": {
      "url": "https://ton.org",
      "source": "https://github.com/ton-blockchain",
      "rpc": "https://toncenter.com/api/v2/jsonRPC",
      "documentation": "https://ton.org/docs"
    }
  }
]<|MERGE_RESOLUTION|>--- conflicted
+++ resolved
@@ -3961,8 +3961,6 @@
     }
   },
   {
-<<<<<<< HEAD
-=======
     "id": "opbnb",
     "name": "OpBNB testnet",
     "coinId": 5611,
@@ -3993,7 +3991,6 @@
     }
   },
   {
->>>>>>> f266567e
     "id": "stratis",
     "name": "Stratis",
     "coinId": 105105,
