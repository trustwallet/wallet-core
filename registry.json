--- conflicted
+++ resolved
@@ -4510,7 +4510,6 @@
     }
   },
   {
-<<<<<<< HEAD
     "id": "xdc",
     "name": "XDC Network",
     "coinId": 50,
@@ -4534,7 +4533,9 @@
       "clientPublic": "https://rpc.xdc.org/",
       "rpc": "https://erpc.xinfin.network",
       "clientDocs": "https://docs.xdc.community"
-=======
+    }
+  },
+  {
     "id": "manta",
     "name": "Manta Pacific",
     "coinId": 169,
@@ -4562,7 +4563,6 @@
       "source": "https://github.com/manta-network",
       "rpc": "https://pacific-rpc.manta.network/http",
       "documentation": "https://docs.manta.network/docs/Introduction"
->>>>>>> beb19bed
     }
   }
 ]