--- conflicted
+++ resolved
@@ -2882,35 +2882,6 @@
     }
   },
   {
-<<<<<<< HEAD
-    "id": "nativeinjective",
-    "name": "NativeInjective",
-    "displayName": "Native Injective",
-    "coinId": 10000060,
-    "symbol": "INJ",
-    "decimals": 18,
-    "blockchain": "Cosmos",
-    "derivation": [
-      {
-        "path": "m/44'/60'/0'/0/0"
-      }
-    ],
-    "curve": "secp256k1",
-    "publicKeyType": "secp256k1Extended",
-    "hrp": "inj",
-    "addressHasher": "keccak256",
-    "chainId": "injective-1",
-    "explorer": {
-      "url": "https://www.mintscan.io/injective",
-      "txPath": "/txs/",
-      "accountPath": "/account/",
-      "sampleTx": "C5F6A4FF9DF1AE9FF543D2CEBD8E3E9B04290B2445F9D91D7707EDBF4B7EE16B",
-      "sampleAccount": "inj1xmpkmxr4as00em23tc2zgmuyy2gr4h3wgcl6vd"
-    },
-    "info": {
-      "url": "https://injective.com",
-      "documentation": "https://docs.injective.network"
-=======
     "id": "agoric",
     "name": "Agoric",
     "coinId": 564,
@@ -2939,7 +2910,36 @@
       "source": "https://github.com/Agoric/agoric-sdk",
       "rpc": "https://agoric-rpc.polkachu.com",
       "documentation": "https://docs.agoric.com"
->>>>>>> 42408e5d
+    }
+  },
+  {
+    "id": "nativeinjective",
+    "name": "NativeInjective",
+    "displayName": "Native Injective",
+    "coinId": 10000060,
+    "symbol": "INJ",
+    "decimals": 18,
+    "blockchain": "Cosmos",
+    "derivation": [
+      {
+        "path": "m/44'/60'/0'/0/0"
+      }
+    ],
+    "curve": "secp256k1",
+    "publicKeyType": "secp256k1Extended",
+    "hrp": "inj",
+    "addressHasher": "keccak256",
+    "chainId": "injective-1",
+    "explorer": {
+      "url": "https://www.mintscan.io/injective",
+      "txPath": "/txs/",
+      "accountPath": "/account/",
+      "sampleTx": "C5F6A4FF9DF1AE9FF543D2CEBD8E3E9B04290B2445F9D91D7707EDBF4B7EE16B",
+      "sampleAccount": "inj1xmpkmxr4as00em23tc2zgmuyy2gr4h3wgcl6vd"
+    },
+    "info": {
+      "url": "https://injective.com",
+      "documentation": "https://docs.injective.network"
     }
   }
 ]