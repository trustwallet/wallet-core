[
  {
    "id": "bitcoin",
    "name": "Bitcoin",
    "coinId": 0,
    "symbol": "BTC",
    "decimals": 8,
    "blockchain": "Bitcoin",
    "derivation": [
      {
        "name": "segwit",
        "path": "m/84'/0'/0'/0/0",
        "xpub": "zpub",
        "xprv": "zprv"
      },
      {
        "name": "legacy",
        "path": "m/44'/0'/0'/0/0",
        "xpub": "xpub",
        "xprv": "xprv"
      }
    ],
    "curve": "secp256k1",
    "publicKeyType": "secp256k1",
    "p2pkhPrefix": 0,
    "p2shPrefix": 5,
    "hrp": "bc",
    "publicKeyHasher": "sha256ripemd",
    "base58Hasher": "sha256d",
    "explorer": {
      "url": "https://blockchair.com",
      "txPath": "/bitcoin/transaction/",
      "accountPath": "/bitcoin/address/",
      "sampleTx": "0607f62530b68cfcc91c57a1702841dd399a899d0eecda8e31ecca3f52f01df2",
      "sampleAccount": "17A16QmavnUfCW11DAApiJxp7ARnxN5pGX"
    },
    "info": {
      "url": "https://bitcoin.org",
      "source": "https://github.com/trezor/blockbook",
      "rpc": "",
      "documentation": "https://github.com/trezor/blockbook/blob/master/docs/api.md"
    }
  },
  {
    "id": "litecoin",
    "name": "Litecoin",
    "coinId": 2,
    "symbol": "LTC",
    "decimals": 8,
    "blockchain": "Bitcoin",
    "derivation": [
      {
        "path": "m/84'/2'/0'/0/0",
        "xpub": "zpub",
        "xprv": "zprv"
      },
      {
        "name": "legacy",
        "path": "m/44'/2'/0'/0/0",
        "xpub": "xpub",
        "xprv": "xprv"
      }
    ],
    "curve": "secp256k1",
    "publicKeyType": "secp256k1",
    "p2pkhPrefix": 48,
    "p2shPrefix": 50,
    "hrp": "ltc",
    "publicKeyHasher": "sha256ripemd",
    "base58Hasher": "sha256d",
    "explorer": {
      "url": "https://blockchair.com",
      "txPath": "/litecoin/transaction/",
      "accountPath": "/litecoin/address/"
    },
    "info": {
      "url": "https://litecoin.org",
      "source": "https://github.com/trezor/blockbook",
      "rpc": "",
      "documentation": "https://github.com/trezor/blockbook/blob/master/docs/api.md"
    }
  },
  {
    "id": "doge",
    "name": "Dogecoin",
    "coinId": 3,
    "symbol": "DOGE",
    "decimals": 8,
    "blockchain": "Bitcoin",
    "derivation": [
      {
        "path": "m/44'/3'/0'/0/0",
        "xpub": "dgub",
        "xprv": "dgpv"
      }
    ],
    "curve": "secp256k1",
    "publicKeyType": "secp256k1",
    "p2pkhPrefix": 30,
    "p2shPrefix": 22,
    "publicKeyHasher": "sha256ripemd",
    "base58Hasher": "sha256d",
    "explorer": {
      "url": "https://blockchair.com",
      "txPath": "/dogecoin/transaction/",
      "accountPath": "/dogecoin/address/"
    },
    "info": {
      "url": "https://dogecoin.com",
      "source": "https://github.com/trezor/blockbook",
      "rpc": "",
      "documentation": "https://github.com/trezor/blockbook/blob/master/docs/api.md"
    }
  },
  {
    "id": "dash",
    "name": "Dash",
    "coinId": 5,
    "symbol": "DASH",
    "decimals": 8,
    "blockchain": "Bitcoin",
    "derivation": [
      {
        "path": "m/44'/5'/0'/0/0",
        "xpub": "xpub",
        "xprv": "xprv"
      }
    ],
    "curve": "secp256k1",
    "publicKeyType": "secp256k1",
    "p2pkhPrefix": 76,
    "p2shPrefix": 16,
    "publicKeyHasher": "sha256ripemd",
    "base58Hasher": "sha256d",
    "explorer": {
      "url": "https://blockchair.com",
      "txPath": "/dash/transaction/",
      "accountPath": "/dash/address/"
    },
    "info": {
      "url": "https://dash.org",
      "source": "https://github.com/trezor/blockbook",
      "rpc": "",
      "documentation": "https://github.com/trezor/blockbook/blob/master/docs/api.md"
    }
  },
  {
    "id": "viacoin",
    "name": "Viacoin",
    "coinId": 14,
    "symbol": "VIA",
    "decimals": 8,
    "blockchain": "Bitcoin",
    "derivation": [
      {
        "path": "m/84'/14'/0'/0/0",
        "xpub": "zpub",
        "xprv": "zprv"
      }
    ],
    "curve": "secp256k1",
    "publicKeyType": "secp256k1",
    "p2pkhPrefix": 71,
    "p2shPrefix": 33,
    "hrp": "via",
    "publicKeyHasher": "sha256ripemd",
    "base58Hasher": "sha256d",
    "explorer": {
      "url": "https://explorer.viacoin.org",
      "txPath": "/tx/",
      "accountPath": "/address/"
    },
    "info": {
      "url": "https://viacoin.org",
      "source": "https://github.com/trezor/blockbook",
      "rpc": "",
      "documentation": "https://github.com/trezor/blockbook/blob/master/docs/api.md"
    }
  },
  {
    "id": "groestlcoin",
    "name": "Groestlcoin",
    "coinId": 17,
    "symbol": "GRS",
    "decimals": 8,
    "blockchain": "Groestlcoin",
    "derivation": [
      {
        "path": "m/84'/17'/0'/0/0",
        "xpub": "zpub",
        "xprv": "zprv"
      }
    ],
    "curve": "secp256k1",
    "publicKeyType": "secp256k1",
    "p2pkhPrefix": 36,
    "p2shPrefix": 5,
    "hrp": "grs",
    "publicKeyHasher": "sha256ripemd",
    "base58Hasher": "groestl512d",
    "explorer": {
      "url": "https://blockchair.com",
      "txPath": "/groestlcoin/transaction/",
      "accountPath": "/groestlcoin/address/"
    },
    "info": {
      "url": "https://www.groestlcoin.org",
      "source": "https://github.com/trezor/blockbook",
      "rpc": "",
      "documentation": "https://github.com/trezor/blockbook/blob/master/docs/api.md"
    }
  },
  {
    "id": "digibyte",
    "name": "DigiByte",
    "coinId": 20,
    "symbol": "DGB",
    "decimals": 8,
    "blockchain": "Bitcoin",
    "derivation": [
      {
        "path": "m/84'/20'/0'/0/0",
        "xpub": "zpub",
        "xprv": "zprv"
      }
    ],
    "curve": "secp256k1",
    "publicKeyType": "secp256k1",
    "p2pkhPrefix": 30,
    "p2shPrefix": 63,
    "hrp": "dgb",
    "publicKeyHasher": "sha256ripemd",
    "base58Hasher": "sha256d",
    "explorer": {
      "url": "https://digiexplorer.info",
      "txPath": "/tx/",
      "accountPath": "/address/"
    },
    "info": {
      "url": "https://www.digibyte.io",
      "source": "https://github.com/trezor/blockbook",
      "rpc": "",
      "documentation": "https://github.com/trezor/blockbook/blob/master/docs/api.md"
    }
  },
  {
    "id": "monacoin",
    "name": "Monacoin",
    "coinId": 22,
    "symbol": "MONA",
    "decimals": 8,
    "blockchain": "Bitcoin",
    "derivation": [
      {
        "path": "m/44'/22'/0'/0/0",
        "xpub": "xpub",
        "xprv": "xprv"
      }
    ],
    "curve": "secp256k1",
    "publicKeyType": "secp256k1",
    "p2pkhPrefix": 50,
    "p2shPrefix": 55,
    "hrp": "mona",
    "publicKeyHasher": "sha256ripemd",
    "base58Hasher": "sha256d",
    "explorer": {
      "url": "https://blockbook.electrum-mona.org",
      "txPath": "/tx/",
      "accountPath": "/address/"
    },
    "info": {
      "url": "https://monacoin.org",
      "source": "https://github.com/trezor/blockbook",
      "rpc": "",
      "documentation": "https://github.com/trezor/blockbook/blob/master/docs/api.md"
    }
  },
  {
    "id": "decred",
    "name": "Decred",
    "coinId": 42,
    "symbol": "DCR",
    "decimals": 8,
    "blockchain": "Decred",
    "derivation": [
      {
        "path": "m/44'/42'/0'/0/0",
        "xpub": "dpub",
        "xprv": "dprv"
      }
    ],
    "curve": "secp256k1",
    "publicKeyType": "secp256k1",
    "staticPrefix": 7,
    "p2pkhPrefix": 63,
    "p2shPrefix": 26,
    "publicKeyHasher": "blake256ripemd",
    "base58Hasher": "blake256d",
    "explorer": {
      "url": "https://dcrdata.decred.org",
      "txPath": "/tx/",
      "accountPath": "/address/"
    },
    "info": {
      "url": "https://decred.org",
      "source": "https://github.com/trezor/blockbook",
      "rpc": "",
      "documentation": "https://github.com/trezor/blockbook/blob/master/docs/api.md"
    }
  },
  {
    "id": "ethereum",
    "name": "Ethereum",
    "coinId": 60,
    "symbol": "ETH",
    "decimals": 18,
    "blockchain": "Ethereum",
    "derivation": [
      {
        "path": "m/44'/60'/0'/0/0"
      }
    ],
    "curve": "secp256k1",
    "publicKeyType": "secp256k1Extended",
    "chainId": "1",
    "addressHasher": "keccak256",
    "explorer": {
      "url": "https://etherscan.io",
      "txPath": "/tx/",
      "accountPath": "/address/",
      "sampleTx": "0x9edaf0f7d9c6629c31bbf0471fc07d696c73b566b93783f7e25d8d5d2b62fa4f",
      "sampleAccount": "0x5bb497e8d9fe26e92dd1be01e32076c8e024d167"
    },
    "info": {
      "url": "https://ethereum.org",
      "source": "https://github.com/ethereum/go-ethereum",
      "rpc": "https://mainnet.infura.io",
      "documentation": "https://eth.wiki/json-rpc/API"
    }
  },
  {
    "id": "classic",
    "name": "Ethereum Classic",
    "coinId": 61,
    "symbol": "ETC",
    "decimals": 18,
    "blockchain": "Ethereum",
    "derivation": [
      {
        "path": "m/44'/61'/0'/0/0"
      }
    ],
    "curve": "secp256k1",
    "publicKeyType": "secp256k1Extended",
    "chainId": "61",
    "addressHasher": "keccak256",
    "explorer": {
      "url": "https://blockscout.com/etc/mainnet",
      "txPath": "/tx/",
      "accountPath": "/address/"
    },
    "info": {
      "url": "https://ethereumclassic.org",
      "source": "https://github.com/ethereumclassic/go-ethereum",
      "rpc": "https://www.ethercluster.com/etc",
      "documentation": "https://eth.wiki/json-rpc/API"
    }
  },
  {
    "id": "icon",
    "name": "ICON",
    "coinId": 74,
    "symbol": "ICX",
    "decimals": 18,
    "blockchain": "Icon",
    "derivation": [
      {
        "path": "m/44'/74'/0'/0/0"
      }
    ],
    "curve": "secp256k1",
    "publicKeyType": "secp256k1Extended",
    "explorer": {
      "url": "https://tracker.icon.foundation",
      "txPath": "/transaction/",
      "accountPath": "/address/"
    },
    "info": {
      "url": "https://icon.foundation",
      "source": "https://github.com/icon-project/icon-rpc-server",
      "rpc": "http://ctz.icxstation.com:9000/api/v3",
      "documentation": "https://www.icondev.io/docs/icon-json-rpc-v3"
    }
  },
  {
    "id": "cosmos",
    "name": "Cosmos",
    "displayName": "Cosmos Hub",
    "coinId": 118,
    "symbol": "ATOM",
    "decimals": 6,
    "blockchain": "Cosmos",
    "derivation": [
      {
        "path": "m/44'/118'/0'/0/0"
      }
    ],
    "curve": "secp256k1",
    "publicKeyType": "secp256k1",
    "hrp": "cosmos",
    "addressHasher": "sha256ripemd",
    "explorer": {
      "url": "https://mintscan.io/cosmos",
      "txPath": "/txs/",
      "accountPath": "/account/"
    },
    "info": {
      "url": "https://cosmos.network",
      "source": "https://github.com/cosmos/cosmos-sdk",
      "rpc": "https://stargate.cosmos.network",
      "documentation": "https://cosmos.network/rpc"
    }
  },
  {
    "id": "zcash",
    "name": "Zcash",
    "coinId": 133,
    "symbol": "ZEC",
    "decimals": 8,
    "blockchain": "Zcash",
    "derivation": [
      {
        "path": "m/44'/133'/0'/0/0",
        "xpub": "xpub",
        "xprv": "xprv"
      }
    ],
    "curve": "secp256k1",
    "publicKeyType": "secp256k1",
    "staticPrefix": 28,
    "p2pkhPrefix": 184,
    "p2shPrefix": 189,
    "publicKeyHasher": "sha256ripemd",
    "base58Hasher": "sha256d",
    "explorer": {
      "url": "https://blockchair.com/zcash",
      "txPath": "/transaction/",
      "accountPath": "/address/"
    },
    "info": {
      "url": "https://z.cash",
      "source": "https://github.com/trezor/blockbook",
      "rpc": "",
      "documentation": "https://github.com/trezor/blockbook/blob/master/docs/api.md"
    }
  },
  {
    "id": "firo",
    "name": "Firo",
    "coinId": 136,
    "symbol": "FIRO",
    "decimals": 8,
    "blockchain": "Bitcoin",
    "derivation": [
      {
        "path": "m/44'/136'/0'/0/0",
        "xpub": "xpub",
        "xprv": "xprv"
      }
    ],
    "curve": "secp256k1",
    "publicKeyType": "secp256k1",
    "p2pkhPrefix": 82,
    "p2shPrefix": 7,
    "publicKeyHasher": "sha256ripemd",
    "base58Hasher": "sha256d",
    "explorer": {
      "url": "https://explorer.firo.org",
      "txPath": "/tx/",
      "accountPath": "/address/"
    },
    "info": {
      "url": "https://firo.org/",
      "source": "https://github.com/firoorg/firo",
      "rpc": "",
      "documentation": "https://github.com/trezor/blockbook/blob/master/docs/api.md"
    }
  },
  {
    "id": "ripple",
    "name": "XRP",
    "coinId": 144,
    "symbol": "XRP",
    "decimals": 6,
    "blockchain": "Ripple",
    "derivation": [
      {
        "path": "m/44'/144'/0'/0/0"
      }
    ],
    "curve": "secp256k1",
    "publicKeyType": "secp256k1",
    "explorer": {
      "url": "https://bithomp.com",
      "txPath": "/explorer/",
      "accountPath": "/explorer/",
      "sampleTx": "E26AB8F3372D2FC02DEC1FD5674ADAB762D684BFFDBBDF5D674E9D7CF4A47054",
      "sampleAccount": "rfkH7EuS1XcSkB9pocy1R6T8F4CsNYixYU"
    },
    "info": {
      "url": "https://ripple.com/xrp",
      "source": "https://github.com/ripple/rippled",
      "rpc": "https://s2.ripple.com:51234",
      "documentation": "https://xrpl.org/rippled-api.html"
    }
  },
  {
    "id": "bitcoincash",
    "name": "Bitcoin Cash",
    "coinId": 145,
    "symbol": "BCH",
    "decimals": 8,
    "blockchain": "Bitcoin",
    "derivation": [
      {
        "path": "m/44'/145'/0'/0/0",
        "xpub": "xpub",
        "xprv": "xprv"
      }
    ],
    "curve": "secp256k1",
    "publicKeyType": "secp256k1",
    "p2pkhPrefix": 0,
    "p2shPrefix": 5,
    "hrp": "bitcoincash",
    "publicKeyHasher": "sha256ripemd",
    "base58Hasher": "sha256d",
    "explorer": {
      "url": "https://blockchair.com",
      "txPath": "/bitcoin-cash/transaction/",
      "accountPath": "/bitcoin-cash/address/"
    },
    "info": {
      "url": "https://bitcoincash.org",
      "source": "https://github.com/trezor/blockbook",
      "rpc": "",
      "documentation": "https://github.com/trezor/blockbook/blob/master/docs/api.md"
    }
  },
  {
    "id": "stellar",
    "name": "Stellar",
    "coinId": 148,
    "symbol": "XLM",
    "decimals": 7,
    "blockchain": "Stellar",
    "derivation": [
      {
        "path": "m/44'/148'/0'"
      }
    ],
    "curve": "ed25519",
    "publicKeyType": "ed25519",
    "explorer": {
      "url": "https://blockchair.com/stellar",
      "txPath": "/transaction/",
      "accountPath": "/account/"
    },
    "info": {
      "url": "https://stellar.org",
      "source": "https://github.com/stellar/go",
      "rpc": "https://horizon.stellar.org",
      "documentation": "https://www.stellar.org/developers/horizon/reference"
    }
  },
  {
    "id": "bitcoingold",
    "name": "Bitcoin Gold",
    "coinId": 156,
    "symbol": "BTG",
    "decimals": 8,
    "blockchain": "Bitcoin",
    "derivation": [
      {
        "path": "m/84'/156'/0'/0/0",
        "xpub": "zpub",
        "xprv": "zprv"
      }
    ],
    "curve": "secp256k1",
    "publicKeyType": "secp256k1",
    "p2pkhPrefix": 38,
    "p2shPrefix": 23,
    "hrp": "btg",
    "publicKeyHasher": "sha256ripemd",
    "base58Hasher": "sha256d",
    "explorer": {
      "url": "https://explorer.bitcoingold.org/insight",
      "txPath": "/tx/",
      "accountPath": "/address/"
    },
    "info": {
      "url": "https://bitcoingold.org",
      "source": "https://github.com/trezor/blockbook",
      "rpc": "",
      "documentation": "https://github.com/trezor/blockbook/blob/master/docs/api.md"
    }
  },
  {
    "id": "nano",
    "name": "Nano",
    "coinId": 165,
    "symbol": "XNO",
    "decimals": 30,
    "blockchain": "Nano",
    "derivation": [
      {
        "path": "m/44'/165'/0'"
      }
    ],
    "curve": "ed25519Blake2bNano",
    "publicKeyType": "ed25519Blake2b",
    "url": "https://nano.org",
    "explorer": {
      "url": "https://nanocrawler.cc",
      "txPath": "/explorer/block/",
      "accountPath": "/explorer/account/",
      "sampleTx": "C264DB7BF40738F0CEFF19B606746CB925B713E4B8699A055699E0DC8ABBC70F",
      "sampleAccount": "nano_1wpj616kwhe1y38y1mspd8aub8i334cwybqco511iyuxm55zx8d67ptf1tsf"
    },
    "info": {
      "url": "https://nano.org",
      "source": "https://github.com/nanocurrency/nano-node",
      "rpc": "",
      "documentation": "https://docs.nano.org/commands/rpc-protocol/"
    }
  },
  {
    "id": "ravencoin",
    "name": "Ravencoin",
    "coinId": 175,
    "symbol": "RVN",
    "decimals": 8,
    "blockchain": "Bitcoin",
    "derivation": [
      {
        "path": "m/44'/175'/0'/0/0",
        "xpub": "xpub",
        "xprv": "xprv"
      }
    ],
    "curve": "secp256k1",
    "publicKeyType": "secp256k1",
    "p2pkhPrefix": 60,
    "p2shPrefix": 122,
    "publicKeyHasher": "sha256ripemd",
    "base58Hasher": "sha256d",
    "explorer": {
      "url": "https://ravencoin.network",
      "txPath": "/tx/",
      "accountPath": "/address/"
    },
    "info": {
      "url": "https://ravencoin.org",
      "source": "https://github.com/trezor/blockbook",
      "rpc": "",
      "documentation": "https://github.com/trezor/blockbook/blob/master/docs/api.md"
    }
  },
  {
    "id": "poa",
    "name": "POA Network",
    "coinId": 178,
    "symbol": "POA",
    "decimals": 18,
    "blockchain": "Ethereum",
    "derivation": [
      {
        "path": "m/44'/178'/0'/0/0"
      }
    ],
    "curve": "secp256k1",
    "publicKeyType": "secp256k1Extended",
    "chainId": "99",
    "addressHasher": "keccak256",
    "explorer": {
      "url": "https://blockscout.com",
      "txPath": "/poa/core/tx/",
      "accountPath": "/poa/core/address/"
    },
    "info": {
      "url": "https://poa.network",
      "source": "https://github.com/poanetwork/parity-ethereum",
      "rpc": "https://core.poa.network",
      "documentation": "https://eth.wiki/json-rpc/API"
    }
  },
  {
    "id": "eos",
    "name": "EOS",
    "coinId": 194,
    "symbol": "EOS",
    "decimals": 4,
    "blockchain": "EOS",
    "derivation": [
      {
        "path": "m/44'/194'/0'/0/0"
      }
    ],
    "curve": "secp256k1",
    "publicKeyType": "secp256k1",
    "explorer": {
      "url": "https://bloks.io",
      "txPath": "/transaction/",
      "accountPath": "/account/"
    },
    "info": {
      "url": "http://eos.io",
      "source": "https://github.com/eosio/eos",
      "rpc": "",
      "documentation": "https://developers.eos.io/eosio-nodeos/reference"
    }
  },
  {
    "id": "tron",
    "name": "Tron",
    "coinId": 195,
    "symbol": "TRX",
    "decimals": 6,
    "blockchain": "Tron",
    "derivation": [
      {
        "path": "m/44'/195'/0'/0/0"
      }
    ],
    "curve": "secp256k1",
    "publicKeyType": "secp256k1Extended",
    "explorer": {
      "url": "https://tronscan.org",
      "txPath": "/#/transaction/",
      "accountPath": "/#/address/"
    },
    "info": {
      "url": "https://tron.network",
      "source": "https://github.com/tronprotocol/java-tron",
      "rpc": "https://api.trongrid.io",
      "documentation": "https://developers.tron.network/docs/tron-wallet-rpc-api"
    }
  },
  {
    "id": "fio",
    "name": "FIO",
    "coinId": 235,
    "symbol": "FIO",
    "decimals": 9,
    "blockchain": "FIO",
    "derivation": [
      {
        "path": "m/44'/235'/0'/0/0"
      }
    ],
    "curve": "secp256k1",
    "publicKeyType": "secp256k1",
    "url": "https://fioprotocol.io/",
    "explorer": {
      "url": "https://explorer.fioprotocol.io",
      "txPath": "/transaction/",
      "accountPath": "/account/"
    },
    "info": {
      "url": "https://fioprotocol.io",
      "source": "https://github.com/fioprotocol/fio",
      "rpc": "https://mainnet.fioprotocol.io",
      "documentation": "https://developers.fioprotocol.io"
    }
  },
  {
    "id": "nimiq",
    "name": "Nimiq",
    "coinId": 242,
    "symbol": "NIM",
    "decimals": 5,
    "blockchain": "Nimiq",
    "derivation": [
      {
        "path": "m/44'/242'/0'/0'"
      }
    ],
    "curve": "ed25519",
    "publicKeyType": "ed25519",
    "explorer": {
      "url": "https://nimiq.watch",
      "txPath": "/#",
      "accountPath": "/#"
    },
    "info": {
      "url": "https://nimiq.com",
      "source": "https://github.com/nimiq/core-rs",
      "rpc": "",
      "documentation": "https://github.com/nimiq/core-js/wiki/JSON-RPC-API"
    }
  },
  {
    "id": "algorand",
    "name": "Algorand",
    "coinId": 283,
    "symbol": "ALGO",
    "decimals": 6,
    "blockchain": "Algorand",
    "derivation": [
      {
        "path": "m/44'/283'/0'/0'/0'"
      }
    ],
    "curve": "ed25519",
    "publicKeyType": "ed25519",
    "explorer": {
      "url": "https://algoexplorer.io",
      "txPath": "/tx/",
      "accountPath": "/address/",
      "sampleTx": "CR7POXFTYDLC7TV3IXHA7AZKWABUJC52BACLHJQNXAKZJGRPQY3A",
      "sampleAccount": "J4AEINCSSLDA7LNBNWM4ZXFCTLTOZT5LG3F5BLMFPJYGFWVCMU37EZI2AM"
    },
    "info": {
      "url": "https://www.algorand.com/",
      "source": "https://github.com/algorand/go-algorand",
      "rpc": "https://indexer.algorand.network",
      "documentation": "https://developer.algorand.org/docs/algod-rest-paths"
    }
  },
  {
    "id": "iotex",
    "name": "IoTeX",
    "coinId": 304,
    "symbol": "IOTX",
    "decimals": 18,
    "blockchain": "IoTeX",
    "derivation": [
      {
        "path": "m/44'/304'/0'/0/0"
      }
    ],
    "curve": "secp256k1",
    "publicKeyType": "secp256k1Extended",
    "hrp": "io",
    "explorer": {
      "url": "https://iotexscan.io",
      "txPath": "/action/",
      "accountPath": "/address/"
    },
    "info": {
      "url": "https://iotex.io",
      "source": "https://github.com/iotexproject/iotex-core",
      "rpc": "",
      "documentation": "https://docs.iotex.io/#api"
    }
  },
  {
    "id": "zilliqa",
    "name": "Zilliqa",
    "coinId": 313,
    "symbol": "ZIL",
    "decimals": 12,
    "blockchain": "Zilliqa",
    "derivation": [
      {
        "path": "m/44'/313'/0'/0/0"
      }
    ],
    "curve": "secp256k1",
    "publicKeyType": "secp256k1",
    "hrp": "zil",
    "explorer": {
      "url": "https://viewblock.io",
      "txPath": "/zilliqa/tx/",
      "accountPath": "/zilliqa/address/"
    },
    "info": {
      "url": "https://zilliqa.com",
      "source": "https://github.com/Zilliqa/Zilliqa",
      "rpc": "https://api.zilliqa.com",
      "documentation": "https://apidocs.zilliqa.com"
    }
  },
  {
    "id": "terra",
    "name": "Terra",
    "displayName": "Terra Classic",
    "coinId": 330,
    "symbol": "LUNC",
    "decimals": 6,
    "blockchain": "Cosmos",
    "derivation": [
      {
        "path": "m/44'/330'/0'/0/0"
      }
    ],
    "curve": "secp256k1",
    "publicKeyType": "secp256k1",
    "hrp": "terra",
    "addressHasher": "sha256ripemd",
    "explorer": {
      "url": "https://finder.terra.money/classic",
      "txPath": "/tx/",
      "accountPath": "/address/"
    },
    "info": {
      "url": "https://terra.money",
      "source": "https://github.com/terra-project/core",
      "rpc": "https://columbus-fcd.terra.dev",
      "documentation": "https://docs.terra.money"
    }
  },
  {
    "id": "terrav2",
    "name": "TerraV2",
    "displayName": "Terra",
    "coinId": 10000330,
    "symbol": "LUNA",
    "decimals": 6,
    "blockchain": "Cosmos",
    "derivation": [
      {
        "path": "m/44'/330'/0'/0/0"
      }
    ],
    "curve": "secp256k1",
    "publicKeyType": "secp256k1",
    "hrp": "terra",
    "chainId": "phoenix-1",
    "addressHasher": "sha256ripemd",
    "explorer": {
      "url": "https://finder.terra.money/mainnet",
      "txPath": "/tx/",
      "accountPath": "/address/"
    },
    "info": {
      "url": "https://terra.money",
      "source": "https://github.com/terra-project/core",
      "rpc": "https://phoenix-lcd.terra.dev",
      "documentation": "https://docs.terra.money"
    }
  },
  {
    "id": "polkadot",
    "name": "Polkadot",
    "coinId": 354,
    "symbol": "DOT",
    "decimals": 10,
    "blockchain": "Polkadot",
    "derivation": [
      {
        "path": "m/44'/354'/0'/0'/0'"
      }
    ],
    "curve": "ed25519",
    "publicKeyType": "ed25519",
    "addressHasher": "keccak256",
    "explorer": {
      "url": "https://polkadot.subscan.io",
      "txPath": "/extrinsic/",
      "accountPath": "/account/"
    },
    "info": {
      "url": "https://polkadot.network/",
      "source": "https://github.com/paritytech/polkadot",
      "rpc": "",
      "documentation": "https://polkadot.js.org/api/substrate/rpc.html"
    }
  },
  {
    "id": "near",
    "name": "NEAR",
    "coinId": 397,
    "symbol": "NEAR",
    "decimals": 24,
    "blockchain": "NEAR",
    "derivation": [
      {
        "path": "m/44'/397'/0'"
      }
    ],
    "curve": "ed25519",
    "publicKeyType": "ed25519",
    "explorer": {
      "url": "https://explorer.near.org",
      "txPath": "/transactions/",
      "accountPath": "/accounts/"
    },
    "info": {
      "url": "https://nearprotocol.com",
      "source": "https://github.com/nearprotocol/nearcore",
      "rpc": "https://rpc.nearprotocol.com",
      "documentation": "https://docs.nearprotocol.com"
    }
  },
  {
    "id": "aion",
    "name": "Aion",
    "coinId": 425,
    "symbol": "AION",
    "decimals": 18,
    "blockchain": "Aion",
    "derivation": [
      {
        "path": "m/44'/425'/0'/0'/0'"
      }
    ],
    "curve": "ed25519",
    "publicKeyType": "ed25519",
    "explorer": {
      "url": "https://mainnet.aion.network",
      "txPath": "/#/transaction/",
      "accountPath": "/#/account/"
    },
    "info": {
      "url": "https://aion.network",
      "source": "https://github.com/aionnetwork/aion",
      "rpc": "",
      "documentation": "https://github.com/aionnetwork/aion/wiki/JSON-RPC-API-Docs"
    }
  },
  {
    "id": "kusama",
    "name": "Kusama",
    "coinId": 434,
    "symbol": "KSM",
    "decimals": 12,
    "blockchain": "Kusama",
    "derivation": [
      {
        "path": "m/44'/434'/0'/0'/0'"
      }
    ],
    "curve": "ed25519",
    "publicKeyType": "ed25519",
    "addressHasher": "keccak256",
    "explorer": {
      "url": "https://kusama.subscan.io",
      "txPath": "/extrinsic/",
      "accountPath": "/account/",
      "sampleTx": "0xcbe0c2e2851c1245bedaae4d52f06eaa6b4784b786bea2f0bff11af7715973dd",
      "sampleAccount": "DbCNECPna3k6MXFWWNZa5jGsuWycqEE6zcUxZYkxhVofrFk"
    },
    "info": {
      "url": "https://kusama.network",
      "source": "https://github.com/paritytech/polkadot",
      "rpc": "wss://kusama-rpc.polkadot.io/",
      "documentation": "https://polkadot.js.org/api/substrate/rpc.html"
    }
  },
  {
    "id": "aeternity",
    "name": "Aeternity",
    "coinId": 457,
    "symbol": "AE",
    "decimals": 18,
    "blockchain": "Aeternity",
    "derivation": [
      {
        "path": "m/44'/457'/0'/0'/0'"
      }
    ],
    "curve": "ed25519",
    "publicKeyType": "ed25519",
    "explorer": {
      "url": "https://explorer.aepps.com",
      "txPath": "/transactions/",
      "accountPath": "/account/transactions/"
    },
    "info": {
      "url": "https://aeternity.com",
      "source": "https://github.com/aeternity/aeternity",
      "rpc": "https://sdk-mainnet.aepps.com",
      "documentation": "http://aeternity.com/api-docs/"
    }
  },
  {
    "id": "kava",
    "name": "Kava",
    "coinId": 459,
    "symbol": "KAVA",
    "decimals": 6,
    "blockchain": "Cosmos",
    "derivation": [
      {
        "path": "m/44'/459'/0'/0/0"
      }
    ],
    "curve": "secp256k1",
    "publicKeyType": "secp256k1",
    "hrp": "kava",
    "addressHasher": "sha256ripemd",
    "explorer": {
      "url": "https://mintscan.io/kava",
      "txPath": "/txs/",
      "accountPath": "/account/",
      "sampleTx": "2988DF83FCBFAA38179D583A96734CBD071541D6768221BB23111BC8136D5E6A",
      "sampleAccount": "kava1jf9aaj9myrzsnmpdr7twecnaftzmku2mdpy2a7"
    },
    "info": {
      "url": "https://kava.io",
      "source": "https://github.com/kava-labs/kava",
      "rpc": "https://data.kava.io",
      "documentation": "https://rpc.kava.io"
    }
  },
  {
    "id": "filecoin",
    "name": "Filecoin",
    "coinId": 461,
    "symbol": "FIL",
    "decimals": 18,
    "blockchain": "Filecoin",
    "derivation": [
      {
        "path": "m/44'/461'/0'/0/0"
      }
    ],
    "curve": "secp256k1",
    "publicKeyType": "secp256k1Extended",
    "explorer": {
      "url": "https://filfox.info/en",
      "txPath": "/message/",
      "accountPath": "/address/",
      "sampleTx": "bafy2bzacedsgjcd6xfhrrymmfrqubb44otlyhvgqkgsh533d5j5hwniiqespm",
      "sampleAccount": "f1abjxfbp274xpdqcpuaykwkfb43omjotacm2p3za"
    },
    "info": {
      "url": "https://filecoin.io/",
      "source": "https://github.com/filecoin-project/lotus",
      "rpc": "",
      "documentation": "https://docs.lotu.sh"
    }
  },
  {
    "id": "bluzelle",
    "name": "Bluzelle",
    "coinId": 483,
    "symbol": "BLZ",
    "decimals": 6,
    "blockchain": "Cosmos",
    "derivation": [
      {
        "path": "m/44'/483'/0'/0/0"
      }
    ],
    "curve": "secp256k1",
    "publicKeyType": "secp256k1",
    "hrp": "bluzelle",
    "addressHasher": "sha256ripemd",
    "explorer": {
      "url": "https://bigdipper.net.bluzelle.com",
      "txPath": "/transactions/",
      "accountPath": "/account/",
      "sampleTx": "AC026E0EC6E33A77D5EA6B9CEF9810699BC2AD8C5582E007E7857457C6D3B819",
      "sampleAccount": "bluzelle1q9cryfal7u3jvnq6er5ufety20xtzw6ycx2te9"
    },
    "info": {
      "url": "https://bluzelle.com",
      "source": "https://github.com/bluzelle",
      "rpc": "https://bluzelle.github.io/api/",
      "documentation": "https://docs.bluzelle.com/developers/"
    }
  },
  {
    "id": "band",
    "name": "BandChain",
    "symbol": "BAND",
    "coinId": 494,
    "decimals": 6,
    "blockchain": "Cosmos",
    "derivation": [
      {
        "path": "m/44'/494'/0'/0/0"
      }
    ],
    "curve": "secp256k1",
    "publicKeyType": "secp256k1",
    "hrp": "band",
    "addressHasher": "sha256ripemd",
    "explorer": {
      "url": "https://scan-wenchang-testnet2.bandchain.org/",
      "txPath": "/tx/",
      "accountPath": "/account/",
      "sampleTx": "473264551D3063A9EC64EC251C61BE92DDDFCF6CC46D026D1E574D83D5447173",
      "sampleAccount": "band12nmsm9khdsv0tywge43q3zwj8kkj3hvup9rltp"
    },
    "info": {
      "url": "https://bandprotocol.com/",
      "source": "https://github.com/bandprotocol/bandchain",
      "rpc": "https://api-wt2-lb.bandchain.org",
      "documentation": "https://docs.bandchain.org/"
    }
  },
  {
    "id": "theta",
    "name": "Theta",
    "coinId": 500,
    "symbol": "THETA",
    "decimals": 18,
    "blockchain": "Theta",
    "derivation": [
      {
        "path": "m/44'/500'/0'/0/0"
      }
    ],
    "curve": "secp256k1",
    "publicKeyType": "secp256k1Extended",
    "explorer": {
      "url": "https://explorer.thetatoken.org",
      "txPath": "/txs/",
      "accountPath": "/account/"
    },
    "info": {
      "url": "https://www.thetatoken.org",
      "source": "https://github.com/thetatoken/theta-protocol-ledger",
      "rpc": "",
      "documentation": "https://github.com/thetatoken/theta-mainnet-integration-guide/blob/master/docs/api.md#api-reference"
    }
  },
  {
    "id": "solana",
    "name": "Solana",
    "coinId": 501,
    "symbol": "SOL",
    "decimals": 9,
    "blockchain": "Solana",
    "derivation": [
      {
        "path": "m/44'/501'/0'"
      },
      {
        "name": "solana",
        "path": "m/44'/501'/0'/0'"
      }
    ],
    "curve": "ed25519",
    "publicKeyType": "ed25519",
    "explorer": {
      "url": "https://solscan.io",
      "txPath": "/tx/",
      "accountPath": "/account/",
      "sampleTx": "5LmxrEKGchhMuYfw6Qut6CbsvE9pVfb8YvwZKvWssSesDVjHioBCmWKSJQh1WhvcM6CpemhpHNmEMA2a36rzwTa8",
      "sampleAccount": "Bxp8yhH9zNwxyE4UqxP7a7hgJ5xTZfxNNft7YJJ2VRjT"
    },
    "info": {
      "url": "https://solana.com",
      "source": "https://github.com/solana-labs/solana",
      "rpc": "https://api.mainnet-beta.solana.com",
      "documentation": "https://docs.solana.com"
    }
  },
  {
    "id": "elrond",
    "name": "Elrond",
    "coinId": 508,
    "symbol": "eGLD",
    "decimals": 18,
    "blockchain": "ElrondNetwork",
    "derivation": [
      {
        "path": "m/44'/508'/0'/0'/0'"
      }
    ],
    "curve": "ed25519",
    "publicKeyType": "ed25519",
    "hrp": "erd",
    "explorer": {
      "url": "https://explorer.elrond.com",
      "txPath": "/transactions/",
      "accountPath": "/address/"
    },
    "info": {
      "url": "https://elrond.com/",
      "source": "https://github.com/ElrondNetwork/elrond-go",
      "rpc": "https://api.elrond.com",
      "documentation": "https://docs.elrond.com"
    }
  },
  {
    "id": "binance",
    "name": "Binance",
    "displayName": "BNB Beacon Chain",
    "coinId": 714,
    "symbol": "BNB",
    "decimals": 8,
    "blockchain": "Binance",
    "derivation": [
      {
        "path": "m/44'/714'/0'/0/0"
      }
    ],
    "curve": "secp256k1",
    "publicKeyType": "secp256k1",
    "hrp": "bnb",
    "chainId": "Binance-Chain-Tigris",
    "explorer": {
      "url": "https://explorer.binance.org",
      "txPath": "/tx/",
      "accountPath": "/address/",
      "sampleTx": "A93625C9F9ABEA1A8E31585B30BBB16C34FAE0D172EB5B6B2F834AF077BF06BB",
      "sampleAccount": "bnb1u7jm0cll5h3224y0tapwn6gf6pr49ytewx4gsz"
    },
    "info": {
      "url": "https://binance.org",
      "source": "https://github.com/binance-chain/node-binary",
      "rpc": "https://dex.binance.org",
      "documentation": "https://docs.binance.org/api-reference/dex-api/paths.html"
    }
  },
  {
    "id": "vechain",
    "name": "VeChain",
    "coinId": 818,
    "symbol": "VET",
    "decimals": 18,
    "blockchain": "Vechain",
    "derivation": [
      {
        "path": "m/44'/818'/0'/0/0"
      }
    ],
    "curve": "secp256k1",
    "publicKeyType": "secp256k1Extended",
    "chainId": "74",
    "explorer": {
      "url": "https://explore.vechain.org",
      "txPath": "/transactions/",
      "accountPath": "/accounts/"
    },
    "info": {
      "url": "https://vechain.org",
      "source": "https://github.com/vechain/thor",
      "rpc": "",
      "documentation": "https://doc.vechainworld.io/docs"
    }
  },
  {
    "id": "callisto",
    "name": "Callisto",
    "coinId": 820,
    "symbol": "CLO",
    "decimals": 18,
    "blockchain": "Ethereum",
    "derivation": [
      {
        "path": "m/44'/820'/0'/0/0"
      }
    ],
    "curve": "secp256k1",
    "publicKeyType": "secp256k1Extended",
    "chainId": "820",
    "addressHasher": "keccak256",
    "explorer": {
      "url": "https://explorer.callisto.network",
      "txPath": "/tx/",
      "accountPath": "/addr/"
    },
    "info": {
      "url": "https://callisto.network",
      "source": "https://github.com/EthereumCommonwealth/go-callisto",
      "rpc": "https://clo-geth.0xinfra.com",
      "documentation": "https://eth.wiki/json-rpc/API"
    }
  },
  {
    "id": "neo",
    "name": "NEO",
    "coinId": 888,
    "symbol": "NEO",
    "decimals": 8,
    "blockchain": "NEO",
    "derivation": [
      {
        "path": "m/44'/888'/0'/0/0"
      }
    ],
    "curve": "nist256p1",
    "publicKeyType": "nist256p1",
    "explorer": {
      "url": "https://neoscan.io",
      "txPath": "/transaction/",
      "accountPath": "/address/",
      "sampleTx": "e0ddf7c81c732df26180aca0c36d5868ad009fdbbe6e7a56ebafc14bba41cd53",
      "sampleAccount": "AcxuqWhTureEQGeJgbmtSWNAtssjMLU7pb"
    },
    "info": {
      "url": "https://neo.org",
      "source": "https://github.com/neo-project/neo",
      "rpc": "http://seed1.ngd.network:10332",
      "documentation": "https://neo.org/eco"
    }
  },
  {
    "id": "tomochain",
    "name": "TomoChain",
    "coinId": 889,
    "symbol": "TOMO",
    "decimals": 18,
    "blockchain": "Ethereum",
    "derivation": [
      {
        "path": "m/44'/889'/0'/0/0"
      }
    ],
    "curve": "secp256k1",
    "publicKeyType": "secp256k1Extended",
    "chainId": "88",
    "addressHasher": "keccak256",
    "explorer": {
      "url": "https://tomoscan.io",
      "txPath": "/tx/",
      "accountPath": "/address/"
    },
    "info": {
      "url": "https://tomochain.com",
      "source": "https://github.com/tomochain/tomochain",
      "rpc": "https://rpc.tomochain.com",
      "documentation": "https://eth.wiki/json-rpc/API"
    }
  },
  {
    "id": "thundertoken",
    "name": "Thunder Token",
    "coinId": 1001,
    "symbol": "TT",
    "decimals": 18,
    "blockchain": "Ethereum",
    "derivation": [
      {
        "path": "m/44'/1001'/0'/0/0"
      }
    ],
    "curve": "secp256k1",
    "publicKeyType": "secp256k1Extended",
    "chainId": "108",
    "addressHasher": "keccak256",
    "explorer": {
      "url": "https://scan.thundercore.com",
      "txPath": "/transactions/",
      "accountPath": "/address/"
    },
    "info": {
      "url": "https://thundercore.com",
      "source": "https://github.com/thundercore/pala",
      "rpc": "https://mainnet-rpc.thundercore.com",
      "documentation": "https://eth.wiki/json-rpc/API"
    }
  },
  {
    "id": "harmony",
    "name": "Harmony",
    "coinId": 1023,
    "symbol": "ONE",
    "decimals": 18,
    "blockchain": "Harmony",
    "derivation": [
      {
        "path": "m/44'/1023'/0'/0/0"
      }
    ],
    "curve": "secp256k1",
    "publicKeyType": "secp256k1Extended",
    "hrp": "one",
    "explorer": {
      "url": "https://explorer.harmony.one",
      "txPath": "/#/tx/",
      "accountPath": "/#/address/"
    },
    "info": {
      "url": "https://harmony.one",
      "source": "https://github.com/harmony-one/go-sdk",
      "rpc": "",
      "documentation": "https://docs.harmony.one/home/harmony-networks/harmony-network-overview/mainnet"
    }
  },
  {
    "id": "oasis",
    "name": "Oasis",
    "coinId": 474,
    "symbol": "ROSE",
    "decimals": 9,
    "blockchain": "OasisNetwork",
    "derivation": [
      {
        "path": "m/44'/474'/0'"
      }
    ],
    "curve": "ed25519",
    "publicKeyType": "ed25519",
    "hrp": "oasis",
    "explorer": {
      "url": "https://oasisscan.com",
      "txPath": "/transactions/",
      "accountPath": "/accounts/detail/",
      "sampleTx": "0b9bd4983f1c88a1c71bf33562b6ba02b3064e01697d15a0de4bfe1922ec74b8",
      "sampleAccount": "oasis1qrx376dmwuckmruzn9vq64n49clw72lywctvxdf4"
    },
    "info": {
      "url": "https://oasisprotocol.org/",
      "source": "https://github.com/oasisprotocol/oasis-core",
      "rpc": "https://rosetta.oasis.dev/api/v1",
      "documentation": "https://docs.oasis.dev/oasis-core/"
    }
  },
  {
    "id": "ontology",
    "name": "Ontology",
    "coinId": 1024,
    "symbol": "ONT",
    "decimals": 0,
    "blockchain": "Ontology",
    "derivation": [
      {
        "path": "m/44'/1024'/0'/0/0"
      }
    ],
    "curve": "nist256p1",
    "publicKeyType": "nist256p1",
    "explorer": {
      "url": "https://explorer.ont.io",
      "txPath": "/transaction/",
      "accountPath": "/address/"
    },
    "info": {
      "url": "https://ont.io",
      "source": "https://github.com/ontio/ontology",
      "rpc": "http://dappnode1.ont.io:20336",
      "documentation": "https://github.com/ontio/ontology/blob/master/docs/specifications/rpc_api.md"
    }
  },
  {
    "id": "tezos",
    "name": "Tezos",
    "coinId": 1729,
    "symbol": "XTZ",
    "decimals": 6,
    "blockchain": "Tezos",
    "derivation": [
      {
        "path": "m/44'/1729'/0'/0'"
      }
    ],
    "curve": "ed25519",
    "publicKeyType": "ed25519",
    "explorer": {
      "url": "https://tzstats.com",
      "txPath": "/",
      "accountPath": "/"
    },
    "info": {
      "url": "https://tezos.com",
      "source": "https://gitlab.com/tezos/tezos",
      "rpc": "https://rpc.tulip.tools/mainnet",
      "documentation": "https://tezos.gitlab.io/tezos/api/rpc.html"
    }
  },
  {
    "id": "cardano",
    "name": "Cardano",
    "coinId": 1815,
    "symbol": "ADA",
    "decimals": 6,
    "blockchain": "Cardano",
    "derivation": [
      {
        "path": "m/1852'/1815'/0'/0/0"
      }
    ],
    "curve": "ed25519ExtendedCardano",
    "publicKeyType": "ed25519Cardano",
    "hrp": "addr",
    "explorer": {
      "url": "https://cardanoscan.io",
      "txPath": "/transaction/",
      "accountPath": "/address/",
      "sampleTx": "b7a6c5cadab0f64bdc89c77ee4a351463aba5c33f2cef6bbd6542a74a90a3af3",
      "sampleAccount": "addr1s3xuxwfetyfe7q9u3rfn6je9stlvcgmj8rezd87qjjegdtxm3y3f2mgtn87mrny9r77gm09h6ecslh3gmarrvrp9n4yzmdnecfxyu59jz29g8j"
    },
    "info": {
      "url": "https://www.cardano.org",
      "source": "https://github.com/input-output-hk/cardano-sl",
      "rpc": "",
      "documentation": "https://cardanodocs.com/introduction/"
    }
  },
  {
    "id": "kin",
    "name": "Kin",
    "coinId": 2017,
    "symbol": "KIN",
    "decimals": 5,
    "blockchain": "Stellar",
    "derivation": [
      {
        "path": "m/44'/2017'/0'"
      }
    ],
    "curve": "ed25519",
    "publicKeyType": "ed25519",
    "explorer": {
      "url": "https://www.kin.org",
      "txPath": "/blockchainInfoPage/?&dataType=public&header=Transaction&id=",
      "accountPath": "/blockchainAccount/?&dataType=public&header=accountID&id="
    },
    "info": {
      "url": "https://www.kin.org",
      "source": "https://github.com/kinecosystem/go",
      "rpc": "https://horizon.kinfederation.com",
      "documentation": "https://www.stellar.org/developers/horizon/reference"
    },
    "deprecated": true
  },
  {
    "id": "qtum",
    "name": "Qtum",
    "coinId": 2301,
    "symbol": "QTUM",
    "decimals": 8,
    "blockchain": "Bitcoin",
    "derivation": [
      {
        "path": "m/44'/2301'/0'/0/0",
        "xpub": "xpub",
        "xprv": "xprv"
      }
    ],
    "curve": "secp256k1",
    "publicKeyType": "secp256k1",
    "p2pkhPrefix": 58,
    "p2shPrefix": 50,
    "hrp": "qc",
    "publicKeyHasher": "sha256ripemd",
    "base58Hasher": "sha256d",
    "explorer": {
      "url": "https://qtum.info",
      "txPath": "/tx/",
      "accountPath": "/address/"
    },
    "info": {
      "url": "https://qtum.org",
      "source": "https://github.com/trezor/blockbook",
      "rpc": "",
      "documentation": "https://github.com/trezor/blockbook/blob/master/docs/api.md"
    }
  },
  {
    "id": "nebulas",
    "name": "Nebulas",
    "coinId": 2718,
    "symbol": "NAS",
    "decimals": 18,
    "blockchain": "Nebulas",
    "derivation": [
      {
        "path": "m/44'/2718'/0'/0/0"
      }
    ],
    "curve": "secp256k1",
    "publicKeyType": "secp256k1Extended",
    "explorer": {
      "url": "https://explorer.nebulas.io",
      "txPath": "/#/tx/",
      "accountPath": "/#/address/"
    },
    "info": {
      "url": "https://nebulas.io",
      "source": "https://github.com/nebulasio/go-nebulas",
      "rpc": "https://mainnet.nebulas.io",
      "documentation": "https://wiki.nebulas.io/en/latest/dapp-development/rpc/rpc.html"
    }
  },
  {
    "id": "gochain",
    "name": "GoChain",
    "coinId": 6060,
    "symbol": "GO",
    "decimals": 18,
    "blockchain": "Ethereum",
    "derivation": [
      {
        "path": "m/44'/6060'/0'/0/0"
      }
    ],
    "curve": "secp256k1",
    "publicKeyType": "secp256k1Extended",
    "chainId": "60",
    "addressHasher": "keccak256",
    "explorer": {
      "url": "https://explorer.gochain.io",
      "txPath": "/tx/",
      "accountPath": "/addr/"
    },
    "info": {
      "url": "https://gochain.io",
      "source": "https://github.com/gochain-io/gochain",
      "rpc": "https://rpc.gochain.io",
      "documentation": "https://eth.wiki/json-rpc/API"
    }
  },
  {
    "id": "nuls",
    "name": "NULS",
    "coinId": 8964,
    "symbol": "NULS",
    "decimals": 8,
    "blockchain": "NULS",
    "derivation": [
      {
        "path": "m/44'/8964'/0'/0/0"
      }
    ],
    "curve": "secp256k1",
    "publicKeyType": "secp256k1",
    "explorer": {
      "url": "https://nulscan.io",
      "txPath": "/transaction/info?hash=",
      "accountPath": "/address/info?address="
    },
    "info": {
      "url": "https://nuls.io",
      "source": "https://github.com/nuls-io/nuls-v2",
      "rpc": "https://public1.nuls.io/",
      "documentation": "https://docs.nuls.io/"
    }
  },
  {
    "id": "zelcash",
    "name": "Zelcash",
    "displayName": "Flux",
    "coinId": 19167,
    "symbol": "FLUX",
    "decimals": 8,
    "blockchain": "Zcash",
    "derivation": [
      {
        "path": "m/44'/19167'/0'/0/0",
        "xpub": "xpub",
        "xprv": "xprv"
      }
    ],
    "curve": "secp256k1",
    "publicKeyType": "secp256k1",
    "staticPrefix": 28,
    "p2pkhPrefix": 184,
    "p2shPrefix": 189,
    "publicKeyHasher": "sha256ripemd",
    "base58Hasher": "sha256d",
    "explorer": {
      "url": "https://explorer.runonflux.io",
      "txPath": "/tx/",
      "accountPath": "/address/"
    },
    "info": {
      "url": "https://runonflux.io",
      "source": "https://github.com/trezor/blockbook",
      "rpc": "https://blockbook.runonflux.io",
      "documentation": "https://github.com/trezor/blockbook/blob/master/docs/api.md"
    }
  },
  {
    "id": "wanchain",
    "name": "Wanchain",
    "coinId": 5718350,
    "symbol": "WAN",
    "decimals": 18,
    "blockchain": "Ethereum",
    "derivation": [
      {
        "path": "m/44'/5718350'/0'/0/0"
      }
    ],
    "curve": "secp256k1",
    "publicKeyType": "secp256k1Extended",
    "chainId": "888",
    "addressHasher": "keccak256",
    "explorer": {
      "url": "https://www.wanscan.org",
      "txPath": "/tx/",
      "accountPath": "/address/",
      "sampleTx": "0x180ea96a3218b82b9b35d796823266d8a425c182507adfe5eeffc96e6a14d856",
      "sampleAccount": "0xc6D3DBf8dF90BA3f957A9634677805eee0e43bBe"
    },
    "info": {
      "url": "https://wanchain.org",
      "source": "https://github.com/wanchain/go-wanchain",
      "rpc": "",
      "documentation": "https://eth.wiki/json-rpc/API"
    }
  },
  {
    "id": "waves",
    "name": "Waves",
    "coinId": 5741564,
    "symbol": "WAVES",
    "decimals": 8,
    "blockchain": "Waves",
    "derivation": [
      {
        "path": "m/44'/5741564'/0'/0'/0'"
      }
    ],
    "curve": "ed25519",
    "publicKeyType": "curve25519",
    "explorer": {
      "url": "https://wavesexplorer.com",
      "txPath": "/tx/",
      "accountPath": "/address/"
    },
    "info": {
      "url": "https://wavesplatform.com",
      "source": "https://github.com/wavesplatform/Waves",
      "rpc": "https://nodes.wavesnodes.com",
      "documentation": "https://nodes.wavesnodes.com/api-docs/index.html"
    }
  },
  {
    "id": "bsc",
    "name": "Smart Chain Legacy",
    "coinId": 10000714,
    "slip44": 714,
    "symbol": "BNB",
    "decimals": 18,
    "blockchain": "Ethereum",
    "derivation": [
      {
        "path": "m/44'/714'/0'/0/0"
      }
    ],
    "curve": "secp256k1",
    "publicKeyType": "secp256k1Extended",
    "chainId": "56",
    "addressHasher": "keccak256",
    "explorer": {
      "url": "https://bscscan.com",
      "txPath": "/tx/",
      "accountPath": "/address/",
      "sampleTx": "0xb9ae2e808fe8e57171f303ad8f6e3fd17d949b0bfc7b4db6e8e30a71cc517d7e",
      "sampleAccount": "0x35552c16704d214347f29Fa77f77DA6d75d7C752"
    },
    "info": {
      "url": "https://www.binance.org/en/smartChain",
      "source": "https://github.com/binance-chain/bsc",
      "rpc": "https://data-seed-prebsc-1-s1.binance.org:8545",
      "documentation": "https://eth.wiki/json-rpc/API"
    },
    "deprecated": true
  },
  {
    "id": "smartchain",
    "name": "Smart Chain",
    "displayName": "BNB Smart Chain",
    "coinId": 20000714,
    "slip44": 714,
    "symbol": "BNB",
    "decimals": 18,
    "blockchain": "Ethereum",
    "derivation": [
      {
        "path": "m/44'/60'/0'/0/0"
      }
    ],
    "curve": "secp256k1",
    "publicKeyType": "secp256k1Extended",
    "chainId": "56",
    "addressHasher": "keccak256",
    "explorer": {
      "url": "https://bscscan.com",
      "txPath": "/tx/",
      "accountPath": "/address/",
      "sampleTx": "0xb9ae2e808fe8e57171f303ad8f6e3fd17d949b0bfc7b4db6e8e30a71cc517d7e",
      "sampleAccount": "0x35552c16704d214347f29Fa77f77DA6d75d7C752"
    },
    "info": {
      "url": "https://www.binance.org/en/smartChain",
      "source": "https://github.com/binance-chain/bsc",
      "rpc": "https://bsc-dataseed1.binance.org",
      "documentation": "https://eth.wiki/json-rpc/API"
    }
  },
  {
    "id": "polygon",
    "name": "Polygon",
    "coinId": 966,
    "symbol": "MATIC",
    "decimals": 18,
    "blockchain": "Ethereum",
    "derivation": [
      {
        "path": "m/44'/60'/0'/0/0"
      }
    ],
    "curve": "secp256k1",
    "publicKeyType": "secp256k1Extended",
    "chainId": "137",
    "addressHasher": "keccak256",
    "explorer": {
      "url": "https://polygonscan.com",
      "txPath": "/tx/",
      "accountPath": "/address/",
      "sampleTx": "0xe26ed1470d5bf99a53d687843e7acdf7e4ba6620af93b4d672e714de90476e8e",
      "sampleAccount": "0x720E1fa107A1Df39Db4E78A3633121ac36Bec132"
    },
    "info": {
      "url": "https://polygon.technology",
      "source": "https://github.com/maticnetwork/contracts",
      "rpc": "https://polygon-rpc.com",
      "documentation": "https://eth.wiki/json-rpc/API"
    }
  },
  {
    "id": "thorchain",
    "name": "THORChain",
    "coinId": 931,
    "symbol": "RUNE",
    "decimals": 8,
    "blockchain": "Thorchain",
    "derivation": [
      {
        "path": "m/44'/931'/0'/0/0"
      }
    ],
    "curve": "secp256k1",
    "publicKeyType": "secp256k1",
    "hrp": "thor",
    "chainId": "thorchain-mainnet-v1",
    "explorer": {
      "url": "https://viewblock.io/thorchain",
      "txPath": "/tx/",
      "accountPath": "/address/",
      "sampleTx": "ADF0899E58C177E2391F22D04E9C5E1C35BB0F75B42B363A0761687907FD9476",
      "sampleAccount": "thor196yf4pq80hjrmz7nnh0ar0ypqg02r0w4dq4mzu"
    },
    "info": {
      "url": "https://thorchain.org",
      "source": "https://gitlab.com/thorchain/thornode",
      "rpc": "https://seed.thorchain.info",
      "documentation": "https://docs.thorchain.org"
    }
  },
  {
    "id": "optimism",
    "name": "Optimism",
    "displayName": "Optimistic Ethereum",
    "coinId": 10000070,
    "slip44": 60,
    "symbol": "ETH",
    "decimals": 18,
    "blockchain": "Ethereum",
    "derivation": [
      {
        "path": "m/44'/60'/0'/0/0"
      }
    ],
    "curve": "secp256k1",
    "publicKeyType": "secp256k1Extended",
    "chainId": "10",
    "addressHasher": "keccak256",
    "explorer": {
      "url": "https://optimistic.etherscan.io",
      "txPath": "/tx/",
      "accountPath": "/address/"
    },
    "info": {
      "url": "https://optimism.io/",
      "source": "https://github.com/ethereum-optimism/optimism",
      "rpc": "https://mainnet.optimism.io",
      "documentation": "https://eth.wiki/json-rpc/API"
    }
  },
  {
    "id": "arbitrum",
    "name": "Arbitrum",
    "coinId": 10042221,
    "slip44": 60,
    "symbol": "ETH",
    "decimals": 18,
    "blockchain": "Ethereum",
    "derivation": [
      {
        "path": "m/44'/60'/0'/0/0"
      }
    ],
    "curve": "secp256k1",
    "publicKeyType": "secp256k1Extended",
    "chainId": "42161",
    "addressHasher": "keccak256",
    "explorer": {
      "url": "https://arbiscan.io",
      "txPath": "/tx/",
      "accountPath": "/address/"
    },
    "info": {
      "url": "https://arbitrum.io",
      "source": "https://github.com/OffchainLabs/arbitrum",
      "rpc": "https://node.offchainlabs.com:8547",
      "documentation": "https://developer.offchainlabs.com"
    }
  },
  {
    "id": "heco",
    "name": "ECO Chain",
    "displayName": "Huobi ECO Chain",
    "coinId": 10000553,
    "slip44": 553,
    "symbol": "HT",
    "decimals": 18,
    "blockchain": "Ethereum",
    "derivation": [
      {
        "path": "m/44'/60'/0'/0/0"
      }
    ],
    "curve": "secp256k1",
    "publicKeyType": "secp256k1Extended",
    "chainId": "128",
    "addressHasher": "keccak256",
    "explorer": {
      "url": "https://hecoinfo.com",
      "txPath": "/tx/",
      "accountPath": "/address/"
    },
    "info": {
      "url": "https://www.hecochain.com/en-us",
      "source": "https://github.com/HuobiGroup/huobi-eco-chain",
      "rpc": "https://http-mainnet-node.huobichain.com",
      "documentation": "https://eth.wiki/json-rpc/API"
    }
  },
  {
    "id": "avalanchec",
    "name": "Avalanche C-Chain",
    "coinId": 10009000,
    "symbol": "AVAX",
    "decimals": 18,
    "blockchain": "Ethereum",
    "derivation": [
      {
        "path": "m/44'/60'/0'/0/0"
      }
    ],
    "curve": "secp256k1",
    "publicKeyType": "secp256k1Extended",
    "chainId": "43114",
    "addressHasher": "keccak256",
    "explorer": {
      "url": "https://snowtrace.io",
      "txPath": "/tx/",
      "accountPath": "/address/",
      "sampleTx": "0x9243890b844219accefd8798271052f5a056453ec18984a56e81c92921330d54",
      "sampleAccount": "0xa664325f36Ec33E66323fe2620AF3f2294b2Ef3A"
    },
    "info": {
      "url": "https://www.avalabs.org/",
      "client": "https://github.com/ava-labs/avalanchego",
      "clientPublic": "https://api.avax.network/ext/bc/C/rpc",
      "clientDocs": "https://docs.avax.network/"
    }
  },
  {
    "id": "xdai",
    "name": "xDai",
    "displayName": "Gnosis Chain",
    "coinId": 10000100,
    "symbol": "xDAI",
    "decimals": 18,
    "blockchain": "Ethereum",
    "derivation": [
      {
        "path": "m/44'/60'/0'/0/0"
      }
    ],
    "curve": "secp256k1",
    "publicKeyType": "secp256k1Extended",
    "chainId": "100",
    "addressHasher": "keccak256",
    "explorer": {
      "url": "https://blockscout.com/xdai/mainnet",
      "txPath": "/tx/",
      "accountPath": "/address/",
      "sampleTx": "0x936798a1ef607c9e856d7861b15999c770c06f0887c4fc1f6acbf3bef09899c1",
      "sampleAccount": "0x12d61a95CF55e18D267C2F1AA67d8e42ae1368f8"
    },
    "info": {
      "url": "https://www.xdaichain.com",
      "client": "https://github.com/openethereum/openethereum",
      "clientPublic": "https://rpc.gnosischain.com",
      "clientDocs": "https://eth.wiki/json-rpc/API"
    }
  },
  {
    "id": "fantom",
    "name": "Fantom",
    "coinId": 10000250,
    "symbol": "FTM",
    "decimals": 18,
    "blockchain": "Ethereum",
    "derivation": [
      {
        "path": "m/44'/60'/0'/0/0"
      }
    ],
    "curve": "secp256k1",
    "publicKeyType": "secp256k1Extended",
    "chainId": "250",
    "addressHasher": "keccak256",
    "explorer": {
      "url": "https://ftmscan.com",
      "txPath": "/tx/",
      "accountPath": "/address/",
      "sampleTx": "0xb0a741d882291951de1fac72e90b9baf886ddb0c9c87658a0c206490dfaa5202",
      "sampleAccount": "0x9474feb9917b87da6f0d830ba66ee0035835c0d3"
    },
    "info": {
      "url": "https://fantom.foundation",
      "client": "https://github.com/openethereum/openethereum",
      "clientPublic": "https://rpc.ftm.tools",
      "clientDocs": "https://eth.wiki/json-rpc/API"
    }
  },
  {
    "id": "cryptoorg",
    "name": "CryptoOrg",
    "displayName": "Crypto.org",
    "coinId": 394,
    "symbol": "CRO",
    "decimals": 8,
    "blockchain": "Cosmos",
    "derivation": [
      {
        "path": "m/44'/394'/0'/0/0"
      }
    ],
    "curve": "secp256k1",
    "publicKeyType": "secp256k1",
    "hrp": "cro",
    "chainId": "crypto-org-chain-mainnet-1",
    "addressHasher": "sha256ripemd",
    "explorer": {
      "url": "https://crypto.org/explorer",
      "txPath": "/tx/",
      "accountPath": "/account/",
      "sampleTx": "D87D2EB46B21466886EE149C1DEA3AE6C2E019C7D8C24FA1533A95439DDCE1E2",
      "sampleAccount": "cro10wrflcdc4pys9vvgqm98yg7yv5ltj7d3xehent"
    },
    "info": {
      "url": "https://crypto.org/",
      "client": "https://github.com/crypto-org-chain/chain-main",
      "clientPublic": "https://mainnet.crypto.org:1317/",
      "clientDocs": "https://crypto.org/docs/resources/chain-integration.html#api-documentation"
    }
  },
  {
    "id": "celo",
    "name": "Celo",
    "coinId": 52752,
    "symbol": "CELO",
    "decimals": 18,
    "blockchain": "Ethereum",
    "derivation": [
      {
        "path": "m/44'/60'/0'/0/0"
      }
    ],
    "curve": "secp256k1",
    "publicKeyType": "secp256k1Extended",
    "chainId": "42220",
    "addressHasher": "keccak256",
    "explorer": {
      "url": "https://explorer.celo.org",
      "txPath": "/tx/",
      "accountPath": "/address/",
      "sampleTx": "0xaf41ee58afe633dc7b179c15693cca40fe0372c1d7c70351620105d59d326693",
      "sampleAccount": "0xFBFf95e2Fa7e4Ff3aeA34eFB05fB60F9968a6aaD"
    },
    "info": {
      "url": "https://celo.org",
      "client": "https://github.com/celo-org/celo-blockchain",
      "clientPublic": "https://forno.celo.org",
      "clientDocs": "https://eth.wiki/json-rpc/API"
    }
  },
  {
    "id": "ronin",
    "name": "Ronin",
    "coinId": 10002020,
    "slip44": 60,
    "symbol": "RON",
    "decimals": 18,
    "blockchain": "Ronin",
    "derivation": [
      {
        "path": "m/44'/60'/0'/0/0"
      }
    ],
    "curve": "secp256k1",
    "publicKeyType": "secp256k1Extended",
    "chainId": "2020",
    "addressHasher": "keccak256",
    "explorer": {
      "url": "https://explorer.roninchain.com",
      "txPath": "/tx/",
      "accountPath": "/address/",
      "sampleTx": "0xc09835aaf9c1cacea8ce322865583c791d3a4dfbd9a3b72f79539db88d3697ab",
      "sampleAccount": "0xdc05ecd5fbdb64058d94f3182d66f44342b9adcb"
    },
    "info": {
      "url": "https://whitepaper.axieinfinity.com/technology/ronin-ethereum-sidechain",
      "client": "https://github.com/axieinfinity/ronin-smart-contracts",
      "clientPublic": "https://api.roninchain.com/rpc",
      "clientDocs": "https://eth.wiki/json-rpc/API"
    }
  },
  {
    "id": "osmosis",
    "name": "Osmosis",
    "displayName": "Osmosis",
    "coinId": 10000118,
    "symbol": "OSMO",
    "decimals": 6,
    "blockchain": "Cosmos",
    "derivation": [
      {
        "path": "m/44'/118'/0'/0/0"
      }
    ],
    "curve": "secp256k1",
    "publicKeyType": "secp256k1",
    "hrp": "osmo",
    "chainId": "osmosis-1",
    "addressHasher": "sha256ripemd",
    "explorer": {
      "url": "https://mintscan.io/osmosis",
      "txPath": "/txs/",
      "accountPath": "/account/",
      "sampleTx": "5A6E50A6F2927E4B8C87BB094D5FBF15F1287429A09111806FC44B3CD86CACA8",
      "sampleAccount": "osmo1mky69cn8ektwy0845vec9upsdphktxt0en97f5"
    },
    "info": {
      "url": "https://osmosis.zone/",
      "client": "https://github.com/osmosis-labs/osmosis",
      "clientPublic": "https://rpc-osmosis.keplr.app/",
      "clientDocs": ""
    }
  },
  {
    "id": "ecash",
    "name": "eCash",
    "coinId": 899,
    "symbol": "XEC",
    "decimals": 2,
    "blockchain": "Bitcoin",
    "derivation": [
      {
        "path": "m/44'/899'/0'/0/0",
        "xpub": "xpub",
        "xprv": "xprv"
      }
    ],
    "curve": "secp256k1",
    "publicKeyType": "secp256k1",
    "p2pkhPrefix": 0,
    "p2shPrefix": 5,
    "hrp": "ecash",
    "publicKeyHasher": "sha256ripemd",
    "base58Hasher": "sha256d",
    "explorer": {
      "url": "https://explorer.bitcoinabc.org",
      "txPath": "/tx/",
      "accountPath": "/address/"
    },
    "info": {
      "url": "https://e.cash",
      "source": "https://github.com/trezor/blockbook",
      "rpc": "https://blockbook.fabien.cash:9197",
      "documentation": "https://github.com/trezor/blockbook/blob/master/docs/api.md"
    }
  },
  {
    "id": "cronos",
    "name": "Cronos Chain",
    "coinId": 10000025,
    "symbol": "CRO",
    "decimals": 18,
    "blockchain": "Ethereum",
    "derivation": [
      {
        "path": "m/44'/60'/0'/0/0"
      }
    ],
    "curve": "secp256k1",
    "publicKeyType": "secp256k1Extended",
    "chainId": "25",
    "addressHasher": "keccak256",
    "explorer": {
      "url": "https://cronoscan.com",
      "txPath": "/tx/",
      "accountPath": "/address/"
    },
    "info": {
      "url": "https://cronos.org",
      "client": "https://github.com/crypto-org-chain/cronos",
      "clientPublic": "https://evm-cronos.crypto.org",
      "clientDocs": "https://eth.wiki/json-rpc/API"
    }
  },
  {
    "id": "kavaevm",
    "name": "KavaEvm",
    "coinId": 10002222,
    "symbol": "KAVA",
    "decimals": 18,
    "blockchain": "Ethereum",
    "derivation": [
      {
        "path": "m/44'/60'/0'/0/0"
      }
    ],
    "curve": "secp256k1",
    "publicKeyType": "secp256k1Extended",
    "chainId": "2222",
    "addressHasher": "keccak256",
    "explorer": {
      "url": "https://explorer.kava.io",
      "txPath": "/tx/",
      "accountPath": "/address/"
    },
    "info": {
      "url": "https://www.kava.io/",
      "client": "https://github.com/Kava-Labs/kava",
      "documentation": "https://docs.kava.io/docs/ethereum/overview/",
      "rpc": "https://evm.kava.io"
    }
  },
  {
    "id": "smartbch",
    "name": "Smart Bitcoin Cash",
    "coinId": 10000145,
    "symbol": "BCH",
    "decimals": 18,
    "blockchain": "Ethereum",
    "derivation": [
      {
        "path": "m/44'/60'/0'/0/0"
      }
    ],
    "curve": "secp256k1",
    "publicKeyType": "secp256k1Extended",
    "chainId": "10000",
    "addressHasher": "keccak256",
    "explorer": {
      "url": "https://www.smartscan.cash",
      "txPath": "/tx/",
      "accountPath": "/address/",
      "sampleTx": "0x6413466b455b17d03c7a8ce2d7f99fec34bcd338628bdd2d0580a21e3197a4d9",
      "sampleAccount": "0xFeEc227410E1DF9f3b4e6e2E284DC83051ae468F"
    },
    "info": {
      "url": "https://smartbch.org/",
      "source": "https://github.com/smartbch/smartbch",
      "rpc": "https://smartbch.fountainhead.cash/mainnet",
      "documentation": "https://github.com/smartbch/docs/blob/main/developers-guide/jsonrpc.md"
    }
  },
  {
    "id": "kcc",
    "name": "KuCoin Community Chain",
    "coinId": 10000321,
    "symbol": "KCS",
    "decimals": 18,
    "blockchain": "Ethereum",
    "derivation": [
      {
        "path": "m/44'/60'/0'/0/0"
      }
    ],
    "curve": "secp256k1",
    "publicKeyType": "secp256k1Extended",
    "chainId": "321",
    "addressHasher": "keccak256",
    "explorer": {
      "url": "https://explorer.kcc.io/en",
      "txPath": "/tx/",
      "accountPath": "/address/",
      "sampleTx": "0x2f0d79cd289a02f3181b68b9583a64c3809fe7387810b274275985c29d02c80d",
      "sampleAccount": "0x4446fc4eb47f2f6586f9faab68b3498f86c07521"
    },
    "info": {
      "url": "https://www.kcc.io/",
      "source": "https://github.com/kcc-community/kcc",
      "rpc": "https://rpc-mainnet.kcc.network",
      "documentation": "https://docs.kcc.io/#/en-us/"
    }
  },
  {
    "id": "boba",
    "name": "Boba",
    "coinId": 10000288,
    "symbol": "BOBAETH",
    "decimals": 18,
    "blockchain": "Ethereum",
    "derivation": [
      {
        "path": "m/44'/60'/0'/0/0"
      }
    ],
    "curve": "secp256k1",
    "publicKeyType": "secp256k1Extended",
    "chainId": "288",
    "addressHasher": "keccak256",
    "explorer": {
      "url": "https://blockexplorer.boba.network",
      "txPath": "/tx/",
      "accountPath": "/address/",
      "sampleTx": "0x31533707c3feb3b10f7deeea387ff8893f229253e65ca6b14d2400bf95b5d103",
      "sampleAccount": "0x4F96F50eDB37a19216d87693E5dB241e31bD3735"
    },
    "info": {
      "url": "https://boba.network/",
      "source": "https://github.com/bobanetwork/boba",
      "rpc": "https://mainnet.boba.network",
      "documentation": "https://docs.boba.network/"
    }
  },
  {
    "id": "metis",
    "name": "Metis",
    "coinId": 10001088,
    "symbol": "METIS",
    "decimals": 18,
    "blockchain": "Ethereum",
    "derivation": [
      {
        "path": "m/44'/60'/0'/0/0"
      }
    ],
    "curve": "secp256k1",
    "publicKeyType": "secp256k1Extended",
    "chainId": "1088",
    "addressHasher": "keccak256",
    "explorer": {
      "url": "https://andromeda-explorer.metis.io",
      "txPath": "/tx/",
      "accountPath": "/address/",
      "sampleTx": "0x422f2ebbede32d4434ad0cf0ae55d44a84e14d3d5725a760133255b42676d8ce",
      "sampleAccount": "0xBe9E8Ec25866B21bA34e97b9393BCabBcB4A5C86"
    },
    "info": {
      "url": "https://www.metis.io/",
      "source": "https://github.com/MetisProtocol/mvm",
      "rpc": "https://andromeda.metis.io/?owner=1088",
      "documentation": "https://docs.metis.io/"
    }
  },
  {
    "id": "aurora",
    "name": "Aurora",
    "coinId": 1323161554,
    "symbol": "ETH",
    "decimals": 18,
    "blockchain": "Ethereum",
    "derivation": [
      {
        "path": "m/44'/60'/0'/0/0"
      }
    ],
    "curve": "secp256k1",
    "publicKeyType": "secp256k1Extended",
    "chainId": "1313161554",
    "addressHasher": "keccak256",
    "explorer": {
      "url": "https://aurorascan.dev",
      "txPath": "/tx/",
      "accountPath": "/address/",
      "sampleTx": "0x99deebdb70f8027037abb3d3d0f3c7523daee857d85e9056d2671593ff2f2f28",
      "sampleAccount": "0x8707cdE20dd43E3dB1F74c28fcd509ef38B0bA51"
    },
    "info": {
      "url": "https://aurora.dev/",
      "source": "https://github.com/aurora-is-near/aurora-engine",
      "rpc": "https://mainnet.aurora.dev/",
      "documentation": "https://doc.aurora.dev/"
    }
  },
  {
    "id": "evmos",
    "name": "Evmos",
    "coinId": 10009001,
    "symbol": "EVMOS",
    "decimals": 18,
    "blockchain": "Ethereum",
    "derivation": [
      {
        "path": "m/44'/60'/0'/0/0"
      }
    ],
    "curve": "secp256k1",
    "publicKeyType": "secp256k1Extended",
    "chainId": "9001",
    "addressHasher": "keccak256",
    "explorer": {
      "url": "https://evm.evmos.org",
      "txPath": "/tx/",
      "accountPath": "/address/",
      "sampleTx": "0x24af42cf4977a96d62e3a82c3cd9b519c3e7c53dd83398b88f0cb435d867b422",
      "sampleAccount": "0x30627903124Aa1e71384bc52e1cb96E4AB3252b6"
    },
    "info": {
      "url": "https://evmos.org/",
      "source": "https://github.com/tharsis/evmos",
      "rpc": "https://eth.bd.evmos.org:8545",
      "documentation": "https://docs.evmos.org/"
    }
  },
  {
    "id": "nativeevmos",
    "name": "NativeEvmos",
    "displayName": "Native Evmos",
    "coinId": 20009001,
    "symbol": "EVMOS",
    "decimals": 18,
    "blockchain": "Cosmos",
    "derivation": [
      {
        "path": "m/44'/60'/0'/0/0"
      }
    ],
    "curve": "secp256k1",
    "publicKeyType": "secp256k1Extended",
    "hrp": "evmos",
    "addressHasher": "keccak256",
    "explorer": {
      "url": "https://mintscan.io/evmos",
      "txPath": "/txs/",
      "accountPath": "/account/",
      "sampleTx": "A16C211C83AD1E684DE46F694FAAC17D8465C864BD7385A81EC062CDE0638811",
      "sampleAccount": "evmos17xpfvakm2amg962yls6f84z3kell8c5ljcjw34"
    },
    "info": {
      "url": "https://evmos.org/",
      "client": "https://github.com/tharsis/evmos",
      "clientPublic": "https://rest.bd.evmos.org:1317",
      "clientDocs": ""
    }
  },
  {
    "id": "moonriver",
    "name": "Moonriver",
    "coinId": 10001285,
    "symbol": "MOVR",
    "decimals": 18,
    "blockchain": "Ethereum",
    "derivation": [
      {
        "path": "m/44'/60'/0'/0/0"
      }
    ],
    "curve": "secp256k1",
    "publicKeyType": "secp256k1Extended",
    "chainId": "1285",
    "explorer": {
      "url": "https://moonriver.moonscan.io",
      "txPath": "/tx/",
      "accountPath": "/address/",
      "sampleTx": "0x2e2daa3943ba65d9bbb910a4f6765aa6a466a0ef8935090547ca9d30e201e032",
      "sampleAccount": "0x899831D937937d011305E73EE782cce0455DF15a"
    },
    "info": {
      "url": "https://moonbeam.network/networks/moonriver",
      "rpc": "https://moonriver.public.blastapi.io"
    }
  },
  {
    "id": "moonbeam",
    "name": "Moonbeam",
    "coinId": 10001284,
    "symbol": "GLMR",
    "decimals": 18,
    "blockchain": "Ethereum",
    "derivation": [
      {
        "path": "m/44'/60'/0'/0/0"
      }
    ],
    "curve": "secp256k1",
    "publicKeyType": "secp256k1Extended",
    "chainId": "1284",
    "explorer": {
      "url": "https://moonscan.io",
      "txPath": "/tx/",
      "accountPath": "/address/",
      "sampleTx": "0xb22a146c933e6e51affbfa5f712a266b5f5e92ae453cd2f252bcc3c36ff035a6",
      "sampleAccount": "0x201bb4f276C765dF7225e5A4153E17edD23a67eC"
    },
    "info": {
      "url": "https://moonbeam.network",
      "rpc": "https://rpc.api.moonbeam.network",
      "documentation": "https://docs.moonbeam.network"
    }
  },
  {
    "id": "klaytn",
    "name": "Klaytn",
    "coinId": 10008217,
    "symbol": "KLAY",
    "decimals": 18,
    "blockchain": "Ethereum",
    "derivation": [
      {
        "path": "m/44'/60'/0'/0/0"
      }
    ],
    "curve": "secp256k1",
    "publicKeyType": "secp256k1Extended",
    "chainId": "8217",
    "explorer": {
      "url": "https://scope.klaytn.com",
      "txPath": "/tx/",
      "accountPath": "/account/",
      "sampleTx": "0x93ea92687845fe7bb6cacd69c76a16a2a3c2bbb85a8a93ff0e032d0098d583d7",
      "sampleAccount": "0x2ad9656bf5b82caf10847b431012e28e301e83ba"
    },
    "info": {
      "url": "https://klaytn.foundation",
      "rpc": "https://public-node-api.klaytnapi.com/v1/cypress",
      "documentation": "https://docs.klaytn.foundation"
    }
  },
  {
    "id": "meter",
    "name": "Meter",
    "coinId": 18000,
    "chainId": "82",
    "symbol": "MTR",
    "decimals": 18,
    "blockchain": "Ethereum",
    "derivation": [
      {
        "path": "m/44'/60'/0'/0/0"
      }
    ],
    "curve": "secp256k1",
    "publicKeyType": "secp256k1Extended",
    "explorer": {
      "url": "https://scan.meter.io",
      "txPath": "/tx/",
      "accountPath": "/address/",
      "sampleTx": "0x8ea268d5dbb40217c763b800a75fc063cf28b56f40f2bc69dc043f5c4bbdc144",
      "sampleAccount": "0xe5a273954d24eddf9ae9ea4cef2347d584cfa3dd"
    },
    "info": {
      "url": "https://meter.io/",
      "source": "https://github.com/meterio/meter-pov",
      "rpc": "https://rpc.meter.io",
      "documentation": "https://docs.meter.io/"
    }
  },
  {
<<<<<<< HEAD
    "id": "energyweb",
    "name": "EnergyWebToken",
    "displayName": "Energy Web Token",
    "coinId": 246,
    "symbol": "EWT",
=======
    "id": "okc",
    "name": "OKX Chain",
    "coinId": 996,
    "chainId": "66",
    "symbol": "OKT",
>>>>>>> 3c35dd88
    "decimals": 18,
    "blockchain": "Ethereum",
    "derivation": [
      {
        "path": "m/44'/60'/0'/0/0"
      }
    ],
    "curve": "secp256k1",
    "publicKeyType": "secp256k1Extended",
<<<<<<< HEAD
    "chainId": "246",
    "addressHasher": "keccak256",
    "explorer": {
      "url": "https://explorer.energyweb.org",
      "txPath": "/tx/",
      "accountPath": "/address/",
      "sampleTx": "0x17f8234973754e8f15048d56daceefc9bb9d2fa69c099596d30c569f29b618df",
      "sampleAccount": "0x5bb497e8d9fe26e92dd1be01e32076c8e024d167"
    },
    "info": {
      "url": "https://energyweb.org",
      "source": "https://github.com/energywebfoundation/ewc-system-contracts",
      "rpc": "https://rpc.energyweb.org/",
      "documentation": "https://energy-web-foundation.gitbook.io/energy-web/how-tos-and-tutorials/running-a-local-node"
=======
    "addressHasher": "keccak256",
    "explorer": {
      "url": "https://www.oklink.com/en/okc",
      "txPath": "/tx/",
      "accountPath": "/address/",
      "sampleTx": "0x46C3A947E8248570FBD28E4FE456CC8F80DFD90716533878FB67857B95FA3D37",
      "sampleAccount": "0x074faafd0b20fad2efa115b8ed7e75993e580b85"
    },
    "info": {
      "url": "https://www.okx.com/okc",
      "source": "https://github.com/okex/exchain",
      "rpc": "https://exchainrpc.okex.org",
      "documentation": "https://okc-docs.readthedocs.io/en/latest"
>>>>>>> 3c35dd88
    }
  }
]<|MERGE_RESOLUTION|>--- conflicted
+++ resolved
@@ -2658,19 +2658,41 @@
     }
   },
   {
-<<<<<<< HEAD
+    "id": "okc",
+    "name": "OKX Chain",
+    "coinId": 996,
+    "chainId": "66",
+    "symbol": "OKT",
+    "decimals": 18,
+    "blockchain": "Ethereum",
+    "derivation": [
+      {
+        "path": "m/44'/60'/0'/0/0"
+      }
+    ],
+    "curve": "secp256k1",
+    "publicKeyType": "secp256k1Extended",
+    "addressHasher": "keccak256",
+    "explorer": {
+      "url": "https://www.oklink.com/en/okc",
+      "txPath": "/tx/",
+      "accountPath": "/address/",
+      "sampleTx": "0x46C3A947E8248570FBD28E4FE456CC8F80DFD90716533878FB67857B95FA3D37",
+      "sampleAccount": "0x074faafd0b20fad2efa115b8ed7e75993e580b85"
+    },
+    "info": {
+      "url": "https://www.okx.com/okc",
+      "source": "https://github.com/okex/exchain",
+      "rpc": "https://exchainrpc.okex.org",
+      "documentation": "https://okc-docs.readthedocs.io/en/latest"
+    }
+  },
+  {
     "id": "energyweb",
     "name": "EnergyWebToken",
     "displayName": "Energy Web Token",
     "coinId": 246,
     "symbol": "EWT",
-=======
-    "id": "okc",
-    "name": "OKX Chain",
-    "coinId": 996,
-    "chainId": "66",
-    "symbol": "OKT",
->>>>>>> 3c35dd88
     "decimals": 18,
     "blockchain": "Ethereum",
     "derivation": [
@@ -2680,7 +2702,6 @@
     ],
     "curve": "secp256k1",
     "publicKeyType": "secp256k1Extended",
-<<<<<<< HEAD
     "chainId": "246",
     "addressHasher": "keccak256",
     "explorer": {
@@ -2695,21 +2716,6 @@
       "source": "https://github.com/energywebfoundation/ewc-system-contracts",
       "rpc": "https://rpc.energyweb.org/",
       "documentation": "https://energy-web-foundation.gitbook.io/energy-web/how-tos-and-tutorials/running-a-local-node"
-=======
-    "addressHasher": "keccak256",
-    "explorer": {
-      "url": "https://www.oklink.com/en/okc",
-      "txPath": "/tx/",
-      "accountPath": "/address/",
-      "sampleTx": "0x46C3A947E8248570FBD28E4FE456CC8F80DFD90716533878FB67857B95FA3D37",
-      "sampleAccount": "0x074faafd0b20fad2efa115b8ed7e75993e580b85"
-    },
-    "info": {
-      "url": "https://www.okx.com/okc",
-      "source": "https://github.com/okex/exchain",
-      "rpc": "https://exchainrpc.okex.org",
-      "documentation": "https://okc-docs.readthedocs.io/en/latest"
->>>>>>> 3c35dd88
     }
   }
 ]