--- conflicted
+++ resolved
@@ -21,11 +21,8 @@
     GO (6060),
     ICON (74),
     LITECOIN (2),
-<<<<<<< HEAD
     VIACOIN (14),
-=======
     ONTOLOGY (1024),
->>>>>>> 4299eceb
     POA (178),
     RIPPLE (144),
     TEZOS (1729),
