// Copyright © 2017-2019 Trust Wallet.
//
// This file is part of Trust. The full Trust copyright notice, including
// terms governing use, modification, and redistribution, is contained in the
// file LICENSE at the root of the source code distribution tree.
//
// This is a GENERATED FILE, changes made here WILL BE LOST.
//

package wallet.core.jni;


public enum CoinType {
    BINANCE (714),
    BITCOIN (0),
    BITCOINCASH (145),
    CALLISTO (820),
    DASH (5),
    EOS (194),
    ETHEREUM (60),
    ETHEREUMCLASSIC (61),
    GO (6060),
    ICON (74),
    LITECOIN (2),
    POA (178),
<<<<<<< HEAD
=======
    RIPPLE (144),
>>>>>>> a1004b0f
    TEZOS (1729),
    THUNDERTOKEN (1001),
    TOMOCHAIN (889),
    TRON (195),
    VECHAIN (818),
    WANCHAIN (5718350),
    ZCASH (133),
    ZCOIN (136),
    NIMIQ (242);

    private final int value;
    CoinType(int value) {
        this.value = value;
    }
    public int value() { return value; }
}<|MERGE_RESOLUTION|>--- conflicted
+++ resolved
@@ -23,10 +23,7 @@
     ICON (74),
     LITECOIN (2),
     POA (178),
-<<<<<<< HEAD
-=======
     RIPPLE (144),
->>>>>>> a1004b0f
     TEZOS (1729),
     THUNDERTOKEN (1001),
     TOMOCHAIN (889),
