--- conflicted
+++ resolved
@@ -45,11 +45,7 @@
     sourceSets {
         val commonMain by getting {
             dependencies {
-<<<<<<< HEAD
-                implementation("com.trustwallet:wallet-core-kotlin:3.3.2")
-=======
                 implementation("com.trustwallet:wallet-core-kotlin:+")
->>>>>>> 4af0ee33
             }
         }
         val commonTest by getting {
