// Top-level build file where you can add configuration options common to all sub-projects/modules.

buildscript {
    ext.kotlin_version = '1.3.50'
    repositories {
        google()
<<<<<<< HEAD
        mavenCentral()
        
=======
        mavenCentral()        
>>>>>>> 3e6a37cf
    }
    dependencies {
        classpath 'com.android.tools.build:gradle:4.2.1'
        classpath "org.jetbrains.kotlin:kotlin-gradle-plugin:$kotlin_version"
    }
}

allprojects {
    repositories {
        google()
        mavenCentral()
        maven {
            url = uri("https://maven.pkg.github.com/trustwallet/wallet-core")
            credentials {
                username = project.findProperty("gpr.user") as String?: System.getenv("GITHUB_USER")
                password = project.findProperty("gpr.key") as String?: System.getenv("GITHUB_TOKEN")
            }
        }
    }
}

task clean(type: Delete) {
    delete rootProject.buildDir
}<|MERGE_RESOLUTION|>--- conflicted
+++ resolved
@@ -4,12 +4,7 @@
     ext.kotlin_version = '1.3.50'
     repositories {
         google()
-<<<<<<< HEAD
         mavenCentral()
-        
-=======
-        mavenCentral()        
->>>>>>> 3e6a37cf
     }
     dependencies {
         classpath 'com.android.tools.build:gradle:4.2.1'
