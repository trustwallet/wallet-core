--- conflicted
+++ resolved
@@ -16,16 +16,10 @@
 .vscode/
 
 # Generated files
-<<<<<<< HEAD
-swift/TrustWalletCore.xcodeproj
-
-cmake-build-debug/
-=======
 jni/cpp/generated
 jni/java
 swift/Sources/Generated
 
 # Code coverage files
 coverage.info
-coverage/
->>>>>>> 0983c8fc
+coverage/