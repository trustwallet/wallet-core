<%= render('kotlin/package.erb') %>

import kotlinx.cinterop.toCValues

<<<<<<< HEAD
=======
@OptIn(kotlinx.cinterop.ExperimentalForeignApi::class)
>>>>>>> af7c6a5b
actual object <%= entity.name %> {
<%# Static property declarations -%>
<%  entity.static_properties.each do |property| -%>
    actual val <%= KotlinHelper.format_name(property.name) %><%= KotlinHelper.return_type(property.return_type) %>
        get() = TODO()
<% end -%>
<%# Static method declarations -%>
<%  entity.static_methods.each do |method| -%>
<%    next if method.name.start_with?('Create') -%>

    actual fun <%= KotlinHelper.format_name(method.name) %>(<%= KotlinHelper.parameters(method.parameters) %>)<%= KotlinHelper.return_type(method.return_type) %> {
<%=   render('kotlin/ios_parameter_access.erb', { method: method }) -%>
        val result = <%= KotlinHelper.convert_calling_return_type_ios(method.return_type, "TW#{entity.name}#{method.name}(#{KotlinHelper.calling_parameters_ios(method.parameters)})") %>
<%=   render('kotlin/ios_parameter_release.erb', { method: method }) -%>
        return result
    }
<%  end -%>
}<|MERGE_RESOLUTION|>--- conflicted
+++ resolved
@@ -2,10 +2,7 @@
 
 import kotlinx.cinterop.toCValues
 
-<<<<<<< HEAD
-=======
 @OptIn(kotlinx.cinterop.ExperimentalForeignApi::class)
->>>>>>> af7c6a5b
 actual object <%= entity.name %> {
 <%# Static property declarations -%>
 <%  entity.static_properties.each do |property| -%>
