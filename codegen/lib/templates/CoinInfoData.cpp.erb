--- conflicted
+++ resolved
@@ -27,14 +27,9 @@
     0,
     0,
     TWHRPUnknown,
-<<<<<<< HEAD
     Hash::Hash_sha256ripemd,
     Hash::Hash_sha256d,
-=======
-    Hash::HashFunc_sha256ripemd,
-    Hash::HashFunc_sha256d,
-    Hash::HashFunc_sha256ripemd,
->>>>>>> 1d4b214b
+    Hash::Hash_sha256ripemd,
     "?",
     2,
     "",
@@ -68,14 +63,9 @@
                 <% if coin['p2pkhPrefix'].nil? -%>0<% else -%><%= coin['p2pkhPrefix'] %><% end -%>,
                 <% if coin['p2shPrefix'].nil? -%>0<% else -%><%= coin['p2shPrefix'] %><% end -%>,
                 TWHRP<% if coin['hrp'].nil? -%>Unknown<% else -%><%= format_name(coin['name']) %><% end -%>,
-<<<<<<< HEAD
                 Hash::Hash_<% if coin['publicKeyHasher'].nil? -%>sha256ripemd<% else -%><%= coin['publicKeyHasher'] %><% end -%>,
                 Hash::Hash_<% if coin['base58Hasher'].nil? -%>sha256d<% else -%><%= coin['base58Hasher'] %><% end -%>,
-=======
-                Hash::HashFunc_<% if coin['publicKeyHasher'].nil? -%>sha256ripemd<% else -%><%= coin['publicKeyHasher'] %><% end -%>,
-                Hash::HashFunc_<% if coin['base58Hasher'].nil? -%>sha256d<% else -%><%= coin['base58Hasher'] %><% end -%>,
-                Hash::HashFunc_<% if coin['addressHasher'].nil? -%>sha256ripemd<% else -%><%= coin['addressHasher'] %><% end -%>,
->>>>>>> 1d4b214b
+                Hash::Hash_<% if coin['addressHasher'].nil? -%>sha256ripemd<% else -%><%= coin['addressHasher'] %><% end -%>,
                 "<%= coin['symbol'] %>",
                 <%= coin['decimals'] %>,
                 "<%= explorer_tx_url(coin) %>",
