// Copyright © 2017-2022 Trust Wallet.
//
// This file is part of Trust. The full Trust copyright notice, including
// terms governing use, modification, and redistribution, is contained in the
// file LICENSE at the root of the source code distribution tree.
//
// This is a GENERATED FILE, changes made here WILL BE LOST.
//

#include "Coin.h"
#include <TrustWalletCore/TWCoinTypeConfiguration.h>

#include <vector>
#include <cassert>

using namespace TW;

static const CoinInfo defaultsForMissing = {
    "?",
    "?",
    TWBlockchainBitcoin,
    TWPurposeBIP44,
    TWCurveNone,
    {Derivation()},
    TWPublicKeyTypeSECP256k1,
    0,
    0,
    0,
    TWHRPUnknown,
<<<<<<< HEAD
    "",
    Hash::HashFunc_sha256ripemd,
    Hash::HashFunc_sha256d,
    Hash::HashFunc_sha256ripemd,
=======
    Hash::HasherSha256ripemd,
    Hash::HasherSha256d,
    Hash::HasherSha256ripemd,
>>>>>>> 4073a258
    "?",
    2,
    "",
    "",
    0,
};

/// Get coin from map, if missing returns defaults (not to have contains-check in each accessor method)
const CoinInfo getCoinInfo(TWCoinType coin) {
    // switch is preferred instead of a data structure, due to initialization issues
    switch (coin) {
<% coins.each do |coin| -%>
        case TWCoinType<%= format_name(coin['name']) %>:
            return CoinInfo {
                "<%= coin['id'] %>",
                "<%= coin_name(coin) %>",
                TWBlockchain<%= format_name(coin['blockchain']) %>,
                TWPurposeBIP<%= /^m\/(\d+)'?(\/\d+'?)+$/.match(derivation_path(coin))[1] %>,
                TWCurve<%= format_name(coin['curve']) %>,
                {
                    <% coin['derivation'].each do |deriv| -%>{
                        <%= derivation_enum_name(deriv, coin) %>,
                        "<%= deriv['path'] %>",
                        "<%= derivation_name(deriv) %>",
                        TWHDVersion<% if deriv['xpub'].nil? -%>None<% else -%><%= format_name(deriv['xpub']) %><% end -%>,
                        TWHDVersion<% if deriv['xprv'].nil? -%>None<% else -%><%= format_name(deriv['xprv']) %><% end -%>,
                    },
                <% end -%>},
                TWPublicKeyType<%= format_name(coin['publicKeyType']) %>,
                <% if coin['staticPrefix'].nil? -%>0<% else -%><%= coin['staticPrefix'] %><% end -%>,
                <% if coin['p2pkhPrefix'].nil? -%>0<% else -%><%= coin['p2pkhPrefix'] %><% end -%>,
                <% if coin['p2shPrefix'].nil? -%>0<% else -%><%= coin['p2shPrefix'] %><% end -%>,
                TWHRP<% if coin['hrp'].nil? -%>Unknown<% else -%><%= format_name(coin['name']) %><% end -%>,
<<<<<<< HEAD
                "<%= coin['chainId'] %>",
                Hash::HashFunc_<% if coin['publicKeyHasher'].nil? -%>sha256ripemd<% else -%><%= coin['publicKeyHasher'] %><% end -%>,
                Hash::HashFunc_<% if coin['base58Hasher'].nil? -%>sha256d<% else -%><%= coin['base58Hasher'] %><% end -%>,
                Hash::HashFunc_<% if coin['addressHasher'].nil? -%>sha256ripemd<% else -%><%= coin['addressHasher'] %><% end -%>,
=======
                Hash::Hasher<% if coin['publicKeyHasher'].nil? -%>Sha256ripemd<% else -%><%= camel_case(coin['publicKeyHasher']) %><% end -%>,
                Hash::Hasher<% if coin['base58Hasher'].nil? -%>Sha256d<% else -%><%= camel_case(coin['base58Hasher']) %><% end -%>,
                Hash::Hasher<% if coin['addressHasher'].nil? -%>Sha256ripemd<% else -%><%= camel_case(coin['addressHasher']) %><% end -%>,
>>>>>>> 4073a258
                "<%= coin['symbol'] %>",
                <%= coin['decimals'] %>,
                "<%= explorer_tx_url(coin) %>",
                "<%= explorer_account_url(coin) %>",
                <% if coin['slip44'].nil? -%><%= coin['coinId'] %><% else -%><%= coin['slip44'] %><% end -%>,
            };
<% end -%>
        default:
            return defaultsForMissing;
    }
}

std::vector<TWCoinType> TW::getCoinTypes() {
    return std::vector<TWCoinType>({
    <% coins.each do |coin| -%>
        TWCoinType<%= format_name(coin['name']) %>,
    <% end -%>
    });
}<|MERGE_RESOLUTION|>--- conflicted
+++ resolved
@@ -27,16 +27,10 @@
     0,
     0,
     TWHRPUnknown,
-<<<<<<< HEAD
     "",
-    Hash::HashFunc_sha256ripemd,
-    Hash::HashFunc_sha256d,
-    Hash::HashFunc_sha256ripemd,
-=======
     Hash::HasherSha256ripemd,
     Hash::HasherSha256d,
     Hash::HasherSha256ripemd,
->>>>>>> 4073a258
     "?",
     2,
     "",
@@ -70,16 +64,10 @@
                 <% if coin['p2pkhPrefix'].nil? -%>0<% else -%><%= coin['p2pkhPrefix'] %><% end -%>,
                 <% if coin['p2shPrefix'].nil? -%>0<% else -%><%= coin['p2shPrefix'] %><% end -%>,
                 TWHRP<% if coin['hrp'].nil? -%>Unknown<% else -%><%= format_name(coin['name']) %><% end -%>,
-<<<<<<< HEAD
                 "<%= coin['chainId'] %>",
-                Hash::HashFunc_<% if coin['publicKeyHasher'].nil? -%>sha256ripemd<% else -%><%= coin['publicKeyHasher'] %><% end -%>,
-                Hash::HashFunc_<% if coin['base58Hasher'].nil? -%>sha256d<% else -%><%= coin['base58Hasher'] %><% end -%>,
-                Hash::HashFunc_<% if coin['addressHasher'].nil? -%>sha256ripemd<% else -%><%= coin['addressHasher'] %><% end -%>,
-=======
                 Hash::Hasher<% if coin['publicKeyHasher'].nil? -%>Sha256ripemd<% else -%><%= camel_case(coin['publicKeyHasher']) %><% end -%>,
                 Hash::Hasher<% if coin['base58Hasher'].nil? -%>Sha256d<% else -%><%= camel_case(coin['base58Hasher']) %><% end -%>,
                 Hash::Hasher<% if coin['addressHasher'].nil? -%>Sha256ripemd<% else -%><%= camel_case(coin['addressHasher']) %><% end -%>,
->>>>>>> 4073a258
                 "<%= coin['symbol'] %>",
                 <%= coin['decimals'] %>,
                 "<%= explorer_tx_url(coin) %>",
