--- conflicted
+++ resolved
@@ -41,15 +41,12 @@
       run: tools/install-dependencies
       if: steps.internal_cache.outputs.cache-hit != 'true'
 
-<<<<<<< HEAD
     - name: Cache Rust
       uses: Swatinem/rust-cache@v2
       with:
         workspaces: |
           rust
     
-=======
->>>>>>> 7e81d2f9
     - name: Generate files
       run: tools/generate-files
 
