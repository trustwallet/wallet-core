/**
 * Copyright (c) 2013-2014 Tomas Dzetkulic
 * Copyright (c) 2013-2014 Pavol Rusnak
 *
 * Permission is hereby granted, free of charge, to any person obtaining
 * a copy of this software and associated documentation files (the "Software"),
 * to deal in the Software without restriction, including without limitation
 * the rights to use, copy, modify, merge, publish, distribute, sublicense,
 * and/or sell copies of the Software, and to permit persons to whom the
 * Software is furnished to do so, subject to the following conditions:
 *
 * The above copyright notice and this permission notice shall be included
 * in all copies or substantial portions of the Software.
 *
 * THE SOFTWARE IS PROVIDED "AS IS", WITHOUT WARRANTY OF ANY KIND, EXPRESS
 * OR IMPLIED, INCLUDING BUT NOT LIMITED TO THE WARRANTIES OF MERCHANTABILITY,
 * FITNESS FOR A PARTICULAR PURPOSE AND NONINFRINGEMENT. IN NO EVENT SHALL
 * THE AUTHORS OR COPYRIGHT HOLDERS BE LIABLE FOR ANY CLAIM, DAMAGES
 * OR OTHER LIABILITY, WHETHER IN AN ACTION OF CONTRACT, TORT OR OTHERWISE,
 * ARISING FROM, OUT OF OR IN CONNECTION WITH THE SOFTWARE OR THE USE OR
 * OTHER DEALINGS IN THE SOFTWARE.
 */

#ifndef __BIP32_H__
#define __BIP32_H__

#include <stdbool.h>
#include <stdint.h>
#include <stdlib.h>
#include <TrezorCrypto/ecdsa.h>
#include <TrezorCrypto/ed25519.h>
#include <TrezorCrypto/options.h>

#ifdef __cplusplus
extern "C" {
#endif

// Maximum length of a Base58Check-encoded extended public or private key.
#define XPUB_MAXLEN 112

// Maximum length of a Base58Check-encoded address.
#define ADDRESS_MAXLEN 39

typedef struct {
  const char *bip32_name;     // string for generating BIP32 xprv from seed
  const ecdsa_curve *params;  // ecdsa curve parameters, null for ed25519

  HasherType hasher_base58;
  HasherType hasher_sign;
  HasherType hasher_pubkey;
  HasherType hasher_script;
} curve_info;

typedef struct {
  uint32_t depth;
  uint32_t child_num;
  uint8_t chain_code[32];

  uint8_t private_key[32];
  uint8_t private_key_extension[32];

  uint8_t public_key[33];
  const curve_info *curve;
} HDNode;

int hdnode_from_xpub(uint32_t depth, uint32_t child_num,
                     const uint8_t *chain_code, const uint8_t *public_key,
                     const char *curve, HDNode *out);

int hdnode_from_xprv(uint32_t depth, uint32_t child_num,
                     const uint8_t *chain_code, const uint8_t *private_key,
                     const char *curve, HDNode *out);

int hdnode_from_seed(const uint8_t *seed, int seed_len, const char *curve,
                     HDNode *out);

<<<<<<< HEAD
#define hdnode_private_ckd_prime(X, I) \
  hdnode_private_ckd((X), ((I) | 0x80000000))
=======
int hdnode_from_seed_hd(const uint8_t* seed, int seed_len, const char* curve, HDNode* out);

#define hdnode_private_ckd_prime(X, I) hdnode_private_ckd((X), ((I) | 0x80000000))
>>>>>>> 0ee01fac

int hdnode_private_ckd(HDNode *inout, uint32_t i);

#if USE_CARDANO
int hdnode_private_ckd_cardano(HDNode *inout, uint32_t i);
int hdnode_from_seed_cardano(const uint8_t *seed, int seed_len, HDNode *out);
int hdnode_from_entropy_cardano_icarus(const uint8_t *pass, int pass_len,
                                       const uint8_t *seed, int seed_len,
                                       HDNode *out);
#endif

int hdnode_public_ckd_cp(const ecdsa_curve *curve, const curve_point *parent,
                         const uint8_t *parent_chain_code, uint32_t i,
                         curve_point *child, uint8_t *child_chain_code);

int hdnode_public_ckd(HDNode *inout, uint32_t i);

void hdnode_public_ckd_address_optimized(const curve_point *pub,
                                         const uint8_t *chain_code, uint32_t i,
                                         uint32_t version,
                                         HasherType hasher_pubkey,
                                         HasherType hasher_base58, char *addr,
                                         int addrsize, int addrformat);

#if USE_BIP32_CACHE
int hdnode_private_ckd_cached(HDNode *inout, const uint32_t *i, size_t i_count,
                              uint32_t *fingerprint);
#endif

uint32_t hdnode_fingerprint(HDNode *node);

void hdnode_fill_public_key(HDNode *node);

#if USE_ETHEREUM
int hdnode_get_ethereum_pubkeyhash(const HDNode *node, uint8_t *pubkeyhash);
#endif

#if USE_NEM
int hdnode_get_nem_address(HDNode *node, uint8_t version, char *address);
int hdnode_get_nem_shared_key(const HDNode *node,
                              const ed25519_public_key peer_public_key,
                              const uint8_t *salt, ed25519_public_key mul,
                              uint8_t *shared_key);
int hdnode_nem_encrypt(const HDNode *node, const ed25519_public_key public_key,
                       const uint8_t *iv, const uint8_t *salt,
                       const uint8_t *payload, size_t size, uint8_t *buffer);
int hdnode_nem_decrypt(const HDNode *node, const ed25519_public_key public_key,
                       uint8_t *iv, const uint8_t *salt, const uint8_t *payload,
                       size_t size, uint8_t *buffer);
#endif

int hdnode_sign(HDNode *node, const uint8_t *msg, uint32_t msg_len,
                HasherType hasher_sign, uint8_t *sig, uint8_t *pby,
                int (*is_canonical)(uint8_t by, uint8_t sig[64]));
int hdnode_sign_digest(HDNode *node, const uint8_t *digest, uint8_t *sig,
                       uint8_t *pby,
                       int (*is_canonical)(uint8_t by, uint8_t sig[64]));

int hdnode_get_shared_key(const HDNode *node, const uint8_t *peer_public_key,
                          uint8_t *session_key, int *result_size);

int hdnode_serialize_public(const HDNode *node, uint32_t fingerprint,
                            uint32_t version, char *str, int strsize);

int hdnode_serialize_private(const HDNode *node, uint32_t fingerprint,
                             uint32_t version, char *str, int strsize);

int hdnode_deserialize_public(const char *str, uint32_t version,
                              const char *curve, HDNode *node,
                              uint32_t *fingerprint);

int hdnode_deserialize_private(const char *str, uint32_t version,
                               const char *curve, HDNode *node,
                               uint32_t *fingerprint);

void hdnode_get_address_raw(HDNode *node, uint32_t version, uint8_t *addr_raw);
void hdnode_get_address(HDNode *node, uint32_t version, char *addr,
                        int addrsize);

const curve_info *get_curve_by_name(const char *curve_name);

#ifdef __cplusplus
} /* extern "C" */
#endif

#endif<|MERGE_RESOLUTION|>--- conflicted
+++ resolved
@@ -74,14 +74,11 @@
 int hdnode_from_seed(const uint8_t *seed, int seed_len, const char *curve,
                      HDNode *out);
 
-<<<<<<< HEAD
+// [wallet-core]
+int hdnode_from_seed_hd(const uint8_t *seed, int seed_len, const char *curve, HDNode *out);
+
 #define hdnode_private_ckd_prime(X, I) \
   hdnode_private_ckd((X), ((I) | 0x80000000))
-=======
-int hdnode_from_seed_hd(const uint8_t* seed, int seed_len, const char* curve, HDNode* out);
-
-#define hdnode_private_ckd_prime(X, I) hdnode_private_ckd((X), ((I) | 0x80000000))
->>>>>>> 0ee01fac
 
 int hdnode_private_ckd(HDNode *inout, uint32_t i);
 
