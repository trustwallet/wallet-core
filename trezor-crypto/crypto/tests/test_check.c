--- conflicted
+++ resolved
@@ -8660,6 +8660,43 @@
 }
 END_TEST
 
+// [wallet-core]
+START_TEST(test_bip32_hd_hdnode_vector_1)
+{
+  HDNode node;
+
+  uint8_t seed[66];
+  mnemonic_to_seed("ring crime symptom enough erupt lady behave ramp apart settle citizen junk", "", seed, 0);
+  hdnode_from_seed_hd(seed, 64, ED25519_HD_NAME, &node);
+
+  ck_assert_mem_eq(node.chain_code,  fromhex("683eabed80a3fa7a0255f6aa411577340c8a5bfeac3b763cf410f397fb1e8082"), 32);
+  ck_assert_mem_eq(node.private_key, fromhex("d05fbe16dc827df7401690268928789886d8c401f5715a1664f3c48197707659"), 32);
+  ck_assert_mem_eq(node.private_key_extension, fromhex("598b50eb5883cab909add281bb89186c5c5a5c3a953f8d92382590777597a1aa"), 32);
+  hdnode_fill_public_key(&node);
+  ck_assert_mem_eq(node.public_key + 1,  fromhex("ace6781a4165fdc8c582cf2dcd037faae746bc6ac3d071a263df7dbd0a528251"), 32);
+}
+END_TEST
+
+// [wallet-core]
+START_TEST(test_bip32_hd_hdnode_vector_2)
+{
+  HDNode node;
+
+  uint8_t seed[66];
+  mnemonic_to_seed("ring crime symptom enough erupt lady behave ramp apart settle citizen junk", "", seed, 0);
+  hdnode_from_seed_hd(seed, 64, ED25519_HD_NAME, &node);
+
+  uint32_t index = 44 | 0x80000000;
+  hdnode_private_ckd_cardano(&node, index);
+
+  ck_assert_mem_eq(node.chain_code,  fromhex("cd46ff18d03a37e28352ba0bd01b91327734aabebf658ae8a87dd216d99c0fef"), 32);
+  ck_assert_mem_eq(node.private_key, fromhex("a04d196954e1a544f31c5aed15a2ecc7c7905cfb9021f0e979771d3799707659"), 32);
+  ck_assert_mem_eq(node.private_key_extension, fromhex("ff2545c22345d40034af9b6dc1cada9b9d843cd6f9a6d8d7b05a45ba15ad2d59"), 32);
+  hdnode_fill_public_key(&node);
+  ck_assert_mem_eq(node.public_key + 1,  fromhex("5155f089bdb44b6c8df78a3bab2ca53897bc5ad3d349e4f1c7e1c1c4e74458ce"), 32);
+}
+END_TEST
+
 static int my_strncasecmp(const char *s1, const char *s2, size_t n) {
   size_t i = 0;
   while (i < n) {
@@ -8721,84 +8758,9 @@
   tcase_add_test(tc, test_base32_rfc4648);
   suite_add_tcase(s, tc);
 
-<<<<<<< HEAD
   tc = tcase_create("base58");
   tcase_add_test(tc, test_base58);
   suite_add_tcase(s, tc);
-=======
-START_TEST(test_bip32_hd_hdnode_vector_1)
-    {
-        HDNode node;
-
-        uint8_t seed[66];
-        mnemonic_to_seed("ring crime symptom enough erupt lady behave ramp apart settle citizen junk", "", seed, 0);
-        hdnode_from_seed_hd(seed, 64, ED25519_HD_NAME, &node);
-
-        ck_assert_mem_eq(node.chain_code,  fromhex("683eabed80a3fa7a0255f6aa411577340c8a5bfeac3b763cf410f397fb1e8082"), 32);
-        ck_assert_mem_eq(node.private_key, fromhex("d05fbe16dc827df7401690268928789886d8c401f5715a1664f3c48197707659"), 32);
-        ck_assert_mem_eq(node.private_key_extension, fromhex("598b50eb5883cab909add281bb89186c5c5a5c3a953f8d92382590777597a1aa"), 32);
-        hdnode_fill_public_key(&node);
-        ck_assert_mem_eq(node.public_key + 1,  fromhex("ace6781a4165fdc8c582cf2dcd037faae746bc6ac3d071a263df7dbd0a528251"), 32);
-    }
-END_TEST
-
-START_TEST(test_bip32_hd_hdnode_vector_2)
-    {
-        HDNode node;
-
-        uint8_t seed[66];
-        mnemonic_to_seed("ring crime symptom enough erupt lady behave ramp apart settle citizen junk", "", seed, 0);
-        hdnode_from_seed_hd(seed, 64, ED25519_HD_NAME, &node);
-
-        uint32_t index = 44 | 0x80000000;
-        hdnode_private_ckd_cardano(&node, index);
-
-        ck_assert_mem_eq(node.chain_code,  fromhex("cd46ff18d03a37e28352ba0bd01b91327734aabebf658ae8a87dd216d99c0fef"), 32);
-        ck_assert_mem_eq(node.private_key, fromhex("a04d196954e1a544f31c5aed15a2ecc7c7905cfb9021f0e979771d3799707659"), 32);
-        ck_assert_mem_eq(node.private_key_extension, fromhex("ff2545c22345d40034af9b6dc1cada9b9d843cd6f9a6d8d7b05a45ba15ad2d59"), 32);
-        hdnode_fill_public_key(&node);
-        ck_assert_mem_eq(node.public_key + 1,  fromhex("5155f089bdb44b6c8df78a3bab2ca53897bc5ad3d349e4f1c7e1c1c4e74458ce"), 32);
-    }
-END_TEST
-
-
-// define test suite and cases
-Suite *test_suite(void)
-{
-	Suite *s = suite_create("trezor-crypto");
-	TCase *tc;
-
-	tc = tcase_create("bignum");
-	tcase_add_test(tc, test_bignum_read_be);
-	tcase_add_test(tc, test_bignum_write_be);
-	tcase_add_test(tc, test_bignum_is_equal);
-	tcase_add_test(tc, test_bignum_zero);
-	tcase_add_test(tc, test_bignum_is_zero);
-	tcase_add_test(tc, test_bignum_one);
-	tcase_add_test(tc, test_bignum_read_le);
-	tcase_add_test(tc, test_bignum_write_le);
-	tcase_add_test(tc, test_bignum_read_uint32);
-	tcase_add_test(tc, test_bignum_read_uint64);
-	tcase_add_test(tc, test_bignum_write_uint32);
-	tcase_add_test(tc, test_bignum_write_uint64);
-	tcase_add_test(tc, test_bignum_copy);
-	tcase_add_test(tc, test_bignum_is_even);
-	tcase_add_test(tc, test_bignum_is_odd);
-	tcase_add_test(tc, test_bignum_bitcount);
-	tcase_add_test(tc, test_bignum_digitcount);
-	tcase_add_test(tc, test_bignum_is_less);
-	tcase_add_test(tc, test_bignum_format);
-	tcase_add_test(tc, test_bignum_format_uint64);
-	suite_add_tcase(s, tc);
-
-	tc = tcase_create("base32");
-	tcase_add_test(tc, test_base32_rfc4648);
-	suite_add_tcase(s, tc);
-
-	tc = tcase_create("base58");
-	tcase_add_test(tc, test_base58);
-	suite_add_tcase(s, tc);
->>>>>>> 0ee01fac
 
 #if USE_GRAPHENE
   tc = tcase_create("base58gph");
@@ -8992,60 +8954,15 @@
   suite_add_tcase(s, tc);
 #endif
 
-<<<<<<< HEAD
   tc = tcase_create("script");
   tcase_add_test(tc, test_output_script);
   suite_add_tcase(s, tc);
-=======
-	tc = tcase_create("script");
-	tcase_add_test(tc, test_output_script);
-	suite_add_tcase(s, tc);
-
-	tc = tcase_create("ethereum_pubkeyhash");
-	tcase_add_test(tc, test_ethereum_pubkeyhash);
-	suite_add_tcase(s, tc);
-
-	tc = tcase_create("nem_address");
-	tcase_add_test(tc, test_nem_address);
-	suite_add_tcase(s, tc);
-
-	tc = tcase_create("nem_encryption");
-	tcase_add_test(tc, test_nem_derive);
-	tcase_add_test(tc, test_nem_cipher);
-	suite_add_tcase(s, tc);
-
-	tc = tcase_create("nem_transaction");
-	tcase_add_test(tc, test_nem_transaction_transfer);
-	tcase_add_test(tc, test_nem_transaction_multisig);
-	tcase_add_test(tc, test_nem_transaction_provision_namespace);
-	tcase_add_test(tc, test_nem_transaction_mosaic_creation);
-	tcase_add_test(tc, test_nem_transaction_mosaic_supply_change);
-	tcase_add_test(tc, test_nem_transaction_aggregate_modification);
-	suite_add_tcase(s, tc);
-
-	tc = tcase_create("multibyte_address");
-	tcase_add_test(tc, test_multibyte_address);
-	suite_add_tcase(s, tc);
-
-	tc = tcase_create("rc4");
-	tcase_add_test(tc, test_rc4_rfc6229);
-	suite_add_tcase(s, tc);
-
-	tc = tcase_create("cashaddr");
-	tcase_add_test(tc, test_cashaddr);
-	suite_add_tcase(s, tc);
-
-        tc = tcase_create("schnorr");
-        tcase_add_test(tc, test_schnorr_sign_verify);
-        tcase_add_test(tc, test_schnorr_fail_verify);
-        suite_add_tcase(s, tc);
-
-
-        tc = tcase_create("bip32-hd");
-        tcase_add_test(tc, test_bip32_hd_hdnode_vector_1);
-        tcase_add_test(tc, test_bip32_hd_hdnode_vector_2);
-        suite_add_tcase(s, tc);
->>>>>>> 0ee01fac
+
+  // [wallet-core]
+  tc = tcase_create("bip32-hd");
+  tcase_add_test(tc, test_bip32_hd_hdnode_vector_1);
+  tcase_add_test(tc, test_bip32_hd_hdnode_vector_2);
+  suite_add_tcase(s, tc);
 
 #if USE_ETHEREUM
   tc = tcase_create("ethereum_pubkeyhash");
