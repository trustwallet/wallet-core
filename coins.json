[
    {
        "id": "nebulas",
        "name": "Nebulas",
        "symbol": "NAS",
        "decimals": 18,
        "blockchain": "Nebulas",
        "derivationPath": "m/44'/2718'/0'/0/0",
        "curve": "secp256k1",
        "publicKeyType": "secp256k1Extended",
        "explorer": "https://explorer.nebulas.io/#/tx/",
        "info": {
            "url": "https://nebulas.io",
            "client": "https://github.com/nebulasio/go-nebulas",
            "clientPublic": "https://mainnet.nebulas.io",
            "clientDocs": "https://wiki.nebulas.io/en/latest/dapp-development/rpc/rpc.html"
        }
    },
    {
        "id": "ethereum",
        "name": "Ethereum",
        "symbol": "ETH",
        "decimals": 18,
        "blockchain": "Ethereum",
        "derivationPath": "m/44'/60'/0'/0/0",
        "curve": "secp256k1",
        "publicKeyType": "secp256k1Extended",
        "explorer": "https://etherscan.io/tx/",
        "info": {
            "url": "https://ethereum.org",
            "client": "https://github.com/ethereum/go-ethereum",
            "clientPublic": "https://mainnet.infura.io",
            "clientDocs": "https://github.com/ethereum/wiki/wiki/JSON-RPC"
        }
    },
    {
        "id": "bitcoin",
        "name": "Bitcoin",
        "symbol": "BTC",
        "decimals": 8,
        "blockchain": "Bitcoin",
        "derivationPath": "m/84'/0'/0'/0/0",
        "curve": "secp256k1",
        "publicKeyType": "secp256k1",
        "p2pkhPrefix": 0,
        "p2shPrefix": 5,
        "hrp": "bc",
        "publicKeyHasher": "sha256ripemd",
        "base58Hasher": "sha256d",
        "xpub": "zpub",
        "xprv": "zprv",
        "explorer": "https://blockchair.com/bitcoin/transaction/",
        "info": {
            "url": "https://bitcoin.org",
            "client": "https://github.com/trezor/blockbook",
            "clientPublic": "",
            "clientDocs": "https://github.com/trezor/blockbook/blob/master/docs/api.md"
        }
    },
    {
        "id": "bitcoincash",
        "name": "Bitcoin Cash",
        "symbol": "BCH",
        "decimals": 8,
        "blockchain": "Bitcoin",
        "derivationPath": "m/44'/145'/0'/0/0",
        "curve": "secp256k1",
        "publicKeyType": "secp256k1",
        "p2pkhPrefix": 0,
        "p2shPrefix": 5,
        "hrp": "bitcoincash",
        "publicKeyHasher": "sha256ripemd",
        "base58Hasher": "sha256d",
        "xpub": "xpub",
        "xprv": "xprv",
        "explorer": "https://blockchair.com/bitcoin-cash/transaction/",
        "info": {
            "url": "https://bitcoincash.org",
            "client": "https://github.com/trezor/blockbook",
            "clientPublic": "",
            "clientDocs": "https://github.com/trezor/blockbook/blob/master/docs/api.md"
        }
    },
    {
        "id": "callisto",
        "name": "Callisto",
        "symbol": "CLO",
        "decimals": 18,
        "blockchain": "Ethereum",
        "derivationPath": "m/44'/820'/0'/0/0",
        "curve": "secp256k1",
        "publicKeyType": "secp256k1Extended",
        "explorer": "https://explorer2.callisto.network/tx/",
        "info": {
            "url": "https://callisto.network",
            "client": "https://github.com/EthereumCommonwealth/go-callisto",
            "clientPublic": "https://clo-geth.0xinfra.com",
            "clientDocs": "https://github.com/ethereum/wiki/wiki/JSON-RPC"
        }
    },
    {
        "id": "dash",
        "name": "Dash",
        "symbol": "DASH",
        "decimals": 8,
        "blockchain": "Bitcoin",
        "derivationPath": "m/44'/5'/0'/0/0",
        "curve": "secp256k1",
        "publicKeyType": "secp256k1",
        "p2pkhPrefix": 76,
        "p2shPrefix": 16,
        "publicKeyHasher": "sha256ripemd",
        "base58Hasher": "sha256d",
        "xpub": "xpub",
        "xprv": "xprv",
        "explorer": "https://blockchair.com/dash/transaction/",
        "info": {
            "url": "https://dash.org",
            "client": "https://github.com/trezor/blockbook",
            "clientPublic": "",
            "clientDocs": "https://github.com/trezor/blockbook/blob/master/docs/api.md"
        }
    },
    {
        "id": "decred",
        "name": "Decred",
        "symbol": "DCR",
        "decimals": 8,
        "blockchain": "Bitcoin",
        "derivationPath": "m/44'/42'/0'/0/0",
        "curve": "secp256k1",
        "publicKeyType": "secp256k1",
        "staticPrefix": 7,
        "p2pkhPrefix": 63,
        "p2shPrefix": 26,
        "publicKeyHasher": "blake256ripemd",
        "base58Hasher": "blake256d",
        "xpub": "dpub",
        "xprv": "dprv",
        "explorer": "https://dcrdata.decred.org/tx/",
        "info": {
            "url": "https://decred.org",
            "client": "https://github.com/trezor/blockbook",
            "clientPublic": "",
            "clientDocs": "https://github.com/trezor/blockbook/blob/master/docs/api.md"
        }
    },
    {
        "id": "digibyte",
        "name": "DigiByte",
        "symbol": "DGB",
        "decimals": 8,
        "blockchain": "Bitcoin",
        "derivationPath": "m/84'/20'/0'/0/0",
        "curve": "secp256k1",
        "publicKeyType": "secp256k1",
        "p2pkhPrefix": 30,
        "p2shPrefix": 63,
        "hrp": "dgb",
        "publicKeyHasher": "sha256ripemd",
        "base58Hasher": "sha256d",
        "xpub": "zpub",
        "xprv": "zprv",
        "explorer": "https://digiexplorer.info/tx/",
        "info": {
            "url": "https://www.digibyte.io",
            "client": "https://github.com/trezor/blockbook",
            "clientPublic": "",
            "clientDocs": "https://github.com/trezor/blockbook/blob/master/docs/api.md"
        }
    },
    {
        "id": "doge",
        "name": "Dogecoin",
        "symbol": "DOGE",
        "decimals": 8,
        "blockchain": "Bitcoin",
        "derivationPath": "m/44'/3'/0'/0/0",
        "curve": "secp256k1",
        "publicKeyType": "secp256k1",
        "p2pkhPrefix": 30,
        "p2shPrefix": 22,
        "publicKeyHasher": "sha256ripemd",
        "base58Hasher": "sha256d",
        "xpub": "dgub",
        "xprv": "dgpv",
        "explorer": "https://blockchair.com/dogecoin/transaction/",
        "info": {
            "url": "https://dogecoin.com",
            "client": "https://github.com/trezor/blockbook",
            "clientPublic": "",
            "clientDocs": "https://github.com/trezor/blockbook/blob/master/docs/api.md"
        }
    },
    {
        "id": "classic",
        "name": "Ethereum Classic",
        "symbol": "ETC",
        "decimals": 18,
        "blockchain": "Ethereum",
        "derivationPath": "m/44'/61'/0'/0/0",
        "curve": "secp256k1",
        "publicKeyType": "secp256k1Extended",
        "explorer": "https://gastracker.io/tx/",
        "info": {
            "url": "https://ethereumclassic.org",
            "client": "https://github.com/ethereumclassic/go-ethereum",
            "clientPublic": "",
            "clientDocs": "https://github.com/ethereum/wiki/wiki/JSON-RPC"
        }
    },
    {
        "id": "ellaism",
        "name": "Ellaism",
        "symbol": "ELLA",
        "decimals": 18,
        "blockchain": "Ethereum",
        "derivationPath": "m/44'/163'/0'/0/0",
        "curve": "secp256k1",
        "publicKeyType": "secp256k1Extended",
        "explorer": "https://explorer.ellaism.org/tx/",
        "info": {
            "url": "https://ellaism.org",
            "client": "https://github.com/ellaism/go-ellaism",
            "clientPublic": "",
            "clientDocs": "https://github.com/ethereum/wiki/wiki/JSON-RPC"
        }
    },
    {
        "id": "ethersocial",
        "name": "Ethersocial",
        "symbol": "ESN",
        "decimals": 18,
        "blockchain": "Ethereum",
        "derivationPath": "m/44'/31102'/0'/0/0",
        "curve": "secp256k1",
        "publicKeyType": "secp256k1Extended",
        "explorer": "https://ethersocial.net/tx/",
        "info": {
            "url": "https://ethersocial.org",
            "client": "https://github.com/Ethersocial/go-ethersocial",
            "clientPublic": "",
            "clientDocs": "https://github.com/ethereum/wiki/wiki/JSON-RPC"
        }
    },
    {
        "id": "gochain",
        "name": "GoChain",
        "symbol": "GO",
        "decimals": 18,
        "blockchain": "Ethereum",
        "derivationPath": "m/44'/6060'/0'/0/0",
        "curve": "secp256k1",
        "publicKeyType": "secp256k1Extended",
        "explorer": "https://explorer.gochain.io/tx/",
        "info": {
            "url": "https://gochain.io",
            "client": "https://github.com/gochain-io/gochain",
            "clientPublic": "",
            "clientDocs": "https://github.com/ethereum/wiki/wiki/JSON-RPC"
        }
    },
    {
        "id": "groestlcoin",
        "name": "Groestlcoin",
        "symbol": "GRS",
        "decimals": 8,
        "blockchain": "Bitcoin",
        "derivationPath": "m/84'/17'/0'/0/0",
        "curve": "secp256k1",
        "publicKeyType": "secp256k1",
        "p2pkhPrefix": 36,
        "p2shPrefix": 5,
        "hrp": "grs",
        "publicKeyHasher": "sha256ripemd",
        "base58Hasher": "groestl512d",
        "xpub": "zpub",
        "xprv": "zprv",
        "explorer": "https://blockchair.com/groestlcoin/transaction/",
        "info": {
            "url": "https://www.groestlcoin.org",
            "client": "https://github.com/trezor/blockbook",
            "clientPublic": "",
            "clientDocs": "https://github.com/trezor/blockbook/blob/master/docs/api.md"
        }
    },
    {
        "id": "icon",
        "name": "ICON",
        "symbol": "ICX",
        "decimals": 18,
        "blockchain": "Icon",
        "derivationPath": "m/44'/74'/0'/0/0",
        "curve": "secp256k1",
        "publicKeyType": "secp256k1Extended",
        "explorer": "https://tracker.icon.foundation/transaction/",
        "info": {
            "url": "https://icon.foundation",
            "client": "https://github.com/icon-project/icon-rpc-server",
            "clientPublic": "",
            "clientDocs": "https://www.icondev.io/docs/icon-json-rpc-v3"
        }
    },
    {
        "id": "iost",
        "name": "IOST",
        "symbol": "IOST",
        "decimals": 8,
        "blockchain": "IOST",
        "derivationPath": "m/44'/291'/0'/0'/0'",
        "curve": "ed25519",
        "publicKeyType": "ed25519",
        "explorer": "https://www.iostabc.com/tx/",
        "info": {
            "url": "https://iost.io",
            "client": "https://github.com/iost-official/go-iost",
            "clientPublic": "",
            "clientDocs": "https://developers.iost.io/docs/en/6-reference/API.html"
        }
    },
    {
        "id": "litecoin",
        "name": "Litecoin",
        "symbol": "LTC",
        "decimals": 8,
        "blockchain": "Bitcoin",
        "derivationPath": "m/84'/2'/0'/0/0",
        "curve": "secp256k1",
        "publicKeyType": "secp256k1",
        "p2pkhPrefix": 48,
        "p2shPrefix": 50,
        "hrp": "ltc",
        "publicKeyHasher": "sha256ripemd",
        "base58Hasher": "sha256d",
        "xpub": "zpub",
        "xprv": "zprv",
        "explorer": "https://blockchair.com/litecoin/transaction/",
        "info": {
            "url": "https://litecoin.org",
            "client": "https://github.com/trezor/blockbook",
            "clientPublic": "",
            "clientDocs": "https://github.com/trezor/blockbook/blob/master/docs/api.md"
        }
    },
    {
        "id": "ontology",
        "name": "Ontology",
        "symbol": "ONT",
        "decimals": 0,
        "blockchain": "Ontology",
        "derivationPath": "m/44'/1024'/0'/0/0",
        "curve": "nist256p1",
        "publicKeyType": "nist256p1",
        "explorer": "https://explorer.ont.io/transaction/",
        "info": {
            "url": "https://ont.io",
            "client": "https://github.com/ontio/ontology",
            "clientPublic": "",
            "clientDocs": "https://github.com/ontio/ontology/blob/master/docs/specifications/rpc_api.md"
        }
    },
    {
        "id": "viacoin",
        "name": "Viacoin",
        "symbol": "VIA",
        "decimals": 8,
        "blockchain": "Bitcoin",
        "derivationPath": "m/84'/14'/0'/0/0",
        "curve": "secp256k1",
        "publicKeyType": "secp256k1",
        "p2pkhPrefix": 71,
        "p2shPrefix": 33,
        "hrp": "via",
        "publicKeyHasher": "sha256ripemd",
        "base58Hasher": "sha256d",
        "xpub": "zpub",
        "xprv": "zprv",
        "explorer": "https://explorer.viacoin.org/tx/",
        "info": {
            "url": "https://viacoin.org",
            "client": "https://github.com/trezor/blockbook",
            "clientPublic": "",
            "clientDocs": "https://github.com/trezor/blockbook/blob/master/docs/api.md"
        }
    },
    {
        "id": "poa",
        "name": "POA Network",
        "symbol": "POA",
        "decimals": 18,
        "blockchain": "Ethereum",
        "derivationPath": "m/44'/178'/0'/0/0",
        "curve": "secp256k1",
        "publicKeyType": "secp256k1Extended",
        "explorer": "https://poaexplorer.com/txid/search/",
        "info": {
            "url": "https://poa.network",
            "client": "https://github.com/poanetwork/parity-ethereum",
            "clientPublic": "",
            "clientDocs": "https://github.com/ethereum/wiki/wiki/JSON-RPC"
        }
    },
    {
        "id": "thundertoken",
        "name": "Thunder Token",
        "symbol": "TT",
        "decimals": 18,
        "blockchain": "Ethereum",
        "derivationPath": "m/44'/1001'/0'/0/0",
        "curve": "secp256k1",
        "publicKeyType": "secp256k1Extended",
        "explorer": "https://scan.thundercore.com/transactions/",
        "info": {
            "url": "https://thundercore.com",
            "client": "https://github.com/thundercore/pala",
            "clientPublic": "",
            "clientDocs": "https://github.com/ethereum/wiki/wiki/JSON-RPC"
        }
    },
    {
        "id": "tomochain",
        "name": "TomoChain",
        "symbol": "TOMO",
        "decimals": 18,
        "blockchain": "Ethereum",
        "derivationPath": "m/44'/889'/0'/0/0",
        "curve": "secp256k1",
        "publicKeyType": "secp256k1Extended",
        "explorer": "https://scan.tomochain.com/txs/",
        "info": {
            "url": "https://tomochain.com",
            "client": "https://github.com/tomochain/tomochain",
            "clientPublic": "https://rpc.tomochain.com",
            "clientDocs": "https://github.com/ethereum/wiki/wiki/JSON-RPC"
        }
    },
    {
        "id": "tron",
        "name": "Tron",
        "symbol": "TRX",
        "decimals": 6,
        "blockchain": "Tron",
        "derivationPath": "m/44'/195'/0'/0/0",
        "curve": "secp256k1",
        "publicKeyType": "secp256k1Extended",
        "explorer": "https://tronscan.org/#/transaction/",
        "info": {
            "url": "https://tron.network",
            "client": "https://github.com/tronprotocol/java-tron",
            "clientPublic": "https://api.trongrid.io",
            "clientDocs": "https://developers.tron.network/docs/tron-wallet-rpc-api"
        }
    },
    {
        "id": "vechain",
        "name": "VeChain",
        "symbol": "VET",
        "decimals": 18,
        "blockchain": "Vechain",
        "derivationPath": "m/44'/818'/0'/0/0",
        "curve": "secp256k1",
        "publicKeyType": "secp256k1Extended",
        "explorer": "https://explore.veforge.com/transactions/",
        "info": {
            "url": "https://vechain.org",
            "client": "https://github.com/vechain/thor",
            "clientPublic": "",
            "clientDocs": "https://doc.vechainworld.io/docs"
        }
    },
    {
        "id": "wanchain",
        "name": "Wanchain",
        "symbol": "WAN",
        "decimals": 18,
        "blockchain": "Wanchain",
        "derivationPath": "m/44'/5718350'/0'/0/0",
        "curve": "secp256k1",
        "publicKeyType": "secp256k1Extended",
        "explorer": "https://explorer.wanchain.org/tx/",
        "info": {
            "url": "https://wanchain.org",
            "client": "https://github.com/wanchain/go-wanchain",
            "clientPublic": "",
            "clientDocs": "https://github.com/ethereum/wiki/wiki/JSON-RPC"
        }
    },
    {
        "id": "xdai",
        "name": "xDai",
        "symbol": "xDAI",
        "decimals": 18,
        "blockchain": "Ethereum",
        "derivationPath": "m/44'/700'/0'/0/0",
        "curve": "secp256k1",
        "publicKeyType": "secp256k1Extended",
        "explorer": "https://blockscout.com/poa/dai/tx/",
        "info": {
            "url": "https://poa.network/xdai",
            "client": "https://github.com/poanetwork/parity-ethereum",
            "clientPublic": "",
            "clientDocs": "https://github.com/ethereum/wiki/wiki/JSON-RPC"
        }
    },
    {
        "id": "zcoin",
        "name": "Zcoin",
        "symbol": "XZC",
        "decimals": 8,
        "blockchain": "Bitcoin",
        "derivationPath": "m/44'/136'/0'/0/0",
        "curve": "secp256k1",
        "publicKeyType": "secp256k1",
        "p2pkhPrefix": 82,
        "p2shPrefix": 7,
        "publicKeyHasher": "sha256ripemd",
        "base58Hasher": "sha256d",
        "xpub": "xpub",
        "xprv": "xprv",
        "explorer": "https://explorer.zcoin.io/tx/",
        "info": {
            "url": "https://zcoin.io",
            "client": "https://github.com/trezor/blockbook",
            "clientPublic": "",
            "clientDocs": "https://github.com/trezor/blockbook/blob/master/docs/api.md"
        }
    },
    {
        "id": "zcash",
        "name": "Zcash",
        "symbol": "ZEC",
        "decimals": 8,
        "blockchain": "Bitcoin",
        "derivationPath": "m/44'/133'/0'/0/0",
        "curve": "secp256k1",
        "publicKeyType": "secp256k1",
        "staticPrefix": 28,
        "p2pkhPrefix": 184,
        "p2shPrefix": 189,
        "publicKeyHasher": "sha256ripemd",
        "base58Hasher": "sha256d",
        "xpub": "xpub",
        "xprv": "xprv",
        "explorer": "https://chain.so/tx/ZEC/",
        "info": {
            "url": "https://z.cash",
            "client": "https://github.com/trezor/blockbook",
            "clientPublic": "",
            "clientDocs": "https://github.com/trezor/blockbook/blob/master/docs/api.md"
        }
    },
    {
        "id": "binance",
        "name": "Binance",
        "symbol": "BNB",
        "decimals": 8,
        "blockchain": "Binance",
        "derivationPath": "m/44'/714'/0'/0/0",
        "curve": "secp256k1",
        "publicKeyType": "secp256k1",
        "hrp": "bnb",
        "explorer": "https://explorer.binance.org/tx/",
        "info": {
            "url": "https://binance.org",
            "client": "https://github.com/binance-chain/node-binary",
            "clientPublic": "https://dex.binance.org",
            "clientDocs": "https://docs.binance.org/api-reference/dex-api/paths.html"
        }
    },
    {
        "id": "ripple",
        "name": "XRP",
        "symbol": "XRP",
        "decimals": 6,
        "blockchain": "Ripple",
        "derivationPath": "m/44'/144'/0'/0/0",
        "curve": "secp256k1",
        "publicKeyType": "secp256k1",
        "explorer": "https://bithomp.com/explorer/",
        "info": {
            "url": "https://ripple.com/xrp",
            "client": "https://github.com/ripple/rippled",
            "clientPublic": "https://s2.ripple.com:51234",
            "clientDocs": "https://xrpl.org/rippled-api.html"
        }
    },
    {
        "id": "tezos",
        "name": "Tezos",
        "symbol": "XTZ",
        "decimals": 6,
        "blockchain": "Tezos",
        "derivationPath": "m/44'/1729'/0'/0'",
        "curve": "ed25519",
        "publicKeyType": "ed25519",
        "explorer": "https://tzscan.io/",
        "info": {
            "url": "https://tezos.com",
            "client": "https://gitlab.com/tezos/tezos",
            "clientPublic": "https://s2.ripple.com:51234",
            "clientDocs": "https://tezos.gitlab.io/tezos/api/rpc.html"
        }
    },
    {
        "id": "nimiq",
        "name": "Nimiq",
        "symbol": "NIM",
        "decimals": 5,
        "blockchain": "Nimiq",
        "derivationPath": "m/44'/242'/0'/0'",
        "curve": "ed25519",
        "publicKeyType": "ed25519",
        "explorer": "https://nimiq.watch/#",
        "info": {
            "url": "https://nimiq.com",
            "client": "https://github.com/nimiq/core-rs",
            "clientPublic": "",
            "clientDocs": "https://github.com/nimiq/core-js/wiki/JSON-RPC-API"
        }
    },
    {
        "id": "stellar",
        "name": "Stellar",
        "symbol": "XLM",
        "decimals": 7,
        "blockchain": "Stellar",
        "derivationPath": "m/44'/148'/0'",
        "curve": "ed25519",
        "publicKeyType": "ed25519",
        "explorer": "https://stellarscan.io/transaction/",
        "info": {
            "url": "https://stellar.org",
            "client": "https://github.com/stellar/go",
            "clientPublic": "https://horizon.stellar.org",
            "clientDocs": "https://www.stellar.org/developers/horizon/reference"
        }
    },
    {
        "id": "aion",
        "name": "Aion",
        "symbol": "AION",
        "decimals": 18,
        "blockchain": "Aion",
        "derivationPath": "m/44'/425'/0'/0'/0'",
        "curve": "ed25519",
        "publicKeyType": "ed25519",
        "explorer": "https://mainnet.aion.network/#/transaction/",
        "info": {
            "url": "https://aion.network",
            "client": "https://github.com/aionnetwork/aion",
            "clientPublic": "",
            "clientDocs": "https://github.com/aionnetwork/aion/wiki/JSON-RPC-API-Docs"
        }
    },
    {
        "id": "cosmos",
        "name": "Cosmos",
        "symbol": "ATOM",
        "decimals": 6,
        "blockchain": "Cosmos",
        "derivationPath": "m/44'/118'/0'/0/0",
        "curve": "secp256k1",
        "publicKeyType": "secp256k1",
        "hrp": "cosmos",
        "explorer": "https://www.mintscan.io/txs/",
        "info": {
            "url": "https://cosmos.network",
            "client": "https://github.com/cosmos/cosmos-sdk",
            "clientPublic": "https://stargate.cosmos.network",
            "clientDocs": "https://cosmos.network/rpc"
        }
    },
    {
        "id": "neo",
        "name": "NEO",
        "symbol": "NEO",
        "decimals": 8,
        "blockchain": "NEO",
        "derivationPath": "m/44'/888'/0'/0'/0'",
        "curve": "nist256p1",
        "publicKeyType": "nist256p1",
        "explorer": "https://neoscan.io/transaction/",
        "info": {
            "url": "https://neo.org",
            "client": "https://github.com/neo-project/neo",
            "clientPublic": "",
            "clientDocs": "https://www.stellar.org/developers/horizon/reference"
        }
    },
    {
        "id": "kin",
        "name": "Kin",
        "symbol": "KIN",
        "decimals": 5,
        "blockchain": "Stellar",
        "derivationPath": "m/44'/2017'/0'",
        "curve": "ed25519",
        "publicKeyType": "ed25519",
        "explorer": "https://kinexplorer.com/tx/",
        "info": {
            "url": "https://www.kin.org",
            "client": "https://github.com/kinecosystem/go",
            "clientPublic": "https://horizon.kinfederation.com",
            "clientDocs": "https://www.stellar.org/developers/horizon/reference"
        }
    },
    {
        "id": "theta",
        "name": "Theta",
        "symbol": "THETA",
        "decimals": 18,
        "blockchain": "Theta",
        "derivationPath": "m/44'/500'/0'/0/0",
        "curve": "secp256k1",
        "publicKeyType": "secp256k1Extended",
        "explorer": "https://explorer.thetatoken.org/txs/",
        "info": {
            "url": "https://www.thetatoken.org",
            "client": "https://github.com/thetatoken/theta-protocol-ledger",
            "clientPublic": "",
            "clientDocs": "https://github.com/thetatoken/theta-mainnet-integration-guide/blob/master/docs/api.md#api-reference"
        }
    },
    {
        "id": "lux",
        "name": "Lux",
        "symbol": "LUX",
        "decimals": 8,
        "blockchain": "Bitcoin",
        "derivationPath": "m/44'/3003'/0'/0/0",
        "curve": "secp256k1",
        "publicKeyType": "secp256k1",
        "p2pkhPrefix": 48,
        "p2shPrefix": 63,
        "publicKeyHasher": "sha256ripemd",
        "base58Hasher": "sha256d",
        "xpub": "xpub",
        "xprv": "xprv",
        "explorer": "https://explorer.poswallet.io/#/tx/",
        "info": {
            "url": "https://luxcore.io",
            "client": "https://github.com/trezor/blockbook",
            "clientPublic": "",
            "clientDocs": "https://github.com/trezor/blockbook/blob/master/docs/api.md"
        }
    },
    {
        "id": "qtum",
        "name": "Qtum",
        "symbol": "QTUM",
        "decimals": 8,
        "blockchain": "Bitcoin",
        "derivationPath": "m/44'/2301'/0'/0/0",
        "curve": "secp256k1",
        "publicKeyType": "secp256k1",
        "p2pkhPrefix": 58,
        "p2shPrefix": 50,
        "hrp": "qc",
        "publicKeyHasher": "sha256ripemd",
        "base58Hasher": "sha256d",
        "xpub": "xpub",
        "xprv": "xprv",
        "explorer": "https://qtum.info/tx/",
        "info": {
            "url": "https://qtum.org",
            "client": "https://github.com/trezor/blockbook",
            "clientPublic": "",
            "clientDocs": "https://github.com/trezor/blockbook/blob/master/docs/api.md"
        }
    },
    {
        "id": "bravocoin",
        "name": "BravoCoin",
        "symbol": "BRAVO",
        "decimals": 3,
        "blockchain": "EOS",
        "derivationPath": "m/44'/282'/0'/0/0",
        "curve": "secp256k1",
        "publicKeyType": "secp256k1",
        "explorer": "https://explorer.bravocoin.com/txid/",
        "info": {
            "url": "https://bravocoin.com",
            "client": "https://github.com/bravo-project/bravo",
            "clientPublic": "",
            "clientDocs": "https://github.com/bravo-project/bravo"
        }
    },
    {
        "id": "steem",
        "name": "Steem",
        "symbol": "STEEM",
        "decimals": 3,
        "blockchain": "Steem",
        "derivationPath": "m/44'/135'/0'/0/0",
        "curve": "secp256k1",
        "publicKeyType": "secp256k1",
        "explorer": "https://steemblockexplorer.com/tx/",
        "info": {
            "url": "http://steem.io",
            "client": "https://github.com/steemit/steem",
            "clientPublic": "",
            "clientDocs": "https://github.com/steemit/steem"
        }
    },
    {
        "id": "eos",
        "name": "EOS",
        "symbol": "EOS",
        "decimals": 4,
        "blockchain": "EOS",
        "derivationPath": "m/44'/194'/0'/0/0",
        "curve": "secp256k1",
        "publicKeyType": "secp256k1",
        "explorer": "https://bloks.io/transaction/",
        "info": {
            "url": "http://eos.io",
            "client": "https://github.com/eosio/eos",
            "clientPublic": "",
            "clientDocs": "https://developers.eos.io/eosio-nodeos/reference"
        }
    },
    {
        "id": "nano",
        "name": "Nano",
        "symbol": "NANO",
        "decimals": 30,
        "blockchain": "Nano",
        "derivationPath": "m/44'/165'/0'",
        "curve": "ed25519Blake2bNano",
        "publicKeyType": "ed25519Blake2b",
        "explorer": "https://www.nanode.co/block/",
        "url": "https://nano.org",
        "rpcNodeInfo": "https://github.com/nanocurrency/nano-node",
        "info": {
            "url": "https://nano.org",
            "client": "https://github.com/nanocurrency/nano-node",
            "clientPublic": "",
            "clientDocs": "https://docs.nano.org/commands/rpc-protocol/"
        }
    },
    {
        "id": "iotex",
        "name": "IoTeX",
        "symbol": "IOTX",
        "decimals": 18,
        "blockchain": "IoTeX",
        "derivationPath": "m/44'/304'/0'/0/0",
        "curve": "secp256k1",
        "publicKeyType": "secp256k1Extended",
        "explorer": "https://iotexscan.io/action/",
        "info": {
            "url": "https://iotex.io",
            "client": "https://github.com/iotexproject/iotex-core",
            "clientPublic": "",
            "clientDocs": "https://docs.iotex.io/#api"
        }
    },
    {
        "id": "zilliqa",
        "name": "Zilliqa",
        "symbol": "ZIL",
        "decimals": 12,
        "blockchain": "Zilliqa",
        "derivationPath": "m/44'/313'/0'/0/0",
        "curve": "secp256k1",
        "publicKeyType": "secp256k1",
        "hrp": "zil",
        "explorer": "https://viewblock.io/zilliqa/tx/",
        "info": {
            "url": "https://zilliqa.com",
            "client": "https://github.com/Zilliqa/Zilliqa",
            "clientPublic": "https://api.zilliqa.com",
            "clientDocs": "https://apidocs.zilliqa.com"
        }
    },
    {
        "id": "semux",
        "name": "Semux",
        "symbol": "SEM",
        "decimals": 9,
        "blockchain": "Semux",
        "derivationPath": "m/44'/7562605'/0'/0'/0'",
        "curve": "ed25519",
        "publicKeyType": "ed25519",
        "explorer": "https://semux.info/explorer/transaction/",
        "info": {
            "url": "https://www.semux.org",
            "client": "https://github.com/semuxproject/semux-core",
            "clientPublic": "",
            "clientDocs": "https://www.semux.org"
        }
    },
    {
        "id": "dexon",
        "name": "DEXON",
        "symbol": "DXN",
        "decimals": 18,
        "blockchain": "Ethereum",
        "derivationPath": "m/44'/237'/0'/0/0",
        "curve": "secp256k1",
        "publicKeyType": "secp256k1Extended",
        "explorer": "https://dexonscan.app/transaction/",
        "info": {
            "url": "https://dexon.org",
            "client": "https://dexon.org",
            "clientPublic": "",
            "clientDocs": "https://github.com/ethereum/wiki/wiki/JSON-RPC"
        }
    },
    {
        "id": "zelcash",
        "name": "Zelcash",
        "symbol": "ZEL",
        "decimals": 8,
        "blockchain": "Bitcoin",
        "derivationPath": "m/44'/19167'/0'/0/0",
        "curve": "secp256k1",
        "publicKeyType": "secp256k1",
        "staticPrefix": 28,
        "p2pkhPrefix": 184,
        "p2shPrefix": 189,
        "publicKeyHasher": "sha256ripemd",
        "base58Hasher": "sha256d",
        "xpub": "xpub",
        "xprv": "xprv",
        "explorer": "https://explorer.zel.cash/tx/",
        "info": {
            "url": "https://zel.cash",
            "client": "https://github.com/trezor/blockbook",
            "clientPublic": "https://blockbook.zel.cash",
            "clientDocs": "https://github.com/trezor/blockbook/blob/master/docs/api.md"
        }
    },
    {
        "id": "ark",
        "name": "ARK",
        "symbol": "ARK",
        "decimals": 8,
        "blockchain": "Ark",
        "derivationPath": "m/44'/111'/0'/0/0",
        "curve": "secp256k1",
        "publicKeyType": "secp256k1",
        "explorer": "https://explorer.ark.io/transaction/",
        "info": {
            "url": "http://ark.io",
            "client": "https://github.com/ArkEcosystem/core",
            "clientPublic": "",
            "clientDocs": "https://docs.ark.io/api/json-rpc/"
        }
    },
    {
        "id": "ravencoin",
        "name": "Ravencoin",
        "symbol": "RVN",
        "decimals": 8,
        "blockchain": "Bitcoin",
        "derivationPath": "m/44'/175'/0'/0/0",
        "curve": "secp256k1",
        "publicKeyType": "secp256k1",
        "p2pkhPrefix": 60,
        "p2shPrefix": 122,
        "publicKeyHasher": "sha256ripemd",
        "base58Hasher": "sha256d",
        "xpub": "xpub",
        "xprv": "xprv",
        "explorer": "https://ravencoin.network/tx/",
        "info": {
            "url": "https://ravencoin.org",
            "client": "https://github.com/trezor/blockbook",
            "clientPublic": "",
            "clientDocs": "https://github.com/trezor/blockbook/blob/master/docs/api.md"
        }
    },
    {
        "id": "waves",
        "name": "Waves",
        "symbol": "WAVES",
        "decimals": 8,
        "blockchain": "Waves",
        "derivationPath": "m/44'/5741564'/0'/0'/0'",
        "curve": "ed25519",
        "publicKeyType": "curve25519",
        "explorer": "https://wavesexplorer.com/tx/",
        "info": {
            "url": "https://wavesplatform.com",
            "client": "https://github.com/wavesplatform/Waves",
            "clientPublic": "https://nodes.wavesnodes.com",
            "clientDocs": "https://nodes.wavesnodes.com/api-docs/index.html"
        }
    },
    {
        "id": "aeternity",
        "name": "Aeternity",
        "symbol": "AE",
        "decimals": 18,
        "blockchain": "Aeternity",
        "derivationPath": "m/44'/457'/0'/0'/0'",
        "curve": "ed25519",
        "publicKeyType": "ed25519",
        "explorer": "https://explorer.aepps.com/#/tx/",
        "info": {
            "url": "https://aeternity.com",
            "client": "https://github.com/aeternity/aeternity",
            "clientPublic": "https://sdk-mainnet.aepps.com",
            "clientDocs": "http://aeternity.com/api-docs/"
        }
    },
    {
        "id": "terra",
        "name": "Terra",
        "symbol": "LUNA",
        "decimals": 6,
        "blockchain": "Cosmos",
        "derivationPath": "m/44'/330'/0'/0/0",
        "curve": "secp256k1",
        "publicKeyType": "secp256k1",
        "hrp": "terra",
        "explorer": "https://terra.stake.id/?#/tx/",
        "info": {
            "url": "https://terra.money",
            "client": "https://github.com/terra-project/core",
            "clientPublic": "",
            "clientDocs": "https://docs.terra.money"
        }
    },
    {
        "id": "monacoin",
        "name": "Monacoin",
        "symbol": "MONA",
        "decimals": 8,
        "blockchain": "Bitcoin",
        "derivationPath": "m/44'/22'/0'/0/0",
        "curve": "secp256k1",
        "publicKeyType": "secp256k1",
        "p2pkhPrefix": 50,
        "p2shPrefix": 55,
        "hrp": "mona",
        "publicKeyHasher": "sha256ripemd",
        "base58Hasher": "sha256d",
        "xpub": "xpub",
        "xprv": "xprv",
        "explorer": "https://blockbook.electrum-mona.org/tx/",
        "info": {
            "url": "https://monacoin.org",
            "client": "https://github.com/trezor/blockbook",
            "clientPublic": "",
            "clientDocs": "https://github.com/trezor/blockbook/blob/master/docs/api.md"
        }
    },
    {
        "id": "fio",
        "name": "FIO",
        "symbol": "FIO",
        "decimals": 9,
        "blockchain": "FIO",
        "derivationPath": "m/44'/235'/0'/0/0",
        "curve": "secp256k1",
        "publicKeyType": "secp256k1",
        "explorer": "https://fio.foundation",
        "url": "https://fio.foundation",
        "rpcNodeInfo": "https://fio.foundation",
        "info": {
            "url": "https://fio.foundation",
            "client": "https://fio.foundation",
            "clientPublic": "",
            "clientDocs": "https://fio.foundation"
        }
    },
    {
<<<<<<< HEAD
        "id": "harmony",
        "name": "Harmony",
        "symbol": "ONE",
        "decimals": 18,
        "blockchain": "Harmony",
        "hrp": "one",
        "derivationPath": "m/44'/1023'/0'/0/0",
        "curve": "secp256k1",
        "publicKeyType": "secp256k1Extended",
        "explorer": "https://explorer.harmony.one/#/tx/",
        "info": {
            "url": "https://harmony.one",
            "client": "https://github.com/harmony-one/go-sdk",
            "clientPublic": "https://github.com/harmony-one/go-sdk",
            "clientDocs": "https://app.gitbook.com/@harmony-one/s/sdk-wiki"
=======
        "id": "solana",
        "name": "Solana",
        "symbol": "SOL",
        "decimals": 13,
        "blockchain": "Solana",
        "derivationPath": "m/44'/501'/0'",
        "curve": "ed25519",
        "publicKeyType": "ed25519",
        "explorer": "https://explorer.solana.com/tx/",
        "info": {
            "url": "https://solana.com",
            "client": "https://github.com/solana-labs/solana",
            "clientPublic": "http://api.mainnet.solana.com",
            "clientDocs": "https://solana-labs.github.io/book/"
>>>>>>> c98107ad
        }
    }
]<|MERGE_RESOLUTION|>--- conflicted
+++ resolved
@@ -1067,7 +1067,6 @@
         }
     },
     {
-<<<<<<< HEAD
         "id": "harmony",
         "name": "Harmony",
         "symbol": "ONE",
@@ -1083,7 +1082,9 @@
             "client": "https://github.com/harmony-one/go-sdk",
             "clientPublic": "https://github.com/harmony-one/go-sdk",
             "clientDocs": "https://app.gitbook.com/@harmony-one/s/sdk-wiki"
-=======
+        }
+    },
+    {
         "id": "solana",
         "name": "Solana",
         "symbol": "SOL",
@@ -1098,7 +1099,6 @@
             "client": "https://github.com/solana-labs/solana",
             "clientPublic": "http://api.mainnet.solana.com",
             "clientDocs": "https://solana-labs.github.io/book/"
->>>>>>> c98107ad
         }
     }
 ]