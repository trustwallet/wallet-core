[
  {
    "id": "bitcoin",
    "name": "Bitcoin",
    "coinId": 0,
    "symbol": "BTC",
    "decimals": 8,
    "blockchain": "Bitcoin",
    "derivationPath": "m/84'/0'/0'/0/0",
    "curve": "secp256k1",
    "publicKeyType": "secp256k1",
    "p2pkhPrefix": 0,
    "p2shPrefix": 5,
    "hrp": "bc",
    "publicKeyHasher": "sha256ripemd",
    "base58Hasher": "sha256d",
    "xpub": "zpub",
    "xprv": "zprv",
    "explorer": {
      "url": "https://blockchair.com",
      "txPath": "/bitcoin/transaction/",
      "accountPath": "/bitcoin/address/",
      "sampleTx": "0607f62530b68cfcc91c57a1702841dd399a899d0eecda8e31ecca3f52f01df2",
      "sampleAccount": "17A16QmavnUfCW11DAApiJxp7ARnxN5pGX"
    },
    "info": {
      "url": "https://bitcoin.org",
      "client": "https://github.com/trezor/blockbook",
      "clientPublic": "",
      "clientDocs": "https://github.com/trezor/blockbook/blob/master/docs/api.md"
    }
  },
  {
    "id": "litecoin",
    "name": "Litecoin",
    "coinId": 2,
    "symbol": "LTC",
    "decimals": 8,
    "blockchain": "Bitcoin",
    "derivationPath": "m/84'/2'/0'/0/0",
    "curve": "secp256k1",
    "publicKeyType": "secp256k1",
    "p2pkhPrefix": 48,
    "p2shPrefix": 50,
    "hrp": "ltc",
    "publicKeyHasher": "sha256ripemd",
    "base58Hasher": "sha256d",
    "xpub": "zpub",
    "xprv": "zprv",
    "explorer": {
      "url": "https://blockchair.com",
      "txPath": "/litecoin/transaction/",
      "accountPath": "/litecoin/address/"
    },
    "info": {
      "url": "https://litecoin.org",
      "client": "https://github.com/trezor/blockbook",
      "clientPublic": "",
      "clientDocs": "https://github.com/trezor/blockbook/blob/master/docs/api.md"
    }
  },
  {
    "id": "doge",
    "name": "Dogecoin",
    "coinId": 3,
    "symbol": "DOGE",
    "decimals": 8,
    "blockchain": "Bitcoin",
    "derivationPath": "m/44'/3'/0'/0/0",
    "curve": "secp256k1",
    "publicKeyType": "secp256k1",
    "p2pkhPrefix": 30,
    "p2shPrefix": 22,
    "publicKeyHasher": "sha256ripemd",
    "base58Hasher": "sha256d",
    "xpub": "dgub",
    "xprv": "dgpv",
    "explorer": {
      "url": "https://blockchair.com",
      "txPath": "/dogecoin/transaction/",
      "accountPath": "/dogecoin/address/"
    },
    "info": {
      "url": "https://dogecoin.com",
      "client": "https://github.com/trezor/blockbook",
      "clientPublic": "",
      "clientDocs": "https://github.com/trezor/blockbook/blob/master/docs/api.md"
    }
  },
  {
    "id": "dash",
    "name": "Dash",
    "coinId": 5,
    "symbol": "DASH",
    "decimals": 8,
    "blockchain": "Bitcoin",
    "derivationPath": "m/44'/5'/0'/0/0",
    "curve": "secp256k1",
    "publicKeyType": "secp256k1",
    "p2pkhPrefix": 76,
    "p2shPrefix": 16,
    "publicKeyHasher": "sha256ripemd",
    "base58Hasher": "sha256d",
    "xpub": "xpub",
    "xprv": "xprv",
    "explorer": {
      "url": "https://blockchair.com",
      "txPath": "/dash/transaction/",
      "accountPath": "/dash/address/"
    },
    "info": {
      "url": "https://dash.org",
      "client": "https://github.com/trezor/blockbook",
      "clientPublic": "",
      "clientDocs": "https://github.com/trezor/blockbook/blob/master/docs/api.md"
    }
  },
  {
    "id": "viacoin",
    "name": "Viacoin",
    "coinId": 14,
    "symbol": "VIA",
    "decimals": 8,
    "blockchain": "Bitcoin",
    "derivationPath": "m/84'/14'/0'/0/0",
    "curve": "secp256k1",
    "publicKeyType": "secp256k1",
    "p2pkhPrefix": 71,
    "p2shPrefix": 33,
    "hrp": "via",
    "publicKeyHasher": "sha256ripemd",
    "base58Hasher": "sha256d",
    "xpub": "zpub",
    "xprv": "zprv",
    "explorer": {
      "url": "https://explorer.viacoin.org",
      "txPath": "/tx/",
      "accountPath": "/address/"
    },
    "info": {
      "url": "https://viacoin.org",
      "client": "https://github.com/trezor/blockbook",
      "clientPublic": "",
      "clientDocs": "https://github.com/trezor/blockbook/blob/master/docs/api.md"
    }
  },
  {
    "id": "groestlcoin",
    "name": "Groestlcoin",
    "coinId": 17,
    "symbol": "GRS",
    "decimals": 8,
    "blockchain": "Bitcoin",
    "derivationPath": "m/84'/17'/0'/0/0",
    "curve": "secp256k1",
    "publicKeyType": "secp256k1",
    "p2pkhPrefix": 36,
    "p2shPrefix": 5,
    "hrp": "grs",
    "publicKeyHasher": "sha256ripemd",
    "base58Hasher": "groestl512d",
    "xpub": "zpub",
    "xprv": "zprv",
    "explorer": {
      "url": "https://blockchair.com",
      "txPath": "/groestlcoin/transaction/",
      "accountPath": "/groestlcoin/address/"
    },
    "info": {
      "url": "https://www.groestlcoin.org",
      "client": "https://github.com/trezor/blockbook",
      "clientPublic": "",
      "clientDocs": "https://github.com/trezor/blockbook/blob/master/docs/api.md"
    }
  },
  {
    "id": "digibyte",
    "name": "DigiByte",
    "coinId": 20,
    "symbol": "DGB",
    "decimals": 8,
    "blockchain": "Bitcoin",
    "derivationPath": "m/84'/20'/0'/0/0",
    "curve": "secp256k1",
    "publicKeyType": "secp256k1",
    "p2pkhPrefix": 30,
    "p2shPrefix": 63,
    "hrp": "dgb",
    "publicKeyHasher": "sha256ripemd",
    "base58Hasher": "sha256d",
    "xpub": "zpub",
    "xprv": "zprv",
    "explorer": {
      "url": "https://digiexplorer.info",
      "txPath": "/tx/",
      "accountPath": "/address/"
    },
    "info": {
      "url": "https://www.digibyte.io",
      "client": "https://github.com/trezor/blockbook",
      "clientPublic": "",
      "clientDocs": "https://github.com/trezor/blockbook/blob/master/docs/api.md"
    }
  },
  {
    "id": "monacoin",
    "name": "Monacoin",
    "coinId": 22,
    "symbol": "MONA",
    "decimals": 8,
    "blockchain": "Bitcoin",
    "derivationPath": "m/44'/22'/0'/0/0",
    "curve": "secp256k1",
    "publicKeyType": "secp256k1",
    "p2pkhPrefix": 50,
    "p2shPrefix": 55,
    "hrp": "mona",
    "publicKeyHasher": "sha256ripemd",
    "base58Hasher": "sha256d",
    "xpub": "xpub",
    "xprv": "xprv",
    "explorer": {
      "url": "https://blockbook.electrum-mona.org",
      "txPath": "/tx/",
      "accountPath": "/address/"
    },
    "info": {
      "url": "https://monacoin.org",
      "client": "https://github.com/trezor/blockbook",
      "clientPublic": "",
      "clientDocs": "https://github.com/trezor/blockbook/blob/master/docs/api.md"
    }
  },
  {
    "id": "decred",
    "name": "Decred",
    "coinId": 42,
    "symbol": "DCR",
    "decimals": 8,
    "blockchain": "Bitcoin",
    "derivationPath": "m/44'/42'/0'/0/0",
    "curve": "secp256k1",
    "publicKeyType": "secp256k1",
    "staticPrefix": 7,
    "p2pkhPrefix": 63,
    "p2shPrefix": 26,
    "publicKeyHasher": "blake256ripemd",
    "base58Hasher": "blake256d",
    "xpub": "dpub",
    "xprv": "dprv",
    "explorer": {
      "url": "https://dcrdata.decred.org",
      "txPath": "/tx/",
      "accountPath": "/address/"
    },
    "info": {
      "url": "https://decred.org",
      "client": "https://github.com/trezor/blockbook",
      "clientPublic": "",
      "clientDocs": "https://github.com/trezor/blockbook/blob/master/docs/api.md"
    }
  },
  {
    "id": "ethereum",
    "name": "Ethereum",
    "coinId": 60,
    "symbol": "ETH",
    "decimals": 18,
    "blockchain": "Ethereum",
    "derivationPath": "m/44'/60'/0'/0/0",
    "curve": "secp256k1",
    "publicKeyType": "secp256k1Extended",
    "explorer": {
      "url": "https://etherscan.io",
      "txPath": "/tx/",
      "accountPath": "/address/",
      "sampleTx": "0x9edaf0f7d9c6629c31bbf0471fc07d696c73b566b93783f7e25d8d5d2b62fa4f",
      "sampleAccount": "0x5bb497e8d9fe26e92dd1be01e32076c8e024d167"
    },
    "info": {
      "url": "https://ethereum.org",
      "client": "https://github.com/ethereum/go-ethereum",
      "clientPublic": "https://mainnet.infura.io",
      "clientDocs": "https://github.com/ethereum/wiki/wiki/JSON-RPC"
    }
  },
  {
    "id": "classic",
    "name": "Ethereum Classic",
    "coinId": 61,
    "symbol": "ETC",
    "decimals": 18,
    "blockchain": "Ethereum",
    "derivationPath": "m/44'/61'/0'/0/0",
    "curve": "secp256k1",
    "publicKeyType": "secp256k1Extended",
    "explorer": {
      "url": "https://blockscout.com/etc/mainnet",
      "txPath": "/tx/",
      "accountPath": "/address/"
    },
    "info": {
      "url": "https://ethereumclassic.org",
      "client": "https://github.com/ethereumclassic/go-ethereum",
      "clientPublic": "https://www.ethercluster.com/etc",
      "clientDocs": "https://github.com/ethereum/wiki/wiki/JSON-RPC"
    }
  },
  {
    "id": "icon",
    "name": "ICON",
    "coinId": 74,
    "symbol": "ICX",
    "decimals": 18,
    "blockchain": "Icon",
    "derivationPath": "m/44'/74'/0'/0/0",
    "curve": "secp256k1",
    "publicKeyType": "secp256k1Extended",
    "explorer": {
      "url": "https://tracker.icon.foundation",
      "txPath": "/transaction/",
      "accountPath": "/address/"
    },
    "info": {
      "url": "https://icon.foundation",
      "client": "https://github.com/icon-project/icon-rpc-server",
      "clientPublic": "http://ctz.icxstation.com:9000/api/v3",
      "clientDocs": "https://www.icondev.io/docs/icon-json-rpc-v3"
    }
  },
  {
    "id": "cosmos",
    "name": "Cosmos",
    "coinId": 118,
    "symbol": "ATOM",
    "decimals": 6,
    "blockchain": "Cosmos",
    "derivationPath": "m/44'/118'/0'/0/0",
    "curve": "secp256k1",
    "publicKeyType": "secp256k1",
    "hrp": "cosmos",
    "explorer": {
      "url": "https://www.mintscan.io",
      "txPath": "/txs/",
      "accountPath": "/account/"
    },
    "info": {
      "url": "https://cosmos.network",
      "client": "https://github.com/cosmos/cosmos-sdk",
      "clientPublic": "https://stargate.cosmos.network",
      "clientDocs": "https://cosmos.network/rpc"
    }
  },
  {
    "id": "zcash",
    "name": "Zcash",
    "coinId": 133,
    "symbol": "ZEC",
    "decimals": 8,
    "blockchain": "Bitcoin",
    "derivationPath": "m/44'/133'/0'/0/0",
    "curve": "secp256k1",
    "publicKeyType": "secp256k1",
    "staticPrefix": 28,
    "p2pkhPrefix": 184,
    "p2shPrefix": 189,
    "publicKeyHasher": "sha256ripemd",
    "base58Hasher": "sha256d",
    "xpub": "xpub",
    "xprv": "xprv",
    "explorer": {
      "url": "https://blockchair.com/zcash",
      "txPath": "/transaction/",
      "accountPath": "/address/"
    },
    "info": {
      "url": "https://z.cash",
      "client": "https://github.com/trezor/blockbook",
      "clientPublic": "",
      "clientDocs": "https://github.com/trezor/blockbook/blob/master/docs/api.md"
    }
  },
  {
    "id": "zcoin",
    "name": "Zcoin",
    "displayName": "Firo",
    "coinId": 136,
    "symbol": "FIRO",
    "decimals": 8,
    "blockchain": "Bitcoin",
    "derivationPath": "m/44'/136'/0'/0/0",
    "curve": "secp256k1",
    "publicKeyType": "secp256k1",
    "p2pkhPrefix": 82,
    "p2shPrefix": 7,
    "publicKeyHasher": "sha256ripemd",
    "base58Hasher": "sha256d",
    "xpub": "xpub",
    "xprv": "xprv",
    "explorer": {
      "url": "https://explorer.firo.org",
      "txPath": "/tx/",
      "accountPath": "/address/"
    },
    "info": {
      "url": "https://firo.org/",
      "client": "https://github.com/firoorg/firo",
      "clientPublic": "",
      "clientDocs": "https://github.com/trezor/blockbook/blob/master/docs/api.md"
    }
  },
  {
    "id": "ripple",
    "name": "XRP",
    "coinId": 144,
    "symbol": "XRP",
    "decimals": 6,
    "blockchain": "Ripple",
    "derivationPath": "m/44'/144'/0'/0/0",
    "curve": "secp256k1",
    "publicKeyType": "secp256k1",
    "explorer": {
      "url": "https://bithomp.com",
      "txPath": "/explorer/",
      "accountPath": "/explorer/",
      "sampleTx": "E26AB8F3372D2FC02DEC1FD5674ADAB762D684BFFDBBDF5D674E9D7CF4A47054",
      "sampleAccount": "rfkH7EuS1XcSkB9pocy1R6T8F4CsNYixYU"
    },
    "info": {
      "url": "https://ripple.com/xrp",
      "client": "https://github.com/ripple/rippled",
      "clientPublic": "https://s2.ripple.com:51234",
      "clientDocs": "https://xrpl.org/rippled-api.html"
    }
  },
  {
    "id": "bitcoincash",
    "name": "Bitcoin Cash",
    "coinId": 145,
    "symbol": "BCH",
    "decimals": 8,
    "blockchain": "Bitcoin",
    "derivationPath": "m/44'/145'/0'/0/0",
    "curve": "secp256k1",
    "publicKeyType": "secp256k1",
    "p2pkhPrefix": 0,
    "p2shPrefix": 5,
    "hrp": "bitcoincash",
    "publicKeyHasher": "sha256ripemd",
    "base58Hasher": "sha256d",
    "xpub": "xpub",
    "xprv": "xprv",
    "explorer": {
      "url": "https://blockchair.com",
      "txPath": "/bitcoin-cash/transaction/",
      "accountPath": "/bitcoin-cash/address/"
    },
    "info": {
      "url": "https://bitcoincash.org",
      "client": "https://github.com/trezor/blockbook",
      "clientPublic": "",
      "clientDocs": "https://github.com/trezor/blockbook/blob/master/docs/api.md"
    }
  },
  {
    "id": "stellar",
    "name": "Stellar",
    "coinId": 148,
    "symbol": "XLM",
    "decimals": 7,
    "blockchain": "Stellar",
    "derivationPath": "m/44'/148'/0'",
    "curve": "ed25519",
    "publicKeyType": "ed25519",
    "explorer": {
      "url": "https://blockchair.com/stellar",
      "txPath": "/transaction/",
      "accountPath": "/account/"
    },
    "info": {
      "url": "https://stellar.org",
      "client": "https://github.com/stellar/go",
      "clientPublic": "https://horizon.stellar.org",
      "clientDocs": "https://www.stellar.org/developers/horizon/reference"
    }
  },
  {
    "id": "bitcoingold",
    "name": "Bitcoin Gold",
    "coinId": 156,
    "symbol": "BTG",
    "decimals": 8,
    "blockchain": "Bitcoin",
    "derivationPath": "m/84'/156'/0'/0/0",
    "curve": "secp256k1",
    "publicKeyType": "secp256k1",
    "p2pkhPrefix": 38,
    "p2shPrefix": 23,
    "hrp": "btg",
    "publicKeyHasher": "sha256ripemd",
    "base58Hasher": "sha256d",
    "xpub": "zpub",
    "xprv": "zprv",
    "explorer": {
      "url": "https://explorer.bitcoingold.org/insight",
      "txPath": "/tx/",
      "accountPath": "/address/"
    },
    "info": {
      "url": "https://bitcoingold.org",
      "client": "https://github.com/trezor/blockbook",
      "clientPublic": "",
      "clientDocs": "https://github.com/trezor/blockbook/blob/master/docs/api.md"
    }
  },
  {
    "id": "nano",
    "name": "Nano",
    "coinId": 165,
    "symbol": "NANO",
    "decimals": 30,
    "blockchain": "Nano",
    "derivationPath": "m/44'/165'/0'",
    "curve": "ed25519Blake2bNano",
    "publicKeyType": "ed25519Blake2b",
    "url": "https://nano.org",
    "explorer": {
      "url": "https://nanocrawler.cc",
      "txPath": "/explorer/block/",
      "accountPath": "/explorer/account/",
      "sampleTx": "C264DB7BF40738F0CEFF19B606746CB925B713E4B8699A055699E0DC8ABBC70F",
      "sampleAccount": "nano_1wpj616kwhe1y38y1mspd8aub8i334cwybqco511iyuxm55zx8d67ptf1tsf"
    },
    "info": {
      "url": "https://nano.org",
      "client": "https://github.com/nanocurrency/nano-node",
      "clientPublic": "",
      "clientDocs": "https://docs.nano.org/commands/rpc-protocol/"
    }
  },
  {
    "id": "ravencoin",
    "name": "Ravencoin",
    "coinId": 175,
    "symbol": "RVN",
    "decimals": 8,
    "blockchain": "Bitcoin",
    "derivationPath": "m/44'/175'/0'/0/0",
    "curve": "secp256k1",
    "publicKeyType": "secp256k1",
    "p2pkhPrefix": 60,
    "p2shPrefix": 122,
    "publicKeyHasher": "sha256ripemd",
    "base58Hasher": "sha256d",
    "xpub": "xpub",
    "xprv": "xprv",
    "explorer": {
      "url": "https://ravencoin.network",
      "txPath": "/tx/",
      "accountPath": "/address/"
    },
    "info": {
      "url": "https://ravencoin.org",
      "client": "https://github.com/trezor/blockbook",
      "clientPublic": "",
      "clientDocs": "https://github.com/trezor/blockbook/blob/master/docs/api.md"
    }
  },
  {
    "id": "poa",
    "name": "POA Network",
    "coinId": 178,
    "symbol": "POA",
    "decimals": 18,
    "blockchain": "Ethereum",
    "derivationPath": "m/44'/178'/0'/0/0",
    "curve": "secp256k1",
    "publicKeyType": "secp256k1Extended",
    "explorer": {
      "url": "https://blockscout.com",
      "txPath": "/poa/core/tx/",
      "accountPath": "/poa/core/address/"
    },
    "info": {
      "url": "https://poa.network",
      "client": "https://github.com/poanetwork/parity-ethereum",
      "clientPublic": "https://core.poa.network",
      "clientDocs": "https://github.com/ethereum/wiki/wiki/JSON-RPC"
    }
  },
  {
    "id": "eos",
    "name": "EOS",
    "coinId": 194,
    "symbol": "EOS",
    "decimals": 4,
    "blockchain": "EOS",
    "derivationPath": "m/44'/194'/0'/0/0",
    "curve": "secp256k1",
    "publicKeyType": "secp256k1",
    "explorer": {
      "url": "https://bloks.io",
      "txPath": "/transaction/",
      "accountPath": "/account/"
    },
    "info": {
      "url": "http://eos.io",
      "client": "https://github.com/eosio/eos",
      "clientPublic": "",
      "clientDocs": "https://developers.eos.io/eosio-nodeos/reference"
    }
  },
  {
    "id": "tron",
    "name": "Tron",
    "coinId": 195,
    "symbol": "TRX",
    "decimals": 6,
    "blockchain": "Tron",
    "derivationPath": "m/44'/195'/0'/0/0",
    "curve": "secp256k1",
    "publicKeyType": "secp256k1Extended",
    "explorer": {
      "url": "https://tronscan.org",
      "txPath": "/#/transaction/",
      "accountPath": "/#/address/"
    },
    "info": {
      "url": "https://tron.network",
      "client": "https://github.com/tronprotocol/java-tron",
      "clientPublic": "https://api.trongrid.io",
      "clientDocs": "https://developers.tron.network/docs/tron-wallet-rpc-api"
    }
  },
  {
    "id": "fio",
    "name": "FIO",
    "coinId": 235,
    "symbol": "FIO",
    "decimals": 9,
    "blockchain": "FIO",
    "derivationPath": "m/44'/235'/0'/0/0",
    "curve": "secp256k1",
    "publicKeyType": "secp256k1",
    "url": "https://fioprotocol.io/",
    "explorer": {
      "url": "https://explorer.fioprotocol.io",
      "txPath": "/transaction/",
      "accountPath": "/account/"
    },
    "info": {
      "url": "https://fioprotocol.io",
      "client": "https://github.com/fioprotocol/fio",
      "clientPublic": "https://mainnet.fioprotocol.io",
      "clientDocs": "https://developers.fioprotocol.io"
    }
  },
  {
    "id": "nimiq",
    "name": "Nimiq",
    "coinId": 242,
    "symbol": "NIM",
    "decimals": 5,
    "blockchain": "Nimiq",
    "derivationPath": "m/44'/242'/0'/0'",
    "curve": "ed25519",
    "publicKeyType": "ed25519",
    "explorer": {
      "url": "https://nimiq.watch",
      "txPath": "/#",
      "accountPath": "/#"
    },
    "info": {
      "url": "https://nimiq.com",
      "client": "https://github.com/nimiq/core-rs",
      "clientPublic": "",
      "clientDocs": "https://github.com/nimiq/core-js/wiki/JSON-RPC-API"
    }
  },
  {
    "id": "algorand",
    "name": "Algorand",
    "coinId": 283,
    "symbol": "ALGO",
    "decimals": 6,
    "blockchain": "Algorand",
    "derivationPath": "m/44'/283'/0'/0'/0'",
    "curve": "ed25519",
    "publicKeyType": "ed25519",
    "explorer": {
      "url": "https://algoexplorer.io",
      "txPath": "/tx/",
      "accountPath": "/address/",
      "sampleTx": "CR7POXFTYDLC7TV3IXHA7AZKWABUJC52BACLHJQNXAKZJGRPQY3A",
      "sampleAccount": "J4AEINCSSLDA7LNBNWM4ZXFCTLTOZT5LG3F5BLMFPJYGFWVCMU37EZI2AM"
    },
    "info": {
      "url": "https://www.algorand.com/",
      "client": "https://github.com/algorand/go-algorand",
      "clientPublic": "https://indexer.algorand.network",
      "clientDocs": "https://developer.algorand.org/docs/algod-rest-paths"
    }
  },
  {
    "id": "iotex",
    "name": "IoTeX",
    "coinId": 304,
    "symbol": "IOTX",
    "decimals": 18,
    "blockchain": "IoTeX",
    "derivationPath": "m/44'/304'/0'/0/0",
    "curve": "secp256k1",
    "publicKeyType": "secp256k1Extended",
    "hrp": "io",
    "explorer": {
      "url": "https://iotexscan.io",
      "txPath": "/action/",
      "accountPath": "/address/"
    },
    "info": {
      "url": "https://iotex.io",
      "client": "https://github.com/iotexproject/iotex-core",
      "clientPublic": "",
      "clientDocs": "https://docs.iotex.io/#api"
    }
  },
  {
    "id": "zilliqa",
    "name": "Zilliqa",
    "coinId": 313,
    "symbol": "ZIL",
    "decimals": 12,
    "blockchain": "Zilliqa",
    "derivationPath": "m/44'/313'/0'/0/0",
    "curve": "secp256k1",
    "publicKeyType": "secp256k1",
    "hrp": "zil",
    "explorer": {
      "url": "https://viewblock.io",
      "txPath": "/zilliqa/tx/",
      "accountPath": "/zilliqa/address/"
    },
    "info": {
      "url": "https://zilliqa.com",
      "client": "https://github.com/Zilliqa/Zilliqa",
      "clientPublic": "https://api.zilliqa.com",
      "clientDocs": "https://apidocs.zilliqa.com"
    }
  },
  {
    "id": "terra",
    "name": "Terra",
    "coinId": 330,
    "symbol": "LUNA",
    "decimals": 6,
    "blockchain": "Cosmos",
    "derivationPath": "m/44'/330'/0'/0/0",
    "curve": "secp256k1",
    "publicKeyType": "secp256k1",
    "hrp": "terra",
    "explorer": {
      "url": "https://terra.stake.id",
      "txPath": "/#/tx/",
      "accountPath": "/#/address/"
    },
    "info": {
      "url": "https://terra.money",
      "client": "https://github.com/terra-project/core",
      "clientPublic": "https://rpc.terra.dev",
      "clientDocs": "https://docs.terra.money"
    }
  },
  {
    "id": "polkadot",
    "name": "Polkadot",
    "coinId": 354,
    "symbol": "DOT",
    "decimals": 10,
    "blockchain": "Polkadot",
    "derivationPath": "m/44'/354'/0'/0'/0'",
    "curve": "ed25519",
    "publicKeyType": "ed25519",
    "explorer": {
      "url": "https://polkadot.subscan.io",
      "txPath": "/extrinsic/",
      "accountPath": "/account/"
    },
    "info": {
      "url": "https://polkadot.network/",
      "client": "https://github.com/paritytech/polkadot",
      "clientPublic": "",
      "clientDocs": "https://polkadot.js.org/api/substrate/rpc.html"
    }
  },
  {
    "id": "ton",
    "name": "TON",
    "coinId": 396,
    "symbol": "GRAM",
    "decimals": 9,
    "blockchain": "TON",
    "derivationPath": "m/44'/396'/0'",
    "curve": "ed25519",
    "publicKeyType": "ed25519",
    "explorer": {
      "url": "https://test.ton.org",
      "txPath": "/testnet/transaction?hash=",
      "accountPath": "/testnet/account?account="
    },
    "info": {
      "url": "https://test.ton.org",
      "client": "https://github.com/ton-blockchain/ton",
      "clientPublic": "",
      "clientDocs": "https://test.ton.org/"
    }
  },
  {
    "id": "near",
    "name": "NEAR",
    "coinId": 397,
    "symbol": "NEAR",
    "decimals": 24,
    "blockchain": "NEAR",
    "derivationPath": "m/44'/397'/0'",
    "curve": "ed25519",
    "publicKeyType": "ed25519",
    "explorer": {
      "url": "https://explorer.near.org",
      "txPath": "/transactions/",
      "accountPath": "/accounts/"
    },
    "info": {
      "url": "https://nearprotocol.com",
      "client": "https://github.com/nearprotocol/nearcore",
      "clientPublic": "https://rpc.nearprotocol.com",
      "clientDocs": "https://docs.nearprotocol.com"
    }
  },
  {
    "id": "aion",
    "name": "Aion",
    "coinId": 425,
    "symbol": "AION",
    "decimals": 18,
    "blockchain": "Aion",
    "derivationPath": "m/44'/425'/0'/0'/0'",
    "curve": "ed25519",
    "publicKeyType": "ed25519",
    "explorer": {
      "url": "https://mainnet.aion.network",
      "txPath": "/#/transaction/",
      "accountPath": "/#/account/"
    },
    "info": {
      "url": "https://aion.network",
      "client": "https://github.com/aionnetwork/aion",
      "clientPublic": "",
      "clientDocs": "https://github.com/aionnetwork/aion/wiki/JSON-RPC-API-Docs"
    }
  },
  {
    "id": "kusama",
    "name": "Kusama",
    "coinId": 434,
    "symbol": "KSM",
    "decimals": 12,
    "blockchain": "Polkadot",
    "derivationPath": "m/44'/434'/0'/0'/0'",
    "curve": "ed25519",
    "publicKeyType": "ed25519",
    "explorer": {
      "url": "https://kusama.subscan.io",
      "txPath": "/extrinsic/",
      "accountPath": "/account/",
      "sampleTx": "0xcbe0c2e2851c1245bedaae4d52f06eaa6b4784b786bea2f0bff11af7715973dd",
      "sampleAccount": "DbCNECPna3k6MXFWWNZa5jGsuWycqEE6zcUxZYkxhVofrFk"
    },
    "info": {
      "url": "https://kusama.network",
      "client": "https://github.com/paritytech/polkadot",
      "clientPublic": "wss://kusama-rpc.polkadot.io/",
      "clientDocs": "https://polkadot.js.org/api/substrate/rpc.html"
    }
  },
  {
    "id": "aeternity",
    "name": "Aeternity",
    "coinId": 457,
    "symbol": "AE",
    "decimals": 18,
    "blockchain": "Aeternity",
    "derivationPath": "m/44'/457'/0'/0'/0'",
    "curve": "ed25519",
    "publicKeyType": "ed25519",
    "explorer": {
      "url": "https://explorer.aepps.com",
      "txPath": "/transactions/",
      "accountPath": "/account/transactions/"
    },
    "info": {
      "url": "https://aeternity.com",
      "client": "https://github.com/aeternity/aeternity",
      "clientPublic": "https://sdk-mainnet.aepps.com",
      "clientDocs": "http://aeternity.com/api-docs/"
    }
  },
  {
    "id": "kava",
    "name": "Kava",
    "coinId": 459,
    "symbol": "KAVA",
    "decimals": 6,
    "blockchain": "Cosmos",
    "derivationPath": "m/44'/459'/0'/0/0",
    "curve": "secp256k1",
    "publicKeyType": "secp256k1",
    "hrp": "kava",
    "explorer": {
      "url": "https://kava.mintscan.io",
      "txPath": "/txs/",
      "accountPath": "/account/",
      "sampleTx": "2988DF83FCBFAA38179D583A96734CBD071541D6768221BB23111BC8136D5E6A",
      "sampleAccount": "kava1jf9aaj9myrzsnmpdr7twecnaftzmku2mdpy2a7"
    },
    "info": {
      "url": "https://kava.io",
      "client": "https://github.com/kava-labs/kava",
      "clientPublic": "https://data.kava.io",
      "clientDocs": "https://rpc.kava.io"
    }
  },
  {
    "id": "filecoin",
    "name": "Filecoin",
    "coinId": 461,
    "symbol": "FIL",
    "decimals": 18,
    "blockchain": "Filecoin",
    "derivationPath": "m/44'/461'/0'/0/0",
    "curve": "secp256k1",
    "publicKeyType": "secp256k1Extended",
    "explorer": {
      "url": "https://filfox.info/en",
      "txPath": "/message/",
      "accountPath": "/address/",
      "sampleTx": "bafy2bzacedsgjcd6xfhrrymmfrqubb44otlyhvgqkgsh533d5j5hwniiqespm",
      "sampleAccount": "f1abjxfbp274xpdqcpuaykwkfb43omjotacm2p3za"
    },
    "info": {
      "url": "https://filecoin.io/",
      "client": "https://github.com/filecoin-project/lotus",
      "clientPublic": "",
      "clientDocs": "https://docs.lotu.sh"
    }
  },
  {
    "id": "band",
    "name": "BandChain",
    "symbol": "BAND",
    "coinId": 494,
    "decimals": 6,
    "blockchain": "Cosmos",
    "derivationPath": "m/44'/494'/0'/0/0",
    "curve": "secp256k1",
    "publicKeyType": "secp256k1",
    "hrp": "band",
    "explorer": {
      "url": "https://scan-wenchang-testnet2.bandchain.org/",
      "txPath": "/tx/",
      "accountPath": "/account/",
      "sampleTx": "473264551D3063A9EC64EC251C61BE92DDDFCF6CC46D026D1E574D83D5447173",
      "sampleAccount": "band12nmsm9khdsv0tywge43q3zwj8kkj3hvup9rltp"
    },
    "info": {
      "url": "https://bandprotocol.com/",
      "client": "https://github.com/bandprotocol/bandchain",
      "clientPublic": "https://api-wt2-lb.bandchain.org",
      "clientDocs": "https://docs.bandchain.org/"
    }
  },
  {
    "id": "theta",
    "name": "Theta",
    "coinId": 500,
    "symbol": "THETA",
    "decimals": 18,
    "blockchain": "Theta",
    "derivationPath": "m/44'/500'/0'/0/0",
    "curve": "secp256k1",
    "publicKeyType": "secp256k1Extended",
    "explorer": {
      "url": "https://explorer.thetatoken.org",
      "txPath": "/txs/",
      "accountPath": "/account/"
    },
    "info": {
      "url": "https://www.thetatoken.org",
      "client": "https://github.com/thetatoken/theta-protocol-ledger",
      "clientPublic": "",
      "clientDocs": "https://github.com/thetatoken/theta-mainnet-integration-guide/blob/master/docs/api.md#api-reference"
    }
  },
  {
    "id": "solana",
    "name": "Solana",
    "coinId": 501,
    "symbol": "SOL",
    "decimals": 9,
    "blockchain": "Solana",
    "derivationPath": "m/44'/501'/0'",
    "curve": "ed25519",
    "publicKeyType": "ed25519",
    "explorer": {
      "url": "https://explorer.solana.com",
      "txPath": "/transactions/",
      "accountPath": "/accounts/"
    },
    "info": {
      "url": "https://solana.com",
      "client": "https://github.com/solana-labs/solana",
      "clientPublic": "https://api.mainnet-beta.solana.com",
      "clientDocs": "https://docs.solana.com"
    }
  },
  {
    "id": "elrond",
    "name": "Elrond",
    "coinId": 508,
    "symbol": "eGLD",
    "decimals": 18,
    "blockchain": "ElrondNetwork",
    "derivationPath": "m/44'/508'/0'/0'/0'",
    "curve": "ed25519",
    "publicKeyType": "ed25519",
    "hrp": "erd",
    "explorer": {
      "url": "https://explorer.elrond.com",
      "txPath": "/transactions/",
      "accountPath": "/address/"
    },
    "info": {
      "url": "https://elrond.com/",
      "client": "https://github.com/ElrondNetwork/elrond-go",
      "clientPublic": "https://api.elrond.com",
      "clientDocs": "https://docs.elrond.com"
    }
  },
  {
    "id": "binance",
    "name": "Binance",
    "displayName": "BNB",
    "coinId": 714,
    "symbol": "BNB",
    "decimals": 8,
    "blockchain": "Binance",
    "derivationPath": "m/44'/714'/0'/0/0",
    "curve": "secp256k1",
    "publicKeyType": "secp256k1",
    "hrp": "bnb",
    "explorer": {
      "url": "https://explorer.binance.org",
      "txPath": "/tx/",
      "accountPath": "/address/",
      "sampleTx": "A93625C9F9ABEA1A8E31585B30BBB16C34FAE0D172EB5B6B2F834AF077BF06BB",
      "sampleAccount": "bnb1u7jm0cll5h3224y0tapwn6gf6pr49ytewx4gsz"
    },
    "info": {
      "url": "https://binance.org",
      "client": "https://github.com/binance-chain/node-binary",
      "clientPublic": "https://dex.binance.org",
      "clientDocs": "https://docs.binance.org/api-reference/dex-api/paths.html"
    }
  },
  {
    "id": "vechain",
    "name": "VeChain",
    "coinId": 818,
    "symbol": "VET",
    "decimals": 18,
    "blockchain": "Vechain",
    "derivationPath": "m/44'/818'/0'/0/0",
    "curve": "secp256k1",
    "publicKeyType": "secp256k1Extended",
    "explorer": {
      "url": "https://explore.vechain.org",
      "txPath": "/transactions/",
      "accountPath": "/accounts/"
    },
    "info": {
      "url": "https://vechain.org",
      "client": "https://github.com/vechain/thor",
      "clientPublic": "",
      "clientDocs": "https://doc.vechainworld.io/docs"
    }
  },
  {
    "id": "callisto",
    "name": "Callisto",
    "coinId": 820,
    "symbol": "CLO",
    "decimals": 18,
    "blockchain": "Ethereum",
    "derivationPath": "m/44'/820'/0'/0/0",
    "curve": "secp256k1",
    "publicKeyType": "secp256k1Extended",
    "explorer": {
      "url": "https://explorer2.callisto.network",
      "txPath": "/tx/",
      "accountPath": "/addr/"
    },
    "info": {
      "url": "https://callisto.network",
      "client": "https://github.com/EthereumCommonwealth/go-callisto",
      "clientPublic": "https://clo-geth.0xinfra.com",
      "clientDocs": "https://github.com/ethereum/wiki/wiki/JSON-RPC"
    }
  },
  {
    "id": "neo",
    "name": "NEO",
    "coinId": 888,
    "symbol": "NEO",
    "decimals": 8,
    "blockchain": "NEO",
    "derivationPath": "m/44'/888'/0'/0/0",
    "curve": "nist256p1",
    "publicKeyType": "nist256p1",
    "explorer": {
      "url": "https://neoscan.io",
      "txPath": "/transaction/",
      "accountPath": "/address/",
      "sampleTx": "e0ddf7c81c732df26180aca0c36d5868ad009fdbbe6e7a56ebafc14bba41cd53",
      "sampleAccount": "AcxuqWhTureEQGeJgbmtSWNAtssjMLU7pb"
    },
    "info": {
      "url": "https://neo.org",
      "client": "https://github.com/neo-project/neo",
      "clientPublic": "http://seed1.ngd.network:10332",
      "clientDocs": "https://neo.org/eco"
    }
  },
  {
    "id": "tomochain",
    "name": "TomoChain",
    "coinId": 889,
    "symbol": "TOMO",
    "decimals": 18,
    "blockchain": "Ethereum",
    "derivationPath": "m/44'/889'/0'/0/0",
    "curve": "secp256k1",
    "publicKeyType": "secp256k1Extended",
    "explorer": {
      "url": "https://scan.tomochain.com",
      "txPath": "/txs/",
      "accountPath": "/address/"
    },
    "info": {
      "url": "https://tomochain.com",
      "client": "https://github.com/tomochain/tomochain",
      "clientPublic": "https://rpc.tomochain.com",
      "clientDocs": "https://github.com/ethereum/wiki/wiki/JSON-RPC"
    }
  },
  {
    "id": "thundertoken",
    "name": "Thunder Token",
    "coinId": 1001,
    "symbol": "TT",
    "decimals": 18,
    "blockchain": "Ethereum",
    "derivationPath": "m/44'/1001'/0'/0/0",
    "curve": "secp256k1",
    "publicKeyType": "secp256k1Extended",
    "explorer": {
      "url": "https://scan.thundercore.com",
      "txPath": "/transactions/",
      "accountPath": "/address/"
    },
    "info": {
      "url": "https://thundercore.com",
      "client": "https://github.com/thundercore/pala",
      "clientPublic": "https://mainnet-rpc.thundercore.com",
      "clientDocs": "https://github.com/ethereum/wiki/wiki/JSON-RPC"
    }
  },
  {
    "id": "harmony",
    "name": "Harmony",
    "coinId": 1023,
    "symbol": "ONE",
    "decimals": 18,
    "blockchain": "Harmony",
    "derivationPath": "m/44'/1023'/0'/0/0",
    "curve": "secp256k1",
    "publicKeyType": "secp256k1Extended",
    "hrp": "one",
    "explorer": {
      "url": "https://explorer.harmony.one",
      "txPath": "/#/tx/",
      "accountPath": "/#/address/"
    },
    "info": {
      "url": "https://harmony.one",
      "client": "https://github.com/harmony-one/go-sdk",
      "clientPublic": "",
      "clientDocs": "https://docs.harmony.one/home/harmony-networks/harmony-network-overview/mainnet"
    }
  },
  {
    "id": "oasis",
    "name": "Oasis",
    "coinId": 474,
    "symbol": "ROSE",
    "decimals": 9,
    "blockchain": "OasisNetwork",
    "derivationPath": "m/44'/474'/0'/0'/0'",
    "curve": "ed25519HD",
    "publicKeyType": "ed25519",
    "hrp": "oasis",
    "explorer": {
      "url": "https://oasisscan.com",
      "txPath": "/transactions/",
      "accountPath": "/accounts/detail/",
      "sampleTx": "0b9bd4983f1c88a1c71bf33562b6ba02b3064e01697d15a0de4bfe1922ec74b8",
      "sampleAccount": "oasis1qrx376dmwuckmruzn9vq64n49clw72lywctvxdf4"
    },
    "info": {
      "url": "https://www.oasislabs.com/",
      "client": "https://github.com/oasisprotocol/oasis-core",
      "clientPublic": "https://rosetta.oasis.dev/api/",
      "clientDocs": "https://github.com/oasisprotocol/oasis-core/blob/master/docs/oasis-node/rpc.md"
    }
  },
  {
    "id": "ontology",
    "name": "Ontology",
    "coinId": 1024,
    "symbol": "ONT",
    "decimals": 0,
    "blockchain": "Ontology",
    "derivationPath": "m/44'/1024'/0'/0/0",
    "curve": "nist256p1",
    "publicKeyType": "nist256p1",
    "explorer": {
      "url": "https://explorer.ont.io",
      "txPath": "/transaction/",
      "accountPath": "/address/"
    },
    "info": {
      "url": "https://ont.io",
      "client": "https://github.com/ontio/ontology",
      "clientPublic": "http://dappnode1.ont.io:20336",
      "clientDocs": "https://github.com/ontio/ontology/blob/master/docs/specifications/rpc_api.md"
    }
  },
  {
    "id": "tezos",
    "name": "Tezos",
    "coinId": 1729,
    "symbol": "XTZ",
    "decimals": 6,
    "blockchain": "Tezos",
    "derivationPath": "m/44'/1729'/0'/0'",
    "curve": "ed25519",
    "publicKeyType": "ed25519",
    "explorer": {
      "url": "https://tzstats.com",
      "txPath": "/",
      "accountPath": "/"
    },
    "info": {
      "url": "https://tezos.com",
      "client": "https://gitlab.com/tezos/tezos",
      "clientPublic": "https://rpc.tulip.tools/mainnet",
      "clientDocs": "https://tezos.gitlab.io/tezos/api/rpc.html"
    }
  },
  {
    "id": "cardano",
    "name": "Cardano",
    "coinId": 1815,
    "symbol": "ADA",
    "decimals": 6,
    "blockchain": "Cardano",
    "derivationPath": "m/1852'/1815'/0'/0/0",
    "curve": "ed25519Extended",
    "publicKeyType": "ed25519Extended",
    "hrp": "addr",
    "explorer": {
      "url": "https://shelleyexplorer.cardano.org",
      "txPath": "/tx/",
      "accountPath": "/address/",
      "sampleTx": "b7a6c5cadab0f64bdc89c77ee4a351463aba5c33f2cef6bbd6542a74a90a3af3",
      "sampleAccount": "addr1s3xuxwfetyfe7q9u3rfn6je9stlvcgmj8rezd87qjjegdtxm3y3f2mgtn87mrny9r77gm09h6ecslh3gmarrvrp9n4yzmdnecfxyu59jz29g8j"
    },
    "info": {
      "url": "https://www.cardano.org",
      "client": "https://github.com/input-output-hk/cardano-sl",
      "clientPublic": "",
      "clientDocs": "https://cardanodocs.com/introduction/"
    }
  },
  {
    "id": "kin",
    "name": "Kin",
    "coinId": 2017,
    "symbol": "KIN",
    "decimals": 5,
    "blockchain": "Stellar",
    "derivationPath": "m/44'/2017'/0'",
    "curve": "ed25519",
    "publicKeyType": "ed25519",
    "explorer": {
      "url": "https://www.kin.org",
      "txPath": "/blockchainInfoPage/?&dataType=public&header=Transaction&id=",
      "accountPath": "/blockchainAccount/?&dataType=public&header=accountID&id="
    },
    "info": {
      "url": "https://www.kin.org",
      "client": "https://github.com/kinecosystem/go",
      "clientPublic": "https://horizon.kinfederation.com",
      "clientDocs": "https://www.stellar.org/developers/horizon/reference"
    },
    "deprecated": true
  },
  {
    "id": "qtum",
    "name": "Qtum",
    "coinId": 2301,
    "symbol": "QTUM",
    "decimals": 8,
    "blockchain": "Bitcoin",
    "derivationPath": "m/44'/2301'/0'/0/0",
    "curve": "secp256k1",
    "publicKeyType": "secp256k1",
    "p2pkhPrefix": 58,
    "p2shPrefix": 50,
    "hrp": "qc",
    "publicKeyHasher": "sha256ripemd",
    "base58Hasher": "sha256d",
    "xpub": "xpub",
    "xprv": "xprv",
    "explorer": {
      "url": "https://qtum.info",
      "txPath": "/tx/",
      "accountPath": "/address/"
    },
    "info": {
      "url": "https://qtum.org",
      "client": "https://github.com/trezor/blockbook",
      "clientPublic": "",
      "clientDocs": "https://github.com/trezor/blockbook/blob/master/docs/api.md"
    }
  },
  {
    "id": "nebulas",
    "name": "Nebulas",
    "coinId": 2718,
    "symbol": "NAS",
    "decimals": 18,
    "blockchain": "Nebulas",
    "derivationPath": "m/44'/2718'/0'/0/0",
    "curve": "secp256k1",
    "publicKeyType": "secp256k1Extended",
    "explorer": {
      "url": "https://explorer.nebulas.io",
      "txPath": "/#/tx/",
      "accountPath": "/#/address/"
    },
    "info": {
      "url": "https://nebulas.io",
      "client": "https://github.com/nebulasio/go-nebulas",
      "clientPublic": "https://mainnet.nebulas.io",
      "clientDocs": "https://wiki.nebulas.io/en/latest/dapp-development/rpc/rpc.html"
    }
  },
  {
    "id": "gochain",
    "name": "GoChain",
    "coinId": 6060,
    "symbol": "GO",
    "decimals": 18,
    "blockchain": "Ethereum",
    "derivationPath": "m/44'/6060'/0'/0/0",
    "curve": "secp256k1",
    "publicKeyType": "secp256k1Extended",
    "explorer": {
      "url": "https://explorer.gochain.io",
      "txPath": "/tx/",
      "accountPath": "/addr/"
    },
    "info": {
      "url": "https://gochain.io",
      "client": "https://github.com/gochain-io/gochain",
      "clientPublic": "https://rpc.gochain.io",
      "clientDocs": "https://github.com/ethereum/wiki/wiki/JSON-RPC"
    }
  },
  {
    "id": "nuls",
    "name": "NULS",
    "coinId": 8964,
    "symbol": "NULS",
    "decimals": 8,
    "blockchain": "NULS",
    "derivationPath": "m/44'/8964'/0'/0/0",
    "curve": "secp256k1",
    "publicKeyType": "secp256k1",
    "explorer": {
      "url": "https://nulscan.io",
      "txPath": "/transaction/info?hash=",
      "accountPath": "/address/info?address="
    },
    "info": {
      "url": "https://nuls.io",
      "client": "https://github.com/nuls-io/nuls-v2",
      "clientPublic": "https://public1.nuls.io/",
      "clientDocs": "https://docs.nuls.io/"
    }
  },
  {
    "id": "zelcash",
    "name": "Zelcash",
    "coinId": 19167,
    "symbol": "ZEL",
    "decimals": 8,
    "blockchain": "Bitcoin",
    "derivationPath": "m/44'/19167'/0'/0/0",
    "curve": "secp256k1",
    "publicKeyType": "secp256k1",
    "staticPrefix": 28,
    "p2pkhPrefix": 184,
    "p2shPrefix": 189,
    "publicKeyHasher": "sha256ripemd",
    "base58Hasher": "sha256d",
    "xpub": "xpub",
    "xprv": "xprv",
    "explorer": {
      "url": "https://explorer.zel.cash",
      "txPath": "/tx/",
      "accountPath": "/address/"
    },
    "info": {
      "url": "https://zel.cash",
      "client": "https://github.com/trezor/blockbook",
      "clientPublic": "https://blockbook.zel.cash",
      "clientDocs": "https://github.com/trezor/blockbook/blob/master/docs/api.md"
    }
  },
  {
    "id": "wanchain",
    "name": "Wanchain",
    "coinId": 5718350,
    "symbol": "WAN",
    "decimals": 18,
    "blockchain": "Wanchain",
    "derivationPath": "m/44'/5718350'/0'/0/0",
    "curve": "secp256k1",
    "publicKeyType": "secp256k1Extended",
    "explorer": {
      "url": "https://www.wanscan.org",
      "txPath": "/tx/",
      "accountPath": "/address/",
      "sampleTx": "0x180ea96a3218b82b9b35d796823266d8a425c182507adfe5eeffc96e6a14d856",
      "sampleAccount": "0x69b492d57BB777E97AA7044d0575228434E2e8b1"
    },
    "info": {
      "url": "https://wanchain.org",
      "client": "https://github.com/wanchain/go-wanchain",
      "clientPublic": "",
      "clientDocs": "https://github.com/ethereum/wiki/wiki/JSON-RPC"
    }
  },
  {
    "id": "waves",
    "name": "Waves",
    "coinId": 5741564,
    "symbol": "WAVES",
    "decimals": 8,
    "blockchain": "Waves",
    "derivationPath": "m/44'/5741564'/0'/0'/0'",
    "curve": "ed25519",
    "publicKeyType": "curve25519",
    "explorer": {
      "url": "https://wavesexplorer.com",
      "txPath": "/tx/",
      "accountPath": "/address/"
    },
    "info": {
      "url": "https://wavesplatform.com",
      "client": "https://github.com/wavesplatform/Waves",
      "clientPublic": "https://nodes.wavesnodes.com",
      "clientDocs": "https://nodes.wavesnodes.com/api-docs/index.html"
    }
  },
  {
    "id": "bsc",
    "name": "Smart Chain Legacy",
    "coinId": 10000714,
    "slip44": 714,
    "symbol": "BNB",
    "decimals": 18,
    "blockchain": "Ethereum",
    "derivationPath": "m/44'/714'/0'/0/0",
    "curve": "secp256k1",
    "publicKeyType": "secp256k1Extended",
    "explorer": {
      "url": "https://bscscan.com",
      "txPath": "/tx/",
      "accountPath": "/address/",
      "sampleTx": "0xb9ae2e808fe8e57171f303ad8f6e3fd17d949b0bfc7b4db6e8e30a71cc517d7e",
      "sampleAccount": "0x35552c16704d214347f29Fa77f77DA6d75d7C752"
    },
    "info": {
      "url": "https://www.binance.org/en/smartChain",
      "client": "https://github.com/binance-chain/bsc",
      "clientPublic": "https://data-seed-prebsc-1-s1.binance.org:8545",
      "clientDocs": "https://github.com/ethereum/wiki/wiki/JSON-RPC"
    },
    "deprecated": true
  },
   {
    "id": "smartchain",
    "name": "Smart Chain",
    "coinId": 20000714,
    "slip44": 714,
    "symbol": "BNB",
    "decimals": 18,
    "blockchain": "Ethereum",
    "derivationPath": "m/44'/60'/0'/0/0",
    "curve": "secp256k1",
    "publicKeyType": "secp256k1Extended",
    "explorer": {
      "url": "https://bscscan.com",
      "txPath": "/tx/",
      "accountPath": "/address/",
      "sampleTx": "0xb9ae2e808fe8e57171f303ad8f6e3fd17d949b0bfc7b4db6e8e30a71cc517d7e",
      "sampleAccount": "0x35552c16704d214347f29Fa77f77DA6d75d7C752"
    },
    "info": {
      "url": "https://www.binance.org/en/smartChain",
      "client": "https://github.com/binance-chain/bsc",
      "clientPublic": "https://bsc-dataseed1.binance.org",
      "clientDocs": "https://eth.wiki/json-rpc/API"
    }
  },
<<<<<<< HEAD
   {
    "id": "avalanchex",
    "name": "Avalanche X Chain",
    "coinId": 31337,
    "symbol": "AVAX", 
    "decimals": 9,
    "hrp": "avax",
    "blockchain": "Avalanche",
    "derivationPath": "m/44'/9000'/0'/0",
    "curve": "secp256k1",
    "publicKeyType": "secp256k1",
    "explorer": {
      "url": "https://explorer.avax.network/",
      "txPath": "/tx/",
      "accountPath": "/address/",
      "sampleTx": "2eLNtbK8bomFKJ6qCGBTuxJvD6LAs6eAXNVK48hGS8MGxGW6B9",
      "sampleAccount": "X-avax19cp7nwkex3kynxug5s3lskdxhdns2vk7yw4m8h"
   },
   "info": {
      "url": "https://www.avalabs.org/",
      "client": "https://github.com/ava-labs/avalanchego",
      "clientPublic": "",
      "clientDocs": "https://docs.avax.network/"
   }
  },
  {
    "id": "avalanchec",
    "name": "Avalanche C Chain",
    "coinId": 31338,
    "symbol": "AVAX",
    "decimals": 18,
    "blockchain": "Ethereum",
    "derivationPath": "m/44'/9000'/0'/0",
    "curve": "secp256k1",
    "publicKeyType": "secp256k1Extended",
    "explorer": {
      "url": "https://cchain.explorer.avax.network/",
      "txPath": "/tx/",
      "accountPath": "/address/"
   },
   "info": {
    "url": "https://www.avalabs.org/",
    "client": "https://github.com/ava-labs/avalanchego",
    "clientPublic": "",
    "clientDocs": "https://docs.avax.network/"
   }
=======
  {
    "id": "polygon",
    "name": "Polygon",
    "coinId": 966,
    "symbol": "MATIC",
    "decimals": 18,
    "blockchain": "Ethereum",
    "derivationPath": "m/44'/60'/0'/0/0",
    "curve": "secp256k1",
    "publicKeyType": "secp256k1Extended",
    "explorer": {
      "url": "https://explorer.matic.network/",
      "txPath": "/tx/",
      "accountPath": "/address/",
      "sampleTx": "0xe26ed1470d5bf99a53d687843e7acdf7e4ba6620af93b4d672e714de90476e8e",
      "sampleAccount": "0x720E1fa107A1Df39Db4E78A3633121ac36Bec132"
    },
    "info": {
      "url": "https://polygon.technology",
      "client": "https://github.com/maticnetwork/contracts",
      "clientPublic": "https://rpc-mainnet.matic.network",
      "clientDocs": "https://github.com/ethereum/wiki/wiki/JSON-RPC"
    }
>>>>>>> fc147abf
  }
 ]<|MERGE_RESOLUTION|>--- conflicted
+++ resolved
@@ -1544,7 +1544,30 @@
       "clientDocs": "https://eth.wiki/json-rpc/API"
     }
   },
-<<<<<<< HEAD
+    {
+    "id": "polygon",
+    "name": "Polygon",
+    "coinId": 966,
+    "symbol": "MATIC",
+    "decimals": 18,
+    "blockchain": "Ethereum",
+    "derivationPath": "m/44'/60'/0'/0/0",
+    "curve": "secp256k1",
+    "publicKeyType": "secp256k1Extended",
+    "explorer": {
+      "url": "https://explorer.matic.network/",
+      "txPath": "/tx/",
+      "accountPath": "/address/",
+      "sampleTx": "0xe26ed1470d5bf99a53d687843e7acdf7e4ba6620af93b4d672e714de90476e8e",
+      "sampleAccount": "0x720E1fa107A1Df39Db4E78A3633121ac36Bec132"
+    },
+    "info": {
+      "url": "https://polygon.technology",
+      "client": "https://github.com/maticnetwork/contracts",
+      "clientPublic": "https://rpc-mainnet.matic.network",
+      "clientDocs": "https://github.com/ethereum/wiki/wiki/JSON-RPC"
+    }
+  },
    {
     "id": "avalanchex",
     "name": "Avalanche X Chain",
@@ -1591,30 +1614,5 @@
     "clientPublic": "",
     "clientDocs": "https://docs.avax.network/"
    }
-=======
-  {
-    "id": "polygon",
-    "name": "Polygon",
-    "coinId": 966,
-    "symbol": "MATIC",
-    "decimals": 18,
-    "blockchain": "Ethereum",
-    "derivationPath": "m/44'/60'/0'/0/0",
-    "curve": "secp256k1",
-    "publicKeyType": "secp256k1Extended",
-    "explorer": {
-      "url": "https://explorer.matic.network/",
-      "txPath": "/tx/",
-      "accountPath": "/address/",
-      "sampleTx": "0xe26ed1470d5bf99a53d687843e7acdf7e4ba6620af93b4d672e714de90476e8e",
-      "sampleAccount": "0x720E1fa107A1Df39Db4E78A3633121ac36Bec132"
-    },
-    "info": {
-      "url": "https://polygon.technology",
-      "client": "https://github.com/maticnetwork/contracts",
-      "clientPublic": "https://rpc-mainnet.matic.network",
-      "clientDocs": "https://github.com/ethereum/wiki/wiki/JSON-RPC"
-    }
->>>>>>> fc147abf
   }
  ]