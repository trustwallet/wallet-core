--- conflicted
+++ resolved
@@ -1262,28 +1262,6 @@
         }
     },
     {
-<<<<<<< HEAD
-        "id": "cardano", 
-        "name": "Cardano", 
-        "symbol": "ADA", 
-        "decimals": 6, 
-        "blockchain": "Cardano", 
-        "derivationPath": "m/44'/1815'/0'/0/0", 
-        "curve": "ed25519Extended", 
-        "publicKeyType": "ed25519Extended", 
-        "explorer": {
-            "url": "https://cardanoexplorer.com", 
-            "txPath": "/tx/",
-            "accountPath": "/address/",
-            "sampleTx": "b7a6c5cadab0f64bdc89c77ee4a351463aba5c33f2cef6bbd6542a74a90a3af3",
-            "sampleAccount": "DdzFFzCqrhstpwKc8WMvPwwBb5oabcTW9zc5ykA37wJR4tYQucvsR9dXb2kEGNXkFJz2PtrpzfRiZkx8R1iNo8NYqdsukVmv7EAybFwC"
-        },
-        "info": {
-            "url": "https://www.cardano.org", 
-            "client": "https://github.com/input-output-hk/cardano-sl", 
-            "clientPublic": "", 
-            "clientDocs": "https://cardanodocs.com/introduction/"
-=======
         "id": "kava",
         "name": "Kava",
         "symbol": "KAVA",
@@ -1305,7 +1283,28 @@
             "client": "https://github.com/kava-labs/kava",
             "clientPublic": "https://data.kava.io",
             "clientDocs": "https://rpc.kava.io"
->>>>>>> f8a51efb
-        }
+        }
+    },
+    {
+        "id": "cardano", 
+        "name": "Cardano", 
+        "symbol": "ADA", 
+        "decimals": 6, 
+        "blockchain": "Cardano", 
+        "derivationPath": "m/44'/1815'/0'/0/0", 
+        "curve": "ed25519Extended", 
+        "publicKeyType": "ed25519Extended", 
+        "explorer": {
+            "url": "https://cardanoexplorer.com", 
+            "txPath": "/tx/",
+            "accountPath": "/address/",
+            "sampleTx": "b7a6c5cadab0f64bdc89c77ee4a351463aba5c33f2cef6bbd6542a74a90a3af3",
+            "sampleAccount": "DdzFFzCqrhstpwKc8WMvPwwBb5oabcTW9zc5ykA37wJR4tYQucvsR9dXb2kEGNXkFJz2PtrpzfRiZkx8R1iNo8NYqdsukVmv7EAybFwC"
+        },
+        "info": {
+            "url": "https://www.cardano.org", 
+            "client": "https://github.com/input-output-hk/cardano-sl", 
+            "clientPublic": "", 
+            "clientDocs": "https://cardanodocs.com/introduction/"
     }
 ]