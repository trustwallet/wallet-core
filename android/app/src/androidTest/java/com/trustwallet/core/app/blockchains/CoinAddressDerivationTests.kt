package com.trustwallet.core.app.blockchains

import kotlinx.coroutines.*
import org.junit.Assert.assertEquals
import org.junit.Test
import wallet.core.jni.CoinType
import wallet.core.jni.CoinType.*
import wallet.core.jni.HDWallet

class CoinAddressDerivationTests {

    init {
        System.loadLibrary("TrustWalletCore")
    }

    @Test
    fun testDeriveAddressesFromPhrase() = runBlocking {
        val wallet = HDWallet("shoot island position soft burden budget tooth cruel issue economy destroy above", "")

        val scope = CoroutineScope(Dispatchers.IO)
        val jobs = mutableListOf<Deferred<Unit>>()
        for (i in 0..4) {
            CoinType.values().forEach { coin ->
                val job = scope.async {
                    val privateKey = wallet.getKeyForCoin(coin)
                    val address = coin.deriveAddress(privateKey)
                    runDerivationChecks(coin, address)
                }
                jobs.add(job)
            }
        }
        jobs.forEach { it.await() }
    }

    private fun runDerivationChecks(coin: CoinType, address: String?) = when (coin) {
        BINANCE -> assertEquals("bnb12vtaxl9952zm6rwf7v8jerq74pvaf77fcmvzhw", address)
        BITCOIN -> assertEquals("bc1quvuarfksewfeuevuc6tn0kfyptgjvwsvrprk9d", address)
        BITCOINCASH -> assertEquals("bitcoincash:qpzl3jxkzgvfd9flnd26leud5duv795fnv7vuaha70", address)
        BITCOINGOLD -> assertEquals("btg1qwz9sed0k4neu6ycrudzkca6cnqe3zweq35hvtg", address)
        CALLISTO -> assertEquals("0x3E6FFC80745E6669135a76F4A7ce6BCF02436e04", address)
        DASH -> assertEquals("XqHiz8EXYbTAtBEYs4pWTHh7ipEDQcNQeT", address)
        DIGIBYTE -> assertEquals("dgb1qtjgmerfqwdffyf8ghcrkgy52cghsqptynmyswu", address)
        ETHEREUM, SMARTCHAIN, POLYGON, OPTIMISM, ARBITRUM, ECOCHAIN, AVALANCHECCHAIN, XDAI,
        FANTOM, CELO, CRONOSCHAIN, SMARTBITCOINCASH, KUCOINCOMMUNITYCHAIN, BOBA, METIS,
<<<<<<< HEAD
        AURORA, EVMOS, MOONRIVER, MOONBEAM, KLAYTN, METER -> assertEquals("0x8f348F300873Fd5DA36950B2aC75a26584584feE", address)
=======
        AURORA, EVMOS, MOONRIVER, MOONBEAM, KAVAEVM, KLAYTN -> assertEquals("0x8f348F300873Fd5DA36950B2aC75a26584584feE", address)
>>>>>>> 19b86f09
        RONIN -> assertEquals("ronin:8f348F300873Fd5DA36950B2aC75a26584584feE", address)
        ETHEREUMCLASSIC -> assertEquals("0x078bA3228F3E6C08bEEac9A005de0b7e7089aD1c", address)
        GOCHAIN -> assertEquals("0x5940ce4A14210d4Ccd0ac206CE92F21828016aC2", address)
        GROESTLCOIN -> assertEquals("grs1qexwmshts5pdpeqglkl39zyl6693tmfwp0cue4j", address)
        ICON -> assertEquals("hx18b380b53c23dc4ee9f6666bc20d1be02f3fe106", address)
        LITECOIN -> assertEquals("ltc1qhd8fxxp2dx3vsmpac43z6ev0kllm4n53t5sk0u", address)
        ONTOLOGY -> assertEquals("AHKTnybvnWo3TeY8uvNXekvYxMrXogUjeT", address)
        POANETWORK -> assertEquals("0xe8a3e8bE17E172B6926130eAfB521e9D2849aca9", address)
        XRP -> assertEquals("rPwE3gChNKtZ1mhH3Ko8YFGqKmGRWLWXV3", address)
        TEZOS -> assertEquals("tz1acnY9VbMagps26Kj3RfoGRWD9nYG5qaRX", address)
        THUNDERTOKEN -> assertEquals("0x4b92b3ED6d8b24575Bf5ce4C6a86ED261DA0C8d7", address)
        TOMOCHAIN -> assertEquals("0xC74b6D8897cBa9A4b659d43fEF73C9cA852cE424", address)
        TRON -> assertEquals("TQ5NMqJjhpQGK7YJbESKtNCo86PJ89ujio", address)
        VECHAIN -> assertEquals("0x1a553275dF34195eAf23942CB7328AcF9d48c160", address)
        WANCHAIN -> assertEquals("0xD5ca90b928279FE5D06144136a25DeD90127aC15", address)
        ZCASH -> assertEquals("t1YYnByMzdGhQv3W3rnjHMrJs6HH4Y231gy", address)
        FIRO -> assertEquals("aEd5XFChyXobvEics2ppAqgK3Bgusjxtik", address)
        NIMIQ -> assertEquals("NQ76 7AVR EHDA N05U X7SY XB14 XJU7 8ERV GM6H", address)
        STELLAR -> assertEquals("GA3H6I4C5XUBYGVB66KXR27JV5KS3APSTKRUWOIXZ5MVWZKVTLXWKZ2P", address)
        AION -> assertEquals("0xa0629f34c9ea4757ad0b275628d4d02e3db6c9009ba2ceeba76a5b55fb2ca42e", address)
        NANO -> assertEquals("nano_39gsbcishxn3n7wd17ono4otq5wazwzusqgqigztx73wbrh5jwbdbshfnumc", address)
        NEBULAS -> assertEquals("n1ZVgEidtdseYv9ogmGz69Cz4mbqmHYSNqJ", address)
        NEAR -> assertEquals("0c91f6106ff835c0195d5388565a2d69e25038a7e23d26198f85caf6594117ec", address)
        THETA -> assertEquals("0x0d1fa20c218Fec2f2C55d52aB267940485fa5DA4", address)
        COSMOS -> assertEquals("cosmos142j9u5eaduzd7faumygud6ruhdwme98qsy2ekn", address)
        DECRED -> assertEquals("DsidJiDGceqHTyqiejABy1ZQ3FX4SiWZkYG", address)
        DOGECOIN -> assertEquals("DJRFZNg8jkUtjcpo2zJd92FUAzwRjitw6f", address)
        KIN -> assertEquals("GBL3MT2ICHHM5OJ2QJ44CAHGDK6MLPINVXBKOKLHGBWQDVRWTWQ7U2EA", address)
        VIACOIN -> assertEquals("via1qnmsgjd6cvfprnszdgmyg9kewtjfgqflz67wwhc", address)
        QTUM -> assertEquals("QhceuaTdeCZtcxmVc6yyEDEJ7Riu5gWFoF", address)
        NULS -> assertEquals("NULSd6HgU8MoRnNjBgvJpa9tqvGxYdv5ne4en", address)
        EOS -> assertEquals("EOS6hs8sRvGSzuQtq223zwJipMzqTJpXUVjyvHPvPwBSZWWrJTJkg", address)
        IOTEX -> assertEquals("io1qw9cccecw09q7p5kzyqtuhfhvah2mhfrc84jfk", address)
        ZILLIQA -> assertEquals("zil1mk6pqphhkmaguhalq6n3cq0h38ltcehg0rfmv6", address)
        ZELCASH -> assertEquals("t1UKbRPzL4WN8Rs8aZ8RNiWoD2ftCMHKGUf", address)
        RAVENCOIN -> assertEquals("RHoCwPc2FCQqwToYnSiAb3SrCET4zEHsbS", address)
        WAVES -> assertEquals("3P63vkaHhyE9pPv9EfsjwGKqmZYcCRHys4n", address)
        AETERNITY -> assertEquals("ak_QDHJSfvHG9sDHBobaWt2TAGhuhipYjEqZEH34bWugpJfJc3GN", address)
        TERRA -> assertEquals("terra1rh402g98t7sly8trzqw5cyracntlep6qe3smug", address)
        MONACOIN -> assertEquals("M9xFZzZdZhCDxpx42cM8bQHnLwaeX1aNja", address)
        FIO -> assertEquals("FIO7MN1LuSfFgrbVHmrt9cVa2FYAs857Ppr9dzvEXoD1miKSxm3n3", address)
        HARMONY -> assertEquals("one12fk20wmvgypdkn59n4hq8e3aa5899xfx4vsu09", address)
        SOLANA -> assertEquals("2bUBiBNZyD29gP1oV6de7nxowMLoDBtopMMTGgMvjG5m", address)
        ALGORAND -> assertEquals("JTJWO524JXIHVPGBDWFLJE7XUIA32ECOZOBLF2QP3V5TQBT3NKZSCG67BQ", address)
        KUSAMA -> assertEquals("G9xV2EatmrjRC1FLPexc3ddqNRRzCsAdURU8RFiAAJX6ppY", address)
        POLKADOT -> assertEquals("13nN6BGAoJwd7Nw1XxeBCx5YcBXuYnL94Mh7i3xBprqVSsFk", address)
        KAVA -> assertEquals("kava1drpa0x9ptz0fql3frv562rcrhj2nstuz3pas87", address)
        CARDANO -> assertEquals("addr1qyr8jjfnypp95eq74aqzn7ss687ehxclgj7mu6gratmg3mul2040vt35dypp042awzsjk5xm3zr3zm5qh7454uwdv08s84ray2", address)
        NEO -> assertEquals("AT6w7PJvwPcSqHvtbNBY2aHPDv12eW5Uuf", address)
        FILECOIN -> assertEquals("f1zzykebxldfcakj5wdb5n3n7priul522fnmjzori", address)
        ELROND -> assertEquals("erd1jfcy8aeru6vlx4fe6h3pc3vlpe2cnnur5zetxdhp879yagq7vqvs8na4f8", address)
        BANDCHAIN -> assertEquals("band1624hqgend0s3d94z68fyka2y5jak6vd7u0l50r", address)
        SMARTCHAINLEGACY -> assertEquals("0x49784f90176D8D9d4A3feCDE7C1373dAAb5b13b8", address)
        OASIS -> assertEquals("oasis1qzcpavvmuw280dk0kd4lxjhtpf0u3ll27yf7sqps", address)
        THORCHAIN -> assertEquals("thor1c8jd7ad9pcw4k3wkuqlkz4auv95mldr2kyhc65", address)
        BLUZELLE -> assertEquals("bluzelle1xccvees6ev4wm2r49rc6ptulsdxa8x8jfpmund", address)
        CRYPTOORG -> assertEquals("cro16fdf785ejm00jf9a24d23pzqzjh2h05klxjwu8", address)
        OSMOSIS -> assertEquals("osmo142j9u5eaduzd7faumygud6ruhdwme98qclefqp", address)
        ECASH -> assertEquals("ecash:qpelrdn7a0hcucjlf9ascz3lkxv7r3rffgzn6x5377", address)
        NATIVEEVMOS -> assertEquals("evmos13u6g7vqgw074mgmf2ze2cadzvkz9snlwstd20d", address)
    }
}<|MERGE_RESOLUTION|>--- conflicted
+++ resolved
@@ -42,11 +42,7 @@
         DIGIBYTE -> assertEquals("dgb1qtjgmerfqwdffyf8ghcrkgy52cghsqptynmyswu", address)
         ETHEREUM, SMARTCHAIN, POLYGON, OPTIMISM, ARBITRUM, ECOCHAIN, AVALANCHECCHAIN, XDAI,
         FANTOM, CELO, CRONOSCHAIN, SMARTBITCOINCASH, KUCOINCOMMUNITYCHAIN, BOBA, METIS,
-<<<<<<< HEAD
-        AURORA, EVMOS, MOONRIVER, MOONBEAM, KLAYTN, METER -> assertEquals("0x8f348F300873Fd5DA36950B2aC75a26584584feE", address)
-=======
-        AURORA, EVMOS, MOONRIVER, MOONBEAM, KAVAEVM, KLAYTN -> assertEquals("0x8f348F300873Fd5DA36950B2aC75a26584584feE", address)
->>>>>>> 19b86f09
+        AURORA, EVMOS, MOONRIVER, MOONBEAM, KAVAEVM, KLAYTN, METER -> assertEquals("0x8f348F300873Fd5DA36950B2aC75a26584584feE", address)
         RONIN -> assertEquals("ronin:8f348F300873Fd5DA36950B2aC75a26584584feE", address)
         ETHEREUMCLASSIC -> assertEquals("0x078bA3228F3E6C08bEEac9A005de0b7e7089aD1c", address)
         GOCHAIN -> assertEquals("0x5940ce4A14210d4Ccd0ac206CE92F21828016aC2", address)
