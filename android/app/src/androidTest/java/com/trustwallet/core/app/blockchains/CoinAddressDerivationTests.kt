--- conflicted
+++ resolved
@@ -29,11 +29,8 @@
 import wallet.core.jni.CoinType.STELLAR
 import wallet.core.jni.CoinType.AION
 import wallet.core.jni.CoinType.NEO
-<<<<<<< HEAD
+import wallet.core.jni.CoinType.LUX
 import wallet.core.jni.CoinType.THETA
-=======
-import wallet.core.jni.CoinType.LUX
->>>>>>> 9ee294c2
 
 class CoinAddressDerivationTests {
 
@@ -76,11 +73,8 @@
                     STELLAR -> assertEquals("GA3H6I4C5XUBYGVB66KXR27JV5KS3APSTKRUWOIXZ5MVWZKVTLXWKZ2P", address)
                     AION -> assertEquals("0xa0629f34c9ea4757ad0b275628d4d02e3db6c9009ba2ceeba76a5b55fb2ca42e", address)
                     NEO -> assertEquals("AUa3rzbGJe7MbHf8Kra9em8oaLBL1MDYKF", address)
-<<<<<<< HEAD
+                    LUX ->  assertEquals("LfvXBsfiAfyJTy6YY7YS5MmcFt7TEgJfjb", address)
                     THETA -> assertEquals("0x0d1fa20c218Fec2f2C55d52aB267940485fa5DA4", address)
-=======
-                    LUX ->  assertEquals("LfvXBsfiAfyJTy6YY7YS5MmcFt7TEgJfjb", address)
->>>>>>> 9ee294c2
                 }
             }
         }
