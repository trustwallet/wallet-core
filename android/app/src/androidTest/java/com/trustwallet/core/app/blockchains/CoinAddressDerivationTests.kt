package com.trustwallet.core.app.blockchains

import kotlinx.coroutines.*
import org.junit.Assert.assertEquals
import org.junit.Test
import wallet.core.jni.CoinType
import wallet.core.jni.CoinType.*
import wallet.core.jni.HDWallet

class CoinAddressDerivationTests {

    init {
        System.loadLibrary("TrustWalletCore")
    }

    @Test
    fun testDeriveAddressesFromPhrase() = runBlocking {
        val wallet = HDWallet("shoot island position soft burden budget tooth cruel issue economy destroy above", "")

        val scope = CoroutineScope(Dispatchers.IO)
        val jobs = mutableListOf<Deferred<Unit>>()
        for (i in 0..4) {
            CoinType.values().forEach { coin ->
                val job = scope.async {
                    val privateKey = wallet.getKeyForCoin(coin)
                    val address = coin.deriveAddress(privateKey)
                    runDerivationChecks(coin, address)
                }
                jobs.add(job)
            }
        }
        jobs.forEach { it.await() }
    }

    private fun runDerivationChecks(coin: CoinType, address: String?) = when (coin) {
        BINANCE -> assertEquals("bnb12vtaxl9952zm6rwf7v8jerq74pvaf77fcmvzhw", address)
        BITCOIN -> assertEquals("bc1quvuarfksewfeuevuc6tn0kfyptgjvwsvrprk9d", address)
        BITCOINCASH -> assertEquals("bitcoincash:qpzl3jxkzgvfd9flnd26leud5duv795fnv7vuaha70", address)
        BITCOINGOLD -> assertEquals("btg1qwz9sed0k4neu6ycrudzkca6cnqe3zweq35hvtg", address)
        CALLISTO -> assertEquals("0x3E6FFC80745E6669135a76F4A7ce6BCF02436e04", address)
        DASH -> assertEquals("XqHiz8EXYbTAtBEYs4pWTHh7ipEDQcNQeT", address)
        DIGIBYTE -> assertEquals("dgb1qtjgmerfqwdffyf8ghcrkgy52cghsqptynmyswu", address)
        ETHEREUM, SMARTCHAIN, POLYGON, OPTIMISM, ARBITRUM, ECOCHAIN, AVALANCHECCHAIN, XDAI,
        FANTOM, CELO, CRONOSCHAIN, SMARTBITCOINCASH, KUCOINCOMMUNITYCHAIN, BOBA, METIS,
        AURORA, EVMOS, MOONRIVER, MOONBEAM, KAVAEVM, KLAYTN, METER, OKXCHAIN -> assertEquals("0x8f348F300873Fd5DA36950B2aC75a26584584feE", address)
        RONIN -> assertEquals("ronin:8f348F300873Fd5DA36950B2aC75a26584584feE", address)
        ETHEREUMCLASSIC -> assertEquals("0x078bA3228F3E6C08bEEac9A005de0b7e7089aD1c", address)
        GOCHAIN -> assertEquals("0x5940ce4A14210d4Ccd0ac206CE92F21828016aC2", address)
        GROESTLCOIN -> assertEquals("grs1qexwmshts5pdpeqglkl39zyl6693tmfwp0cue4j", address)
        ICON -> assertEquals("hx18b380b53c23dc4ee9f6666bc20d1be02f3fe106", address)
        LITECOIN -> assertEquals("ltc1qhd8fxxp2dx3vsmpac43z6ev0kllm4n53t5sk0u", address)
        ONTOLOGY -> assertEquals("AHKTnybvnWo3TeY8uvNXekvYxMrXogUjeT", address)
        POANETWORK -> assertEquals("0xe8a3e8bE17E172B6926130eAfB521e9D2849aca9", address)
        XRP -> assertEquals("rPwE3gChNKtZ1mhH3Ko8YFGqKmGRWLWXV3", address)
        TEZOS -> assertEquals("tz1acnY9VbMagps26Kj3RfoGRWD9nYG5qaRX", address)
        THUNDERTOKEN -> assertEquals("0x4b92b3ED6d8b24575Bf5ce4C6a86ED261DA0C8d7", address)
        TOMOCHAIN -> assertEquals("0xC74b6D8897cBa9A4b659d43fEF73C9cA852cE424", address)
        TRON -> assertEquals("TQ5NMqJjhpQGK7YJbESKtNCo86PJ89ujio", address)
        VECHAIN -> assertEquals("0x1a553275dF34195eAf23942CB7328AcF9d48c160", address)
        WANCHAIN -> assertEquals("0xD5ca90b928279FE5D06144136a25DeD90127aC15", address)
        ZCASH -> assertEquals("t1YYnByMzdGhQv3W3rnjHMrJs6HH4Y231gy", address)
        FIRO -> assertEquals("aEd5XFChyXobvEics2ppAqgK3Bgusjxtik", address)
        NIMIQ -> assertEquals("NQ76 7AVR EHDA N05U X7SY XB14 XJU7 8ERV GM6H", address)
        STELLAR -> assertEquals("GA3H6I4C5XUBYGVB66KXR27JV5KS3APSTKRUWOIXZ5MVWZKVTLXWKZ2P", address)
        AION -> assertEquals("0xa0629f34c9ea4757ad0b275628d4d02e3db6c9009ba2ceeba76a5b55fb2ca42e", address)
        NANO -> assertEquals("nano_39gsbcishxn3n7wd17ono4otq5wazwzusqgqigztx73wbrh5jwbdbshfnumc", address)
        NEBULAS -> assertEquals("n1ZVgEidtdseYv9ogmGz69Cz4mbqmHYSNqJ", address)
        NEAR -> assertEquals("0c91f6106ff835c0195d5388565a2d69e25038a7e23d26198f85caf6594117ec", address)
        THETA -> assertEquals("0x0d1fa20c218Fec2f2C55d52aB267940485fa5DA4", address)
        COSMOS -> assertEquals("cosmos142j9u5eaduzd7faumygud6ruhdwme98qsy2ekn", address)
        DECRED -> assertEquals("DsidJiDGceqHTyqiejABy1ZQ3FX4SiWZkYG", address)
        DOGECOIN -> assertEquals("DJRFZNg8jkUtjcpo2zJd92FUAzwRjitw6f", address)
        KIN -> assertEquals("GBL3MT2ICHHM5OJ2QJ44CAHGDK6MLPINVXBKOKLHGBWQDVRWTWQ7U2EA", address)
        VIACOIN -> assertEquals("via1qnmsgjd6cvfprnszdgmyg9kewtjfgqflz67wwhc", address)
        QTUM -> assertEquals("QhceuaTdeCZtcxmVc6yyEDEJ7Riu5gWFoF", address)
        NULS -> assertEquals("NULSd6HgU8MoRnNjBgvJpa9tqvGxYdv5ne4en", address)
        EOS -> assertEquals("EOS6hs8sRvGSzuQtq223zwJipMzqTJpXUVjyvHPvPwBSZWWrJTJkg", address)
        IOTEX -> assertEquals("io1qw9cccecw09q7p5kzyqtuhfhvah2mhfrc84jfk", address)
        ZILLIQA -> assertEquals("zil1mk6pqphhkmaguhalq6n3cq0h38ltcehg0rfmv6", address)
        ZELCASH -> assertEquals("t1UKbRPzL4WN8Rs8aZ8RNiWoD2ftCMHKGUf", address)
        RAVENCOIN -> assertEquals("RHoCwPc2FCQqwToYnSiAb3SrCET4zEHsbS", address)
        WAVES -> assertEquals("3P63vkaHhyE9pPv9EfsjwGKqmZYcCRHys4n", address)
        AETERNITY -> assertEquals("ak_QDHJSfvHG9sDHBobaWt2TAGhuhipYjEqZEH34bWugpJfJc3GN", address)
        TERRA, TERRAV2 -> assertEquals("terra1rh402g98t7sly8trzqw5cyracntlep6qe3smug", address)
        MONACOIN -> assertEquals("M9xFZzZdZhCDxpx42cM8bQHnLwaeX1aNja", address)
        FIO -> assertEquals("FIO7MN1LuSfFgrbVHmrt9cVa2FYAs857Ppr9dzvEXoD1miKSxm3n3", address)
        HARMONY -> assertEquals("one12fk20wmvgypdkn59n4hq8e3aa5899xfx4vsu09", address)
        SOLANA -> assertEquals("2bUBiBNZyD29gP1oV6de7nxowMLoDBtopMMTGgMvjG5m", address)
        ALGORAND -> assertEquals("JTJWO524JXIHVPGBDWFLJE7XUIA32ECOZOBLF2QP3V5TQBT3NKZSCG67BQ", address)
        KUSAMA -> assertEquals("G9xV2EatmrjRC1FLPexc3ddqNRRzCsAdURU8RFiAAJX6ppY", address)
        POLKADOT -> assertEquals("13nN6BGAoJwd7Nw1XxeBCx5YcBXuYnL94Mh7i3xBprqVSsFk", address)
        KAVA -> assertEquals("kava1drpa0x9ptz0fql3frv562rcrhj2nstuz3pas87", address)
        CARDANO -> assertEquals("addr1qyr8jjfnypp95eq74aqzn7ss687ehxclgj7mu6gratmg3mul2040vt35dypp042awzsjk5xm3zr3zm5qh7454uwdv08s84ray2", address)
        NEO -> assertEquals("AT6w7PJvwPcSqHvtbNBY2aHPDv12eW5Uuf", address)
        FILECOIN -> assertEquals("f1zzykebxldfcakj5wdb5n3n7priul522fnmjzori", address)
        ELROND -> assertEquals("erd1jfcy8aeru6vlx4fe6h3pc3vlpe2cnnur5zetxdhp879yagq7vqvs8na4f8", address)
        BANDCHAIN -> assertEquals("band1624hqgend0s3d94z68fyka2y5jak6vd7u0l50r", address)
        SMARTCHAINLEGACY -> assertEquals("0x49784f90176D8D9d4A3feCDE7C1373dAAb5b13b8", address)
        OASIS -> assertEquals("oasis1qzcpavvmuw280dk0kd4lxjhtpf0u3ll27yf7sqps", address)
        THORCHAIN -> assertEquals("thor1c8jd7ad9pcw4k3wkuqlkz4auv95mldr2kyhc65", address)
        BLUZELLE -> assertEquals("bluzelle1xccvees6ev4wm2r49rc6ptulsdxa8x8jfpmund", address)
        CRYPTOORG -> assertEquals("cro16fdf785ejm00jf9a24d23pzqzjh2h05klxjwu8", address)
        OSMOSIS -> assertEquals("osmo142j9u5eaduzd7faumygud6ruhdwme98qclefqp", address)
        ECASH -> assertEquals("ecash:qpelrdn7a0hcucjlf9ascz3lkxv7r3rffgzn6x5377", address)
        NATIVEEVMOS -> assertEquals("evmos13u6g7vqgw074mgmf2ze2cadzvkz9snlwstd20d", address)
<<<<<<< HEAD
        EVERSCALE -> assertEquals("0:0c39661089f86ec5926ea7d4ee4223d634ba4ed6dcc2e80c7b6a8e6d59f79b04", address)
=======
        NERVOS -> assertEquals("ckb1qzda0cr08m85hc8jlnfp3zer7xulejywt49kt2rr0vthywaa50xwsqdtyq04tvp02wectaumxn0664yw2jd53lqk4mxg3", address)
>>>>>>> 5acbf252
    }
}<|MERGE_RESOLUTION|>--- conflicted
+++ resolved
@@ -103,10 +103,7 @@
         OSMOSIS -> assertEquals("osmo142j9u5eaduzd7faumygud6ruhdwme98qclefqp", address)
         ECASH -> assertEquals("ecash:qpelrdn7a0hcucjlf9ascz3lkxv7r3rffgzn6x5377", address)
         NATIVEEVMOS -> assertEquals("evmos13u6g7vqgw074mgmf2ze2cadzvkz9snlwstd20d", address)
-<<<<<<< HEAD
+        NERVOS -> assertEquals("ckb1qzda0cr08m85hc8jlnfp3zer7xulejywt49kt2rr0vthywaa50xwsqdtyq04tvp02wectaumxn0664yw2jd53lqk4mxg3", address)
         EVERSCALE -> assertEquals("0:0c39661089f86ec5926ea7d4ee4223d634ba4ed6dcc2e80c7b6a8e6d59f79b04", address)
-=======
-        NERVOS -> assertEquals("ckb1qzda0cr08m85hc8jlnfp3zer7xulejywt49kt2rr0vthywaa50xwsqdtyq04tvp02wectaumxn0664yw2jd53lqk4mxg3", address)
->>>>>>> 5acbf252
     }
 }