package com.trustwallet.core.app.blockchains

import kotlinx.coroutines.*
import org.junit.Assert.assertEquals
import org.junit.Test
import wallet.core.jni.CoinType
import wallet.core.jni.CoinType.*
import wallet.core.jni.HDWallet

class CoinAddressDerivationTests {

    init {
        System.loadLibrary("TrustWalletCore")
    }

    @Test
    fun testDeriveAddressesFromPhrase() = runBlocking {
        val wallet = HDWallet("shoot island position soft burden budget tooth cruel issue economy destroy above", "")

        val scope = CoroutineScope(Dispatchers.IO)
        val jobs = mutableListOf<Deferred<Unit>>()
        for (i in 0..4) {
            CoinType.values().forEach { coin ->
                val job = scope.async {
                    val privateKey = wallet.getKeyForCoin(coin)
                    val address = coin.deriveAddress(privateKey)
                    runDerivationChecks(coin, address)
                }
                jobs.add(job)
            }
        }
        jobs.forEach { it.await() }
    }

    private fun runDerivationChecks(coin: CoinType, address: String?) = when (coin) {
        BINANCE -> assertEquals("bnb12vtaxl9952zm6rwf7v8jerq74pvaf77fcmvzhw", address)
        BITCOIN -> assertEquals("bc1quvuarfksewfeuevuc6tn0kfyptgjvwsvrprk9d", address)
        BITCOINCASH -> assertEquals("bitcoincash:qpzl3jxkzgvfd9flnd26leud5duv795fnv7vuaha70", address)
        BITCOINGOLD -> assertEquals("btg1qwz9sed0k4neu6ycrudzkca6cnqe3zweq35hvtg", address)
        CALLISTO -> assertEquals("0x3E6FFC80745E6669135a76F4A7ce6BCF02436e04", address)
        DASH -> assertEquals("XqHiz8EXYbTAtBEYs4pWTHh7ipEDQcNQeT", address)
        DIGIBYTE -> assertEquals("dgb1qtjgmerfqwdffyf8ghcrkgy52cghsqptynmyswu", address)
        ETHEREUM, SMARTCHAIN, POLYGON, OPTIMISM, ZKSYNC, ARBITRUM, ECOCHAIN, AVALANCHECCHAIN, XDAI,
        FANTOM, CELO, CRONOSCHAIN, SMARTBITCOINCASH, KUCOINCOMMUNITYCHAIN, BOBA, METIS,
        AURORA, EVMOS, MOONRIVER, MOONBEAM, KAVAEVM, KLAYTN, METER, OKXCHAIN, POLYGONZKEVM, -> assertEquals("0x8f348F300873Fd5DA36950B2aC75a26584584feE", address)
        RONIN -> assertEquals("ronin:8f348F300873Fd5DA36950B2aC75a26584584feE", address)
        ETHEREUMCLASSIC -> assertEquals("0x078bA3228F3E6C08bEEac9A005de0b7e7089aD1c", address)
        GOCHAIN -> assertEquals("0x5940ce4A14210d4Ccd0ac206CE92F21828016aC2", address)
        GROESTLCOIN -> assertEquals("grs1qexwmshts5pdpeqglkl39zyl6693tmfwp0cue4j", address)
        ICON -> assertEquals("hx18b380b53c23dc4ee9f6666bc20d1be02f3fe106", address)
        LITECOIN -> assertEquals("ltc1qhd8fxxp2dx3vsmpac43z6ev0kllm4n53t5sk0u", address)
        ONTOLOGY -> assertEquals("AHKTnybvnWo3TeY8uvNXekvYxMrXogUjeT", address)
        POANETWORK -> assertEquals("0xe8a3e8bE17E172B6926130eAfB521e9D2849aca9", address)
        XRP -> assertEquals("rPwE3gChNKtZ1mhH3Ko8YFGqKmGRWLWXV3", address)
        TEZOS -> assertEquals("tz1acnY9VbMagps26Kj3RfoGRWD9nYG5qaRX", address)
        THUNDERCORE -> assertEquals("0x4b92b3ED6d8b24575Bf5ce4C6a86ED261DA0C8d7", address)
        TOMOCHAIN -> assertEquals("0xC74b6D8897cBa9A4b659d43fEF73C9cA852cE424", address)
        TRON -> assertEquals("TQ5NMqJjhpQGK7YJbESKtNCo86PJ89ujio", address)
        VECHAIN -> assertEquals("0x1a553275dF34195eAf23942CB7328AcF9d48c160", address)
        WANCHAIN -> assertEquals("0xD5ca90b928279FE5D06144136a25DeD90127aC15", address)
        ZCASH -> assertEquals("t1YYnByMzdGhQv3W3rnjHMrJs6HH4Y231gy", address)
        FIRO -> assertEquals("aEd5XFChyXobvEics2ppAqgK3Bgusjxtik", address)
        NIMIQ -> assertEquals("NQ76 7AVR EHDA N05U X7SY XB14 XJU7 8ERV GM6H", address)
        STELLAR -> assertEquals("GA3H6I4C5XUBYGVB66KXR27JV5KS3APSTKRUWOIXZ5MVWZKVTLXWKZ2P", address)
        AION -> assertEquals("0xa0629f34c9ea4757ad0b275628d4d02e3db6c9009ba2ceeba76a5b55fb2ca42e", address)
        NANO -> assertEquals("nano_39gsbcishxn3n7wd17ono4otq5wazwzusqgqigztx73wbrh5jwbdbshfnumc", address)
        NEBULAS -> assertEquals("n1ZVgEidtdseYv9ogmGz69Cz4mbqmHYSNqJ", address)
        NEAR -> assertEquals("0c91f6106ff835c0195d5388565a2d69e25038a7e23d26198f85caf6594117ec", address)
        THETA -> assertEquals("0x0d1fa20c218Fec2f2C55d52aB267940485fa5DA4", address)
        COSMOS -> assertEquals("cosmos142j9u5eaduzd7faumygud6ruhdwme98qsy2ekn", address)
        DECRED -> assertEquals("DsidJiDGceqHTyqiejABy1ZQ3FX4SiWZkYG", address)
        DOGECOIN -> assertEquals("DJRFZNg8jkUtjcpo2zJd92FUAzwRjitw6f", address)
        KIN -> assertEquals("GBL3MT2ICHHM5OJ2QJ44CAHGDK6MLPINVXBKOKLHGBWQDVRWTWQ7U2EA", address)
        VIACOIN -> assertEquals("via1qnmsgjd6cvfprnszdgmyg9kewtjfgqflz67wwhc", address)
        QTUM -> assertEquals("QhceuaTdeCZtcxmVc6yyEDEJ7Riu5gWFoF", address)
        NULS -> assertEquals("NULSd6HgU8MoRnNjBgvJpa9tqvGxYdv5ne4en", address)
        EOS -> assertEquals("EOS6hs8sRvGSzuQtq223zwJipMzqTJpXUVjyvHPvPwBSZWWrJTJkg", address)
        WAX -> assertEquals("EOS6hs8sRvGSzuQtq223zwJipMzqTJpXUVjyvHPvPwBSZWWrJTJkg", address)
        IOTEX -> assertEquals("io1qw9cccecw09q7p5kzyqtuhfhvah2mhfrc84jfk", address)
        IOTEXEVM -> assertEquals("0x038B8C633873Ca0f06961100BE5d37676EADDD23", address)
        ZILLIQA -> assertEquals("zil1mk6pqphhkmaguhalq6n3cq0h38ltcehg0rfmv6", address)
        ZELCASH -> assertEquals("t1UKbRPzL4WN8Rs8aZ8RNiWoD2ftCMHKGUf", address)
        RAVENCOIN -> assertEquals("RHoCwPc2FCQqwToYnSiAb3SrCET4zEHsbS", address)
        WAVES -> assertEquals("3P63vkaHhyE9pPv9EfsjwGKqmZYcCRHys4n", address)
        AETERNITY -> assertEquals("ak_QDHJSfvHG9sDHBobaWt2TAGhuhipYjEqZEH34bWugpJfJc3GN", address)
        TERRA, TERRAV2 -> assertEquals("terra1rh402g98t7sly8trzqw5cyracntlep6qe3smug", address)
        MONACOIN -> assertEquals("M9xFZzZdZhCDxpx42cM8bQHnLwaeX1aNja", address)
        FIO -> assertEquals("FIO7MN1LuSfFgrbVHmrt9cVa2FYAs857Ppr9dzvEXoD1miKSxm3n3", address)
        HARMONY -> assertEquals("one12fk20wmvgypdkn59n4hq8e3aa5899xfx4vsu09", address)
        SOLANA -> assertEquals("2bUBiBNZyD29gP1oV6de7nxowMLoDBtopMMTGgMvjG5m", address)
        ALGORAND -> assertEquals("JTJWO524JXIHVPGBDWFLJE7XUIA32ECOZOBLF2QP3V5TQBT3NKZSCG67BQ", address)
        KUSAMA -> assertEquals("G9xV2EatmrjRC1FLPexc3ddqNRRzCsAdURU8RFiAAJX6ppY", address)
        POLKADOT -> assertEquals("13nN6BGAoJwd7Nw1XxeBCx5YcBXuYnL94Mh7i3xBprqVSsFk", address)
        KAVA -> assertEquals("kava1drpa0x9ptz0fql3frv562rcrhj2nstuz3pas87", address)
        CARDANO -> assertEquals("addr1qyr8jjfnypp95eq74aqzn7ss687ehxclgj7mu6gratmg3mul2040vt35dypp042awzsjk5xm3zr3zm5qh7454uwdv08s84ray2", address)
        NEO -> assertEquals("AT6w7PJvwPcSqHvtbNBY2aHPDv12eW5Uuf", address)
        FILECOIN -> assertEquals("f1zzykebxldfcakj5wdb5n3n7priul522fnmjzori", address)
        MULTIVERSX -> assertEquals("erd1jfcy8aeru6vlx4fe6h3pc3vlpe2cnnur5zetxdhp879yagq7vqvs8na4f8", address)
        BANDCHAIN -> assertEquals("band1624hqgend0s3d94z68fyka2y5jak6vd7u0l50r", address)
        SMARTCHAINLEGACY -> assertEquals("0x49784f90176D8D9d4A3feCDE7C1373dAAb5b13b8", address)
        OASIS -> assertEquals("oasis1qzcpavvmuw280dk0kd4lxjhtpf0u3ll27yf7sqps", address)
        THORCHAIN -> assertEquals("thor1c8jd7ad9pcw4k3wkuqlkz4auv95mldr2kyhc65", address)
        BLUZELLE -> assertEquals("bluzelle1xccvees6ev4wm2r49rc6ptulsdxa8x8jfpmund", address)
        CRYPTOORG -> assertEquals("cro16fdf785ejm00jf9a24d23pzqzjh2h05klxjwu8", address)
        OSMOSIS -> assertEquals("osmo142j9u5eaduzd7faumygud6ruhdwme98qclefqp", address)
        ECASH -> assertEquals("ecash:qpelrdn7a0hcucjlf9ascz3lkxv7r3rffgzn6x5377", address)
        NATIVEEVMOS -> assertEquals("evmos13u6g7vqgw074mgmf2ze2cadzvkz9snlwstd20d", address)
        NERVOS -> assertEquals("ckb1qzda0cr08m85hc8jlnfp3zer7xulejywt49kt2rr0vthywaa50xwsqdtyq04tvp02wectaumxn0664yw2jd53lqk4mxg3", address)
        EVERSCALE -> assertEquals("0:0c39661089f86ec5926ea7d4ee4223d634ba4ed6dcc2e80c7b6a8e6d59f79b04", address)
        TON -> assertEquals("EQDgEMqToTacHic7SnvnPFmvceG5auFkCcAw0mSCvzvKUfk9", address)
        APTOS -> assertEquals("0x07968dab936c1bad187c60ce4082f307d030d780e91e694ae03aef16aba73f30", address)
        SUI -> assertEquals("0xada112cfb90b44ba889cc5d39ac2bf46281e4a91f7919c693bcd9b8323e81ed2", address)
        HEDERA -> assertEquals("0.0.302a300506032b657003210049eba62f64d0d941045595d9433e65d84ecc46bcdb1421de55e05fcf2d8357d5", address)
        SECRET -> assertEquals("secret1f69sk5033zcdr2p2yf3xjehn7xvgdeq09d2llh", address)
        NATIVEINJECTIVE -> assertEquals("inj13u6g7vqgw074mgmf2ze2cadzvkz9snlwcrtq8a", address)
        AGORIC -> assertEquals("agoric18zvvgk6j3eq5wd7mqxccgt20gz2w94cy88aek5", address)
        STARGAZE -> assertEquals("stars142j9u5eaduzd7faumygud6ruhdwme98qycayaz", address)
        JUNO -> assertEquals("juno142j9u5eaduzd7faumygud6ruhdwme98qxkfz30", address)
        STRIDE -> assertEquals("stride142j9u5eaduzd7faumygud6ruhdwme98qn029zl", address)
        AXELAR -> assertEquals("axelar142j9u5eaduzd7faumygud6ruhdwme98q52u3aj", address)
        CRESCENT -> assertEquals("cre142j9u5eaduzd7faumygud6ruhdwme98q5veur7", address)
        KUJIRA -> assertEquals("kujira142j9u5eaduzd7faumygud6ruhdwme98qpvgpme", address)
        NATIVECANTO -> assertEquals("canto13u6g7vqgw074mgmf2ze2cadzvkz9snlwqua5pd", address)
        COMDEX -> assertEquals("comdex142j9u5eaduzd7faumygud6ruhdwme98qhtgm0y", address)
        NEUTRON -> assertEquals("neutron142j9u5eaduzd7faumygud6ruhdwme98q5mrmv5", address)
        SOMMELIER -> assertEquals("somm142j9u5eaduzd7faumygud6ruhdwme98quc948e", address)
        FETCHAI -> assertEquals("fetch142j9u5eaduzd7faumygud6ruhdwme98qrera5y", address)
        MARS -> assertEquals("mars142j9u5eaduzd7faumygud6ruhdwme98qdenqrg", address)
        UMEE -> assertEquals("umee142j9u5eaduzd7faumygud6ruhdwme98qzjhxjp", address)
<<<<<<< HEAD
        COREUM -> assertEquals("core1rawf376jz2lnchgc4wzf4h9c77neg3zldc7xa8", address)
=======
        QUASAR -> assertEquals("quasar142j9u5eaduzd7faumygud6ruhdwme98q78symk", address)
>>>>>>> e5250480
    }
}<|MERGE_RESOLUTION|>--- conflicted
+++ resolved
@@ -127,10 +127,7 @@
         FETCHAI -> assertEquals("fetch142j9u5eaduzd7faumygud6ruhdwme98qrera5y", address)
         MARS -> assertEquals("mars142j9u5eaduzd7faumygud6ruhdwme98qdenqrg", address)
         UMEE -> assertEquals("umee142j9u5eaduzd7faumygud6ruhdwme98qzjhxjp", address)
-<<<<<<< HEAD
         COREUM -> assertEquals("core1rawf376jz2lnchgc4wzf4h9c77neg3zldc7xa8", address)
-=======
         QUASAR -> assertEquals("quasar142j9u5eaduzd7faumygud6ruhdwme98q78symk", address)
->>>>>>> e5250480
     }
 }