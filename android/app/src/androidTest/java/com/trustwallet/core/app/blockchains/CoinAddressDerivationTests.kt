--- conflicted
+++ resolved
@@ -90,12 +90,8 @@
         ELROND -> assertEquals("erd1jfcy8aeru6vlx4fe6h3pc3vlpe2cnnur5zetxdhp879yagq7vqvs8na4f8", address)
         BANDCHAIN -> assertEquals("band1624hqgend0s3d94z68fyka2y5jak6vd7u0l50r", address)
         SMARTCHAINLEGACY -> assertEquals("0x49784f90176D8D9d4A3feCDE7C1373dAAb5b13b8", address)
-<<<<<<< HEAD
-        OASIS -> assertEquals("oasis1qr2wymrk4mmt4kyjg3rzkn6jsxku3kk6p5jvrvxz", address)
         AVALANCHEXCHAIN -> assertEquals("X-avax1n7sz4f043sx76tydchphveqqn9ju9atp266f9s", address)
-=======
         OASIS -> assertEquals("oasis1qzcpavvmuw280dk0kd4lxjhtpf0u3ll27yf7sqps", address)
->>>>>>> f8b81d8d
         THORCHAIN -> assertEquals("thor1c8jd7ad9pcw4k3wkuqlkz4auv95mldr2kyhc65", address)
     }
 }