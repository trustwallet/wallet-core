package com.trustwallet.core.app.blockchains

import org.junit.Assert.assertEquals
import org.junit.Test
import wallet.core.jni.HDWallet
import wallet.core.jni.CoinType
import wallet.core.jni.CoinType.*

class CoinAddressDerivationTests {

    init {
        System.loadLibrary("TrustWalletCore")
    }

    @Test
    fun testDeriveAddressesFromPhrase() {
        val wallet = HDWallet("shoot island position soft burden budget tooth cruel issue economy destroy above", "")

        for (i in 0 .. 4) {
            CoinType.values().forEach { coin ->
                val privateKey = wallet.getKeyForCoin(coin)
                val address = coin.deriveAddress(privateKey)
                runDerivationChecks(coin, address)
            }
        }
    }

    private fun runDerivationChecks(coin: CoinType, address: String?) = when (coin) {
        BINANCE -> assertEquals("bnb12vtaxl9952zm6rwf7v8jerq74pvaf77fcmvzhw", address)
        BITCOIN -> assertEquals("bc1quvuarfksewfeuevuc6tn0kfyptgjvwsvrprk9d", address)
        BITCOINCASH -> assertEquals("bitcoincash:qpzl3jxkzgvfd9flnd26leud5duv795fnv7vuaha70", address)
        CALLISTO -> assertEquals("0x3E6FFC80745E6669135a76F4A7ce6BCF02436e04", address)
        DASH -> assertEquals("XqHiz8EXYbTAtBEYs4pWTHh7ipEDQcNQeT", address)
        ETHEREUM -> assertEquals("0x8f348F300873Fd5DA36950B2aC75a26584584feE", address)
        ETHEREUMCLASSIC -> assertEquals("0x078bA3228F3E6C08bEEac9A005de0b7e7089aD1c", address)
        ETHERSOCIAL -> assertEquals("0x182dd55D97C1F8D3781CDaDFC275948Ac38Ea1fe", address)
        GOCHAIN -> assertEquals("0x5940ce4A14210d4Ccd0ac206CE92F21828016aC2", address)
        GROESTLCOIN -> assertEquals("grs1qexwmshts5pdpeqglkl39zyl6693tmfwp0cue4j", address)
        ICON -> assertEquals("hx18b380b53c23dc4ee9f6666bc20d1be02f3fe106", address)
        IOCOIN -> assertEquals("ieCTzUZhc8a5T8Y8suosPw7eMgTtN5PE1H", address)
        LITECOIN -> assertEquals("ltc1qhd8fxxp2dx3vsmpac43z6ev0kllm4n53t5sk0u", address)
        ONTOLOGY -> assertEquals("AHKTnybvnWo3TeY8uvNXekvYxMrXogUjeT", address)
        POANETWORK -> assertEquals("0xe8a3e8bE17E172B6926130eAfB521e9D2849aca9", address)
        XRP -> assertEquals("rPwE3gChNKtZ1mhH3Ko8YFGqKmGRWLWXV3", address)
        TEZOS -> assertEquals("tz1acnY9VbMagps26Kj3RfoGRWD9nYG5qaRX", address)
        THUNDERTOKEN -> assertEquals("0x4b92b3ED6d8b24575Bf5ce4C6a86ED261DA0C8d7", address)
        TOMOCHAIN -> assertEquals("0xC74b6D8897cBa9A4b659d43fEF73C9cA852cE424", address)
        TRON -> assertEquals("TQ5NMqJjhpQGK7YJbESKtNCo86PJ89ujio", address)
        VECHAIN -> assertEquals("0x1a553275dF34195eAf23942CB7328AcF9d48c160", address)
        WANCHAIN -> assertEquals("0xd5CA90B928279fe5d06144136A25dEd90127Ac15", address)
        XDAI -> assertEquals("0x364d0551599B97EAf997bc06c8c40Aaf73124402", address)
        ZCASH -> assertEquals("t1YYnByMzdGhQv3W3rnjHMrJs6HH4Y231gy", address)
        ZCOIN -> assertEquals("aEd5XFChyXobvEics2ppAqgK3Bgusjxtik", address)
        NIMIQ -> assertEquals("NQ76 7AVR EHDA N05U X7SY XB14 XJU7 8ERV GM6H", address)
        STELLAR -> assertEquals("GA3H6I4C5XUBYGVB66KXR27JV5KS3APSTKRUWOIXZ5MVWZKVTLXWKZ2P", address)
        AION -> assertEquals("0xa0629f34c9ea4757ad0b275628d4d02e3db6c9009ba2ceeba76a5b55fb2ca42e", address)
        NANO -> assertEquals("nano_39gsbcishxn3n7wd17ono4otq5wazwzusqgqigztx73wbrh5jwbdbshfnumc", address)
        NEO -> assertEquals("AUa3rzbGJe7MbHf8Kra9em8oaLBL1MDYKF", address)
        THETA -> assertEquals("0x0d1fa20c218Fec2f2C55d52aB267940485fa5DA4", address)
        COSMOS -> assertEquals("cosmos142j9u5eaduzd7faumygud6ruhdwme98qsy2ekn", address)
        DECRED -> assertEquals("DsidJiDGceqHTyqiejABy1ZQ3FX4SiWZkYG", address)
        DOGECOIN -> assertEquals("DJRFZNg8jkUtjcpo2zJd92FUAzwRjitw6f", address)
        KIN -> assertEquals("GBL3MT2ICHHM5OJ2QJ44CAHGDK6MLPINVXBKOKLHGBWQDVRWTWQ7U2EA", address)
        VIACOIN -> assertEquals("via1qnmsgjd6cvfprnszdgmyg9kewtjfgqflz67wwhc", address)
        IOST -> assertEquals("EKRQPgX7nKt8hJABwm9m3BKWGj7kcSECkJnCBauHQWin", address)
        LUX -> assertEquals("LYL6SZG8S6dyXRFT8Bw4FHUoVef3cWCoPi", address)
        QTUM -> assertEquals("QhceuaTdeCZtcxmVc6yyEDEJ7Riu5gWFoF", address)
        NULS -> assertEquals("NsdtNvsfmPerWk4BhcapHTB3LptF8Sbe", address)
        BRAVOCOIN -> assertEquals("BRV8g4c7Uve8NNsqDMeADLqPeFyohMQ7d9MzarSE23KogTS71BaiQ", address)
        STEEM -> assertEquals("STM6WSusVTidc1e7TbLjhqQPYctbsndTRwXHpi82gMuJyKEkJVLvg", address)
        EOS -> assertEquals("EOS6hs8sRvGSzuQtq223zwJipMzqTJpXUVjyvHPvPwBSZWWrJTJkg", address)
        IOTEX -> assertEquals("io1qw9cccecw09q7p5kzyqtuhfhvah2mhfrc84jfk", address)
        ZILLIQA -> assertEquals("0xddb41006f7b6fa8e5fbf06a71c01f789febc66e8", address)
        SEMUX -> assertEquals("0xfe604170382452f77bc922bc19eb4b53504b09c2", address)
<<<<<<< HEAD
        DEXON -> assertEquals("0x6F3E6a6dDf2C2B4B32B8Bb452eA3F36B2BB489BF", address)
=======
        ZELCASH -> assertEquals("t1UKbRPzL4WN8Rs8aZ8RNiWoD2ftCMHKGUf", address)
>>>>>>> ca3873a3
    }
}<|MERGE_RESOLUTION|>--- conflicted
+++ resolved
@@ -72,10 +72,7 @@
         IOTEX -> assertEquals("io1qw9cccecw09q7p5kzyqtuhfhvah2mhfrc84jfk", address)
         ZILLIQA -> assertEquals("0xddb41006f7b6fa8e5fbf06a71c01f789febc66e8", address)
         SEMUX -> assertEquals("0xfe604170382452f77bc922bc19eb4b53504b09c2", address)
-<<<<<<< HEAD
         DEXON -> assertEquals("0x6F3E6a6dDf2C2B4B32B8Bb452eA3F36B2BB489BF", address)
-=======
         ZELCASH -> assertEquals("t1UKbRPzL4WN8Rs8aZ8RNiWoD2ftCMHKGUf", address)
->>>>>>> ca3873a3
     }
 }