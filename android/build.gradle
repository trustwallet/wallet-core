buildscript {
    ext.kotlin_version = '1.6.10'
    repositories {
        google()
        mavenCentral()
    }
    dependencies {
<<<<<<< HEAD
        classpath 'com.android.tools.build:gradle:7.0.0'
=======
        classpath 'com.android.tools.build:gradle:8.0.0'
>>>>>>> 84375dd1
        classpath "org.jetbrains.kotlin:kotlin-gradle-plugin:$kotlin_version"
    }
}

allprojects {
    repositories {
        google()
        mavenCentral()
    }
}

subprojects {
    afterEvaluate {
        if (getPlugins().hasPlugin('android') ||
                getPlugins().hasPlugin('android-library')) {
            configure(android.lintOptions) {
                abortOnError false
            }
        }
    }
}

task clean(type: Delete) {
    delete rootProject.buildDir
}<|MERGE_RESOLUTION|>--- conflicted
+++ resolved
@@ -5,11 +5,7 @@
         mavenCentral()
     }
     dependencies {
-<<<<<<< HEAD
         classpath 'com.android.tools.build:gradle:7.0.0'
-=======
-        classpath 'com.android.tools.build:gradle:8.0.0'
->>>>>>> 84375dd1
         classpath "org.jetbrains.kotlin:kotlin-gradle-plugin:$kotlin_version"
     }
 }
