--- conflicted
+++ resolved
@@ -1,16 +1,9 @@
-<<<<<<< HEAD
-FROM ubuntu:18.04 as base
-
-# Install some basics
-RUN apt-get update -y \
-=======
 FROM ubuntu:20.04
 
 ENV DEBIAN_FRONTEND=noninteractive
 
 # Install some basics
 RUN apt-get update \
->>>>>>> dad35d9a
     && apt-get install -y \
         wget \
         curl \
@@ -28,11 +21,7 @@
     && apt-add-repository -y ppa:mhier/libboost-latest
 
 # Install required packages for dev
-<<<<<<< HEAD
-RUN apt-get update -y \
-=======
 RUN apt-get update \
->>>>>>> dad35d9a
     && apt-get install -y \
         build-essential \
         libtool autoconf pkg-config \
@@ -49,35 +38,15 @@
 ENV CC=/usr/bin/clang-10
 ENV CXX=/usr/bin/clang++-10
 
-<<<<<<< HEAD
 FROM base AS builder
 
 COPY . /wallet-core
 WORKDIR /wallet-core
 RUN git clean -xdf
-=======
-# ↑ Setup build environment
-# ↓ Build and compile wallet core
-
-RUN git clone https://github.com/trustwallet/wallet-core.git
-WORKDIR /wallet-core
->>>>>>> dad35d9a
 
 # Install dependencies
 RUN tools/install-dependencies
 
-<<<<<<< HEAD
-# Build: generate, cmake, and make
-RUN tools/generate-files \
-    && cmake -H. -Bbuild -DCMAKE_BUILD_TYPE=Debug \
-    && make -Cbuild -j12
-
-FROM base AS prod
-COPY --from=builder /wallet-core/build/libTrustWalletCore.a /usr/local/lib
-COPY --from=builder /wallet-core/build/libprotobuf.a /usr/local/lib
-COPY --from=builder /wallet-core/build/trezor-crypto/libTrezorCrypto.a /usr/local/lib
-COPY --from=builder /wallet-core/include/TrustWalletCore /usr/local/include/TrustWalletCore
-=======
 # Build: generate, cmake, and make lib
 RUN tools/generate-files \
     && cmake -H. -Bbuild -DCMAKE_BUILD_TYPE=Debug \
@@ -98,6 +67,11 @@
     && rm "go${GO_VERSION}.linux-${GO_ARCH}.tar.gz"
 
 # Building GoLang sample app:  cd samples/go && /usr/local/go/bin/go build -o main && ./main
->>>>>>> dad35d9a
+
+FROM base AS prod
+COPY --from=builder /wallet-core/build/libTrustWalletCore.a /usr/local/lib
+COPY --from=builder /wallet-core/build/libprotobuf.a /usr/local/lib
+COPY --from=builder /wallet-core/build/trezor-crypto/libTrezorCrypto.a /usr/local/lib
+COPY --from=builder /wallet-core/include/TrustWalletCore /usr/local/include/TrustWalletCore
 
 CMD ["/bin/bash"]