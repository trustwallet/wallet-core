// Copyright © 2017-2022 Trust Wallet.
//
// This file is part of Trust. The full Trust copyright notice, including
// terms governing use, modification, and redistribution, is contained in the
// file LICENSE at the root of the source code distribution tree.

#include "Coin.h"
#include "TransactionCompiler.h"
#include "proto/Algorand.pb.h"
#include "proto/Binance.pb.h"
#include "proto/Bitcoin.pb.h"
#include "proto/Common.pb.h"
#include "proto/Cosmos.pb.h"
#include "proto/Decred.pb.h"
#include "proto/Ethereum.pb.h"
#include "proto/Filecoin.pb.h"
#include "proto/NEO.pb.h"
#include "proto/NULS.pb.h"
#include "proto/Ontology.pb.h"
#include "proto/Ripple.pb.h"
#include "proto/Solana.pb.h"
#include "proto/Theta.pb.h"
#include "proto/Harmony.pb.h"
#include "proto/IOST.pb.h"
#include "proto/NEAR.pb.h"
#include "proto/NEO.pb.h"
#include "proto/NULS.pb.h"
#include "proto/Oasis.pb.h"
#include "proto/Ontology.pb.h"
#include "proto/Polkadot.pb.h"
#include "proto/Ripple.pb.h"
#include "proto/Solana.pb.h"
#include "proto/Stellar.pb.h"
#include "proto/Tezos.pb.h"
#include "proto/Theta.pb.h"
#include "proto/TransactionCompiler.pb.h"
#include "proto/Tron.pb.h"
#include "proto/VeChain.pb.h"
#include "proto/Oasis.pb.h"
#include "proto/Cardano.pb.h"
<<<<<<< HEAD
#include "proto/IoTeX.pb.h"

=======
>>>>>>> a44400d9
#include "proto/TransactionCompiler.pb.h"

#include <TrustWalletCore/TWAnySigner.h>
#include <TrustWalletCore/TWBitcoinSigHashType.h>
#include <TrustWalletCore/TWCoinType.h>
#include <TrustWalletCore/TWStellarPassphrase.h>

#include "Bitcoin/Script.h"
#include "Bitcoin/SegwitAddress.h"
#include "Bitcoin/TransactionInput.h"
#include "Bitcoin/TransactionPlan.h"
#include "Bitcoin/TransactionSigner.h"
#include "Decred/Signer.h"
#include "Groestlcoin/Signer.h"
#include "Groestlcoin/Transaction.h"
#include "NEO/Address.h"
#include "NEO/Script.h"
#include "NEO/TransactionAttribute.h"
#include "NEO/TransactionAttributeUsage.h"
#include "Zcash/Signer.h"
#include "Zcash/Transaction.h"
#include "Zcash/TransactionBuilder.h"
#include "Zen/Signer.h"
#include "Zen/TransactionBuilder.h"

#include "Base58.h"
#include "Base64.h"
#include "HexCoding.h"
#include "PrivateKey.h"
#include "PublicKey.h"
#include "uint256.h"

#include "Bitcoin/TxComparisonHelper.h"
#include "interface/TWTestUtilities.h"
#include <gtest/gtest.h>

using namespace TW;

TEST(TransactionCompiler, AlgorandCompileWithSignatures) {
    /// Step 1: Prepare transaction input (protobuf)
    auto privateKey = parse_hex("d5b43d706ef0cb641081d45a2ec213b5d8281f439f2425d1af54e2afdaabf55b");
    auto key = PrivateKey(privateKey);
    auto publicKey = key.getPublicKey(TWPublicKeyTypeED25519);
    auto note = parse_hex("68656c6c6f");
    auto genesisHash = Base64::decode("wGHE2Pwdvd7S12BL5FaOP20EGYesN73ktiC1qzkkit8=");
    
    auto input = Algorand::Proto::SigningInput();
    auto& transaction = *input.mutable_transfer();
    transaction.set_to_address("CRLADAHJZEW2GFY2UPEHENLOGCUOU74WYSTUXQLVLJUJFHEUZOHYZNWYR4");
    transaction.set_amount(1000000000000ull);
    input.set_first_round(1937767ull);
    input.set_last_round(1938767ull);
    input.set_fee(263000ull);
    input.set_genesis_id("mainnet-v1.0");
    input.set_genesis_hash(genesisHash.data(), genesisHash.size());
    input.set_note(note.data(), note.size());
    input.set_private_key(privateKey.data(), privateKey.size());
    input.set_public_key(publicKey.bytes.data(), publicKey.bytes.size());

    auto txInputData = data(input.SerializeAsString());
    auto preImageHashes = TransactionCompiler::preImageHashes(TWCoinTypeAlgorand, txInputData);
    
    TxCompiler::Proto::PreSigningOutput output;
    ASSERT_TRUE(output.ParseFromArray(preImageHashes.data(), int(preImageHashes.size())));
    ASSERT_EQ(output.error(), Common::Proto::OK);

    auto preImage = data(output.data());
    EXPECT_EQ(hex(preImage), "54588aa3616d74cf000000e8d4a51000a3666565ce00040358a26676ce001d9167a367656eac6d61696e6e65742d76312e30a26768c420c061c4d8fc1dbdded2d7604be4568e3f6d041987ac37bde4b620b5ab39248adfa26c76ce001d954fa46e6f7465c40568656c6c6fa3726376c42014560180e9c92da3171aa3c872356e30a8ea7f96c4a74bc1755a68929c94cb8fa3736e64c42061bf060efc02e2887dfffc8ed85268c8c091c013eedf315bc50794d02a8791ada474797065a3706179");

    // Simulate signature, normally obtained from signature server
    const auto signature = key.sign(preImage, TWCurveED25519);
    
    /// Step 3: Compile transaction info
    const Data outputData =
        TransactionCompiler::compileWithSignatures(TWCoinTypeAlgorand, txInputData, {signature}, {publicKey.bytes});

    const auto ExpectedTx =
        "82a3736967c440baa00062adcdcb5875e4435cdc6885d26bfe5308ab17983c0fda790b7103051fcb111554e5badfc0ac7edf7e1223a434342a9eeed5cdb047690827325051560ba374786e8aa3616d74cf000000e8d4a51000a3666565ce00040358a26676ce001d9167a367656eac6d61696e6e65742d76312e30a26768c420c061c4d8fc1dbdded2d7604be4568e3f6d041987ac37bde4b620b5ab39248adfa26c76ce001d954fa46e6f7465c40568656c6c6fa3726376c42014560180e9c92da3171aa3c872356e30a8ea7f96c4a74bc1755a68929c94cb8fa3736e64c42061bf060efc02e2887dfffc8ed85268c8c091c013eedf315bc50794d02a8791ada474797065a3706179";
    {
        Algorand::Proto::SigningOutput output;
        ASSERT_TRUE(output.ParseFromArray(outputData.data(), (int)outputData.size()));

        EXPECT_EQ(hex(output.encoded()), ExpectedTx);
    }
    
    // double check
    {
        Algorand::Proto::SigningOutput output;
        ANY_SIGN(input, TWCoinTypeAlgorand);

        ASSERT_EQ(hex(output.encoded()), ExpectedTx);
    }

}

TEST(TransactionCompiler, FilecoinCompileWithSignatures) {
    auto coin = TWCoinTypeFilecoin;

    /// Step 1: Prepare transaction input (protobuf)
    Filecoin::Proto::SigningInput input;
    auto privateKey = parse_hex("1d969865e189957b9824bd34f26d5cbf357fda1a6d844cbf0c9ab1ed93fa7dbe");
    auto key = PrivateKey(privateKey);
    auto publicKey = key.getPublicKey(TWPublicKeyTypeSECP256k1Extended);
    auto toAddress =
        "f3um6uo3qt5of54xjbx3hsxbw5mbsc6auxzrvfxekn5bv3duewqyn2tg5rhrlx73qahzzpkhuj7a34iq7oifsq";
    uint64_t nonce = 2;
    // 600 FIL
    // auto value = parse_hex("2086ac351052600000");
    auto value = store(uint256_t(600) * uint256_t(1'000'000'000) * uint256_t(1'000'000'000));
    uint64_t gasLimit = 1000;
    // auto gasFeeCap = parse_hex("25f273933db5700000");
    auto gasFeeCap = store(uint256_t(700) * uint256_t(1'000'000'000) * uint256_t(1'000'000'000));
    // auto gasPremium = parse_hex("2b5e3af16b18800000");
    auto gasPremium = store(uint256_t(800) * uint256_t(1'000'000'000) * uint256_t(1'000'000'000));

    input.set_private_key(privateKey.data(), privateKey.size());
    input.set_to(toAddress);
    input.set_nonce(nonce);
    input.set_value(value.data(), value.size());
    input.set_gas_limit(gasLimit);
    input.set_gas_fee_cap(gasFeeCap.data(), gasFeeCap.size());
    input.set_gas_premium(gasPremium.data(), gasPremium.size());
    input.set_public_key(publicKey.bytes.data(), publicKey.bytes.size());

    auto txInputData = data(input.SerializeAsString());
    auto preImageHashes = TransactionCompiler::preImageHashes(coin, txInputData);
    
    TxCompiler::Proto::PreSigningOutput output;
    ASSERT_TRUE(output.ParseFromArray(preImageHashes.data(), int(preImageHashes.size())));
    ASSERT_EQ(output.error(), Common::Proto::OK);

    auto preImageHash = data(output.data_hash());
    EXPECT_EQ(hex(preImageHash), "8368c0f622b2c529c7fa147d75aa02aaa7fc13fc4847d4dc57e7a5c59048aafe");

    // Simulate signature, normally obtained from signature server
    const auto signature = key.sign(preImageHash, TWCurveSECP256k1);
    
    /// Step 3: Compile transaction info
    const Data outputData =
        TransactionCompiler::compileWithSignatures(coin, txInputData, {signature}, {publicKey.bytes});

    const auto ExpectedTx = R"({"Message":{"From":"f1z4a36sc7mfbv4z3qwutblp2flycdui3baffytbq","GasFeeCap":"700000000000000000000","GasLimit":1000,"GasPremium":"800000000000000000000","Nonce":2,"To":"f3um6uo3qt5of54xjbx3hsxbw5mbsc6auxzrvfxekn5bv3duewqyn2tg5rhrlx73qahzzpkhuj7a34iq7oifsq","Value":"600000000000000000000"},"Signature":{"Data":"jMRu+OZ/lfppgmqSfGsntFrRLWZnUg3ZYmJTTRLsVt4V1310vR3VKGJpaE6S4sNvDOE6sEgmN9YmfTkPVK2qMgE=","Type":1}})";
    {
        Filecoin::Proto::SigningOutput output;
        ASSERT_TRUE(output.ParseFromArray(outputData.data(), (int)outputData.size()));

        ASSERT_EQ(output.json(), ExpectedTx);
    }
    
    // double check
    {
        Filecoin::Proto::SigningOutput output;
        ANY_SIGN(input, coin);

        ASSERT_EQ(output.json(), ExpectedTx);
    }

}

TEST(TransactionCompiler, BinanceCompileWithSignatures) {
    /// Step 1: Prepare transaction input (protobuf)
    const auto coin = TWCoinTypeBinance;
    const auto txInputData = TransactionCompiler::buildInput(
        coin,
        "bnb1grpf0955h0ykzq3ar5nmum7y6gdfl6lxfn46h2",  // from
        "bnb1hlly02l6ahjsgxw9wlcswnlwdhg4xhx38yxpd5",  // to
        "1",  // amount
        "BNB",  // asset
        "",  // memo
        "Binance-Chain-Nile"  // testnet chainId
    );

    {
        // Check, by parsing
        EXPECT_EQ(txInputData.size(), 88);
        Binance::Proto::SigningInput input;
        ASSERT_TRUE(input.ParseFromArray(txInputData.data(), (int)txInputData.size()));
        EXPECT_EQ(input.chain_id(), "Binance-Chain-Nile");
        EXPECT_TRUE(input.has_send_order());
        ASSERT_EQ(input.send_order().inputs_size(), 1);
        EXPECT_EQ(hex(data(input.send_order().inputs(0).address())),
                  "40c2979694bbc961023d1d27be6fc4d21a9febe6");
    }

    /// Step 2: Obtain preimage hash
    const auto preImageHashes = TransactionCompiler::preImageHashes(coin, txInputData);
    ASSERT_GT(preImageHashes.size(), 0);

    TxCompiler::Proto::PreSigningOutput output;
    ASSERT_TRUE(output.ParseFromArray(preImageHashes.data(), int(preImageHashes.size())));
    ASSERT_EQ(output.error(), Common::Proto::OK);

    auto preImageHash = data(output.data_hash());
    EXPECT_EQ(hex(preImageHash), "3f3fece9059e714d303a9a1496ddade8f2c38fa78fc4cc2e505c5dbb0ea678d1");

    // Simulate signature, normally obtained from signature server
    const auto publicKeyData =
        parse_hex("026a35920088d98c3888ca68c53dfc93f4564602606cbb87f0fe5ee533db38e502");
    const PublicKey publicKey = PublicKey(publicKeyData, TWPublicKeyTypeSECP256k1);
    const auto signature =
        parse_hex("1b1181faec30b60a2ddaa2804c253cf264c69180ec31814929b5de62088c0c5a45e8a816d1208fc5"
                  "366bb8b041781a6771248550d04094c3d7a504f9e8310679");

    // Verify signature (pubkey & hash & signature)
    { EXPECT_TRUE(publicKey.verify(signature, preImageHash)); }

    /// Step 3: Compile transaction info
    const Data outputData =
        TransactionCompiler::compileWithSignatures(coin, txInputData, {signature}, {publicKeyData});

    const auto ExpectedTx =
        "b801f0625dee0a462a2c87fa0a1f0a1440c2979694bbc961023d1d27be6fc4d21a9febe612070a03424e421001"
        "121f0a14bffe47abfaede50419c577f1074fee6dd1535cd112070a03424e421001126a0a26eb5ae98721026a35"
        "920088d98c3888ca68c53dfc93f4564602606cbb87f0fe5ee533db38e50212401b1181faec30b60a2ddaa2804c"
        "253cf264c69180ec31814929b5de62088c0c5a45e8a816d1208fc5366bb8b041781a6771248550d04094c3d7a5"
        "04f9e8310679";
    {
        EXPECT_EQ(outputData.size(), 189);
        Binance::Proto::SigningOutput output;
        ASSERT_TRUE(output.ParseFromArray(outputData.data(), (int)outputData.size()));

        EXPECT_EQ(hex(output.encoded()), ExpectedTx);
    }

    { // Double check: check if simple signature process gives the same result. Note that private
      // keys were not used anywhere up to this point.
        Binance::Proto::SigningInput input;
        ASSERT_TRUE(input.ParseFromArray(txInputData.data(), (int)txInputData.size()));
        auto key = parse_hex("95949f757db1f57ca94a5dff23314accbe7abee89597bf6a3c7382c84d7eb832");
        input.set_private_key(key.data(), key.size());

        Binance::Proto::SigningOutput output;
        ANY_SIGN(input, coin);

        ASSERT_EQ(hex(output.encoded()), ExpectedTx);
    }
}

TEST(TransactionCompiler, BitcoinCompileWithSignatures) {
    // Test external signining with a Bircoin transaction with 3 input UTXOs, all used, but only
    // using 2 public keys. Three signatures are neeeded.  This illustrates that order of
    // UTXOs/hashes is not always the same.

    const auto revUtxoHash0 =
        parse_hex("07c42b969286be06fae38528c85f0a1ce508d4df837eb5ac4cf5f2a7a9d65fa8");
    const auto revUtxoHash1 =
        parse_hex("d6892a5aa54e3b8fe430efd23f49a8950733aaa9d7c915d9989179f48dd1905e");
    const auto revUtxoHash2 =
        parse_hex("6021efcf7555f90627364339fc921139dd40a06ccb2cb2a2a4f8f4ea7a2dc74d");
    const auto inPubKey0 =
        parse_hex("024bc2a31265153f07e70e0bab08724e6b85e217f8cd628ceb62974247bb493382");
    const auto inPubKey1 =
        parse_hex("0217142f69535e4dad0dc7060df645c55a174cc1bfa5b9eb2e59aad2ae96072dfc");
    const auto inPubKeyHash0 = parse_hex("bd92088bb7e82d611a9b94fbb74a0908152b784f");
    const auto inPubKeyHash1 = parse_hex("6641abedacf9483b793afe1718689cc9420bbb1c");

    // Input UTXO infos
    struct UtxoInfo {
        Data revUtxoHash;
        Data publicKey;
        long amount;
        int index;
    };
    std::vector<UtxoInfo> utxoInfos = {
        // first
        UtxoInfo{revUtxoHash0, inPubKey0, 600'000, 0},
        // second UTXO, with same pubkey
        UtxoInfo{revUtxoHash1, inPubKey0, 500'000, 1},
        // third UTXO, with different pubkey
        UtxoInfo{revUtxoHash2, inPubKey1, 400'000, 0},
    };

    // Signature infos, indexed by pubkeyhash+hash
    struct SignatureInfo {
        Data signature;
        Data publicKey;
    };
    std::map<std::string, SignatureInfo> signatureInfos = {
        {hex(inPubKeyHash0) + "+" +
             "a296bead4172007be69b21971a790e076388666c162a9505698415f1b003ebd7",
         {
             parse_hex("304402201857bc6e6e48b46046a4bd204136fc77e24c240943fb5a1f0e86387aae59b349022"
                       "00a7f31478784e51c49f46ef072745a4f263d7efdbc9c6784aa2571ff4f6f2a40"),
             inPubKey0,
         }},
        {hex(inPubKeyHash1) + "+" +
             "505f527f00e15fcc5a2d2416c9970beb57dfdfaca99e572a01f143b24dd8fab6",
         {
             parse_hex("3044022041294880caa09bb1b653775310fcdd1458da6b8e7d7fae34e37966414fe11582022"
                       "0646397c9d2513edc5974ecc336e9b287de0cdf071c366f3b3dc3ff309213e4e4"),
             inPubKey1,
         }},
        {hex(inPubKeyHash0) + "+" +
             "60ed6e9371e5ddc72fd88e46a12cb2f68516ebd307c0fd31b1b55cf767272101",
         {
             parse_hex("30440220764e3d5b3971c4b3e70b23fb700a7462a6fe519d9830e863a1f8388c402ad0b1022"
                       "07e777f7972c636961f92375a2774af3b7a2a04190251bbcb31d19c70927952dc"),
             inPubKey0,
         }},
    };

    const auto coin = TWCoinTypeBitcoin;
    const auto ownAddress = "bc1qhkfq3zahaqkkzx5mjnamwjsfpq2jk7z00ppggv";

    // Setup input for Plan
    Bitcoin::Proto::SigningInput input;
    input.set_coin_type(coin);
    input.set_hash_type(TWBitcoinSigHashTypeAll);
    input.set_amount(1'200'000);
    input.set_use_max_amount(false);
    input.set_byte_fee(1);
    input.set_to_address("bc1q2dsdlq3343vk29runkgv4yc292hmq53jedfjmp");
    input.set_change_address(ownAddress);

    // process UTXOs
    int count = 0;
    for (auto& u : utxoInfos) {
        const auto publicKey = PublicKey(u.publicKey, TWPublicKeyTypeSECP256k1);
        const auto address = Bitcoin::SegwitAddress(publicKey, "bc");
        if (count == 0)
            EXPECT_EQ(address.string(), ownAddress);
        if (count == 1)
            EXPECT_EQ(address.string(), ownAddress);
        if (count == 2)
            EXPECT_EQ(address.string(), "bc1qveq6hmdvl9yrk7f6lct3s6yue9pqhwcuxedggg");

        const auto utxoScript = Bitcoin::Script::lockScriptForAddress(address.string(), coin);
        if (count == 0)
            EXPECT_EQ(hex(utxoScript.bytes), "0014bd92088bb7e82d611a9b94fbb74a0908152b784f");
        if (count == 1)
            EXPECT_EQ(hex(utxoScript.bytes), "0014bd92088bb7e82d611a9b94fbb74a0908152b784f");
        if (count == 2)
            EXPECT_EQ(hex(utxoScript.bytes), "00146641abedacf9483b793afe1718689cc9420bbb1c");

        Data keyHash;
        EXPECT_TRUE(utxoScript.matchPayToWitnessPublicKeyHash(keyHash));
        if (count == 0)
            EXPECT_EQ(hex(keyHash), hex(inPubKeyHash0));
        if (count == 1)
            EXPECT_EQ(hex(keyHash), hex(inPubKeyHash0));
        if (count == 2)
            EXPECT_EQ(hex(keyHash), hex(inPubKeyHash1));

        const auto redeemScript = Bitcoin::Script::buildPayToPublicKeyHash(keyHash);
        if (count == 0)
            EXPECT_EQ(hex(redeemScript.bytes),
                      "76a914bd92088bb7e82d611a9b94fbb74a0908152b784f88ac");
        if (count == 1)
            EXPECT_EQ(hex(redeemScript.bytes),
                      "76a914bd92088bb7e82d611a9b94fbb74a0908152b784f88ac");
        if (count == 2)
            EXPECT_EQ(hex(redeemScript.bytes),
                      "76a9146641abedacf9483b793afe1718689cc9420bbb1c88ac");
        (*input.mutable_scripts())[hex(keyHash)] =
            std::string(redeemScript.bytes.begin(), redeemScript.bytes.end());

        auto utxo = input.add_utxo();
        utxo->set_script(utxoScript.bytes.data(), utxoScript.bytes.size());
        utxo->set_amount(u.amount);
        utxo->mutable_out_point()->set_hash(
            std::string(u.revUtxoHash.begin(), u.revUtxoHash.end()));
        utxo->mutable_out_point()->set_index(u.index);
        utxo->mutable_out_point()->set_sequence(UINT32_MAX);

        ++count;
    }
    EXPECT_EQ(count, 3);
    EXPECT_EQ(input.utxo_size(), 3);

    // Plan
    Bitcoin::Proto::TransactionPlan plan;
    ANY_PLAN(input, plan, coin);

    // Plan is checked, assume it is accepted
    EXPECT_EQ(plan.amount(), 1'200'000);
    EXPECT_EQ(plan.fee(), 277);
    EXPECT_EQ(plan.change(), 299'723);
    ASSERT_EQ(plan.utxos_size(), 3);
    // Note that UTXOs happen to be in reverse order compared to the input
    EXPECT_EQ(hex(plan.utxos(0).out_point().hash()), hex(revUtxoHash2));
    EXPECT_EQ(hex(plan.utxos(1).out_point().hash()), hex(revUtxoHash1));
    EXPECT_EQ(hex(plan.utxos(2).out_point().hash()), hex(revUtxoHash0));

    // Extend input with accepted plan
    *input.mutable_plan() = plan;

    // Serialize input
    const auto txInputData = data(input.SerializeAsString());
    EXPECT_GT((int)txInputData.size(), 0);

    /// Step 2: Obtain preimage hashes
    const auto preImageHashes = TransactionCompiler::preImageHashes(coin, txInputData);
    TW::Bitcoin::Proto::PreSigningOutput output;
    ASSERT_TRUE(output.ParseFromArray(preImageHashes.data(), (int)preImageHashes.size()));
    ASSERT_EQ(output.error(), Common::Proto::OK);

    EXPECT_EQ(hex(output.hash_public_keys()[0].data_hash()), "505f527f00e15fcc5a2d2416c9970beb57dfdfaca99e572a01f143b24dd8fab6");
    EXPECT_EQ(hex(output.hash_public_keys()[1].data_hash()), "a296bead4172007be69b21971a790e076388666c162a9505698415f1b003ebd7");
    EXPECT_EQ(hex(output.hash_public_keys()[2].data_hash()), "60ed6e9371e5ddc72fd88e46a12cb2f68516ebd307c0fd31b1b55cf767272101");
    EXPECT_EQ(hex(output.hash_public_keys()[0].public_key_hash()), hex(inPubKeyHash1));
    EXPECT_EQ(hex(output.hash_public_keys()[1].public_key_hash()), hex(inPubKeyHash0));
    EXPECT_EQ(hex(output.hash_public_keys()[2].public_key_hash()), hex(inPubKeyHash0));

    // Simulate signatures, normally obtained from signature server.
    std::vector<Data> signatureVec;
    std::vector<Data> pubkeyVec;
    for (const auto& h: output.hash_public_keys()) {
        const auto& preImageHash = h.data_hash();
        const auto& pubkeyhash = h.public_key_hash();

        const std::string key = hex(pubkeyhash) + "+" + hex(preImageHash);
        const auto sigInfoFind = signatureInfos.find(key);
        ASSERT_TRUE(sigInfoFind != signatureInfos.end());
        const auto& sigInfo = std::get<1>(*sigInfoFind);
        const auto& publicKeyData = sigInfo.publicKey;
        const PublicKey publicKey = PublicKey(publicKeyData, TWPublicKeyTypeSECP256k1);
        const auto signature = sigInfo.signature;

        signatureVec.push_back(signature);
        pubkeyVec.push_back(publicKeyData);

        EXPECT_TRUE(publicKey.verifyAsDER(signature, TW::Data(preImageHash.begin(), preImageHash.end())));
    }

    /// Step 3: Compile transaction info
    const Data outputData =
        TransactionCompiler::compileWithSignatures(coin, txInputData, signatureVec, pubkeyVec);

    const auto ExpectedTx =
        "010000000001036021efcf7555f90627364339fc921139dd40a06ccb2cb2a2a4f8f4ea7a2dc74d0000000000ff"
        "ffffffd6892a5aa54e3b8fe430efd23f49a8950733aaa9d7c915d9989179f48dd1905e0100000000ffffffff07"
        "c42b969286be06fae38528c85f0a1ce508d4df837eb5ac4cf5f2a7a9d65fa80000000000ffffffff02804f1200"
        "000000001600145360df8231ac5965147c9d90ca930a2aafb05232cb92040000000000160014bd92088bb7e82d"
        "611a9b94fbb74a0908152b784f02473044022041294880caa09bb1b653775310fcdd1458da6b8e7d7fae34e379"
        "66414fe115820220646397c9d2513edc5974ecc336e9b287de0cdf071c366f3b3dc3ff309213e4e40121021714"
        "2f69535e4dad0dc7060df645c55a174cc1bfa5b9eb2e59aad2ae96072dfc0247304402201857bc6e6e48b46046"
        "a4bd204136fc77e24c240943fb5a1f0e86387aae59b34902200a7f31478784e51c49f46ef072745a4f263d7efd"
        "bc9c6784aa2571ff4f6f2a400121024bc2a31265153f07e70e0bab08724e6b85e217f8cd628ceb62974247bb49"
        "3382024730440220764e3d5b3971c4b3e70b23fb700a7462a6fe519d9830e863a1f8388c402ad0b102207e777f"
        "7972c636961f92375a2774af3b7a2a04190251bbcb31d19c70927952dc0121024bc2a31265153f07e70e0bab08"
        "724e6b85e217f8cd628ceb62974247bb49338200000000";
    {
        EXPECT_EQ(outputData.size(), 786);
        Bitcoin::Proto::SigningOutput output;
        ASSERT_TRUE(output.ParseFromArray(outputData.data(), (int)outputData.size()));

        EXPECT_EQ(output.encoded().size(), 518);
        EXPECT_EQ(hex(output.encoded()), ExpectedTx);
    }

    { // Double check: check if simple signature process gives the same result. Note that private
      // keys were not used anywhere up to this point.
        Bitcoin::Proto::SigningInput input;
        ASSERT_TRUE(input.ParseFromArray(txInputData.data(), (int)txInputData.size()));

        // 2 private keys are needed (despite >2 UTXOs)
        auto key0 = parse_hex("4646464646464646464646464646464646464646464646464646464646464646");
        auto key1 = parse_hex("7878787878787878787878787878787878787878787878787878787878787878");
        EXPECT_EQ(hex(PrivateKey(key0).getPublicKey(TWPublicKeyTypeSECP256k1).bytes),
                  hex(inPubKey0));
        EXPECT_EQ(hex(PrivateKey(key1).getPublicKey(TWPublicKeyTypeSECP256k1).bytes),
                  hex(inPubKey1));
        *input.add_private_key() = std::string(key0.begin(), key0.end());
        *input.add_private_key() = std::string(key1.begin(), key1.end());

        Bitcoin::Proto::SigningOutput output;
        ANY_SIGN(input, coin);

        ASSERT_EQ(hex(output.encoded()), ExpectedTx);
    }

    {   // Negative: not enough signatures
        const Data outputData = TransactionCompiler::compileWithSignatures(coin, txInputData, {signatureVec[0]}, pubkeyVec);
        EXPECT_GT(outputData.size(), 1);

        Bitcoin::Proto::SigningOutput output;
        ASSERT_TRUE(output.ParseFromArray(outputData.data(), (int)outputData.size()));
        EXPECT_EQ(output.encoded().size(), 0);
        EXPECT_EQ(output.error(), Common::Proto::Error_invalid_params);
    }
    { // Negative: invalid public key
        const auto publicKeyBlake =
            parse_hex("b689ab808542e13f3d2ec56fe1efe43a1660dcadc73ce489fde7df98dd8ce5d9");
        EXPECT_EXCEPTION(
            TransactionCompiler::compileWithSignatures(
                coin, txInputData, signatureVec, {pubkeyVec[0], pubkeyVec[1], publicKeyBlake}),
            "Invalid public key");
    }
    { // Negative: wrong signature (formally valid)
        const Data outputData = TransactionCompiler::compileWithSignatures(
            coin, txInputData,
            {parse_hex("415502201857bc6e6e48b46046a4bd204136fc77e24c240943fb5a1f0e86387aae59b349022"
                       "00a7f31478784e51c49f46ef072745a4f263d7efdbc9c6784aa2571ff4f6f3b51"),
             signatureVec[1], signatureVec[2]},
            pubkeyVec);
        EXPECT_EQ(outputData.size(), 2);

        Bitcoin::Proto::SigningOutput output;
        ASSERT_TRUE(output.ParseFromArray(outputData.data(), (int)outputData.size()));
        EXPECT_EQ(output.encoded().size(), 0);
        EXPECT_EQ(output.error(), Common::Proto::Error_signing);
    }
}

TEST(TransactionCompiler, BitcoinDiamondCompileWithSignatures) {
    // tx on mainnet
    // http://explorer.btcd.io/#/tx?tx=6f8db2317c0940ff97c461e5e9b89692c6c1fded15fb30ae8b9cc2429ce43f66

    const auto coin = TWCoinTypeBitcoinDiamond;
    const int64_t amount = 196007725;
    const int64_t fee = 1014;
    const std::string toAddress = "39mKL9gxk29f2RiofywHYRDmgXPv1ur8uC";

    auto toScript = Bitcoin::Script::lockScriptForAddress(toAddress, coin);
    ASSERT_EQ(hex(toScript.bytes), "a914589133651fd11901381ecb4d3beef58bc28ba2e787");

    auto input = Bitcoin::Proto::SigningInput();
    input.set_hash_type(TWBitcoinSigHashTypeAll);
    input.set_amount(amount);
    input.set_byte_fee(1);
    input.set_to_address(toAddress);
    input.set_change_address("15ehpdrZqfZ5rj2e4T4hZKMi3kA8qdSyQu");
    input.set_coin_type(coin);

    auto txHash0 = parse_hex("6ce528c1192a9be648dd8c960695a15454c4c77b5a1dd5c8a5a208e6ae7e0ca8");
    std::reverse(txHash0.begin(), txHash0.end());
    
    auto utxo0 = input.add_utxo();
    utxo0->mutable_out_point()->set_hash(txHash0.data(), txHash0.size());
    utxo0->mutable_out_point()->set_index(0);
    utxo0->mutable_out_point()->set_sequence(UINT32_MAX);
    utxo0->set_amount(501008739);

    auto utxoAddr0 = "15ehpdrZqfZ5rj2e4T4hZKMi3kA8qdSyQu";
    auto script0 = Bitcoin::Script::lockScriptForAddress(utxoAddr0, coin);
    ASSERT_EQ(hex(script0.bytes), "76a9143301f83977102415e34cccd5ca15136a3dba87d588ac");
    utxo0->set_script(script0.bytes.data(), script0.bytes.size());
    EXPECT_EQ(input.utxo_size(), 1);

    // Plan
    Bitcoin::Proto::TransactionPlan plan;
    ANY_PLAN(input, plan, coin);

    plan.set_amount(amount);
    plan.set_fee(fee);
    plan.set_change(305000000);
    auto preBlockHash = parse_hex("840980d100724999ea20e8b14ddd5ea5e37e2beacb9157a17fe87d0854bc7e6f");
    std::reverse(preBlockHash.begin(), preBlockHash.end());
    plan.set_preblockhash(preBlockHash.data(), (int)preBlockHash.size());

    // Extend input with accepted plan
    *input.mutable_plan() = plan;

    // Serialize input
    const auto txInputData = data(input.SerializeAsString());
    EXPECT_GT((int)txInputData.size(), 0);

    /// Step 2: Obtain preimage hashes
    const auto preImageHashes = TransactionCompiler::preImageHashes(coin, txInputData);
    TW::Bitcoin::Proto::PreSigningOutput output;
    ASSERT_TRUE(output.ParseFromArray(preImageHashes.data(), (int)preImageHashes.size()));

    ASSERT_EQ(output.error(), Common::Proto::OK);
    EXPECT_EQ(hex(output.hash_public_keys()[0].data_hash()),
              "13565ac8d1d5a8a721417e0391cd13ea1a212b51b9d6bba093babaa203ed9d74");
    
    EXPECT_EQ(hex(output.hash_public_keys()[0].public_key_hash()), "3301f83977102415e34cccd5ca15136a3dba87d5");

    auto publicKeyHex = "02f65e76c2a7c239bd6c8b18dc10b71d463b96c0b0d827c97345e6bbe8ee8f2ddc";
    auto publicKey = PublicKey(parse_hex(publicKeyHex), TWPublicKeyTypeSECP256k1);
    auto preImageHash = output.hash_public_keys()[0].data_hash();
    auto signature = parse_hex("3045022100e2c048cdf844c77275ac92cc27cfc357155d42d9a82d5d22f62247dce7681467022052c57d744a2ea91970b14e8863efdbcb3fb91f6448c027c25a8e86b752acb5ce");

    // Verify signature (pubkey & hash & signature)
    EXPECT_TRUE(
        publicKey.verifyAsDER(signature, TW::Data(preImageHash.begin(), preImageHash.end())));

    // Simulate signatures, normally obtained from signature server.
    std::vector<Data> signatureVec;
    std::vector<Data> pubkeyVec;
    signatureVec.push_back(signature);
    pubkeyVec.push_back(publicKey.bytes);

    /// Step 3: Compile transaction info
    const Data outputData =
        TransactionCompiler::compileWithSignatures(coin, txInputData, signatureVec, pubkeyVec);

    const auto ExpectedTx =
        "0c0000006f7ebc54087de87fa15791cbea2b7ee3a55edd4db1e820ea99497200d180098401a80c7eaee608a2a5c8d51d5a7bc7c45454a19506968cdd48e69b2a19c128e56c000000006b483045022100e2c048cdf844c77275ac92cc27cfc357155d42d9a82d5d22f62247dce7681467022052c57d744a2ea91970b14e8863efdbcb3fb91f6448c027c25a8e86b752acb5ce012102f65e76c2a7c239bd6c8b18dc10b71d463b96c0b0d827c97345e6bbe8ee8f2ddcffffffff022dd7ae0b0000000017a914589133651fd11901381ecb4d3beef58bc28ba2e78740ee2d12000000001976a9143301f83977102415e34cccd5ca15136a3dba87d588ac00000000";
    {
        Bitcoin::Proto::SigningOutput output;
        ASSERT_TRUE(output.ParseFromArray(outputData.data(), (int)outputData.size()));
        EXPECT_EQ(hex(output.encoded()), ExpectedTx);
    }

    { // Negative: not enough signatures
        const Data outputData = TransactionCompiler::compileWithSignatures(
            coin, txInputData, {}, pubkeyVec);
        Bitcoin::Proto::SigningOutput output;
        ASSERT_TRUE(output.ParseFromArray(outputData.data(), (int)outputData.size()));
        EXPECT_EQ(output.encoded().size(), 0);
        EXPECT_EQ(output.error(), Common::Proto::Error_invalid_params);
    }
    { // Negative: invalid public key
        const auto publicKeyBlake =
            parse_hex("b689ab808542e13f3d2ec56fe1efe43a1660dcadc73ce489fde7df98dd8ce5d9");
        EXPECT_EXCEPTION(
            TransactionCompiler::compileWithSignatures(
                coin, txInputData, signatureVec, {publicKeyBlake}),
            "Invalid public key");
    }
    { // Negative: wrong signature (formally valid)
        const Data outputData = TransactionCompiler::compileWithSignatures(
            coin, txInputData,
            {parse_hex("415502201857bc6e6e48b46046a4bd204136fc77e24c240943fb5a1f0e86387aae59b349022"
                       "00a7f31478784e51c49f46ef072745a4f263d7efdbc9c6784aa2571ff4f6f3b51")
                       },
            pubkeyVec);
        Bitcoin::Proto::SigningOutput output;
        ASSERT_TRUE(output.ParseFromArray(outputData.data(), (int)outputData.size()));
        EXPECT_EQ(output.encoded().size(), 0);
        EXPECT_EQ(output.error(), Common::Proto::Error_signing);
    }
}

TEST(TransactionCompiler, VergeCompileWithSignatures) {
    const auto coin = TWCoinTypeVerge;
    
    // tx on mainnet
    // https://verge-blockchain.info/tx/21314157b60ddacb842d2a749429c4112724b7a078adb9e77ba502ea2dd7c230

    const int64_t amount = 9999995000000;
    const int64_t fee = 120850;
    const std::string toAddress = "DQZboqURLgrBzBz4Kfbs3yV6fZ3DrNFRjQ";

    auto input = Bitcoin::Proto::SigningInput();
    input.set_hash_type(TWBitcoinSigHashTypeAll);
    input.set_amount(amount);
    input.set_byte_fee(1);
    input.set_to_address(toAddress);
    input.set_change_address("DCUWt5ctZcPdPMYPV2o1xK1kqv7jNwxu4h");
    input.set_coin_type(coin);
    input.set_time(1584059579);

    auto txHash0 = parse_hex("ee839754c8e93d620cbec9a1c51e7b69016d00839741b03af2c039852d941212");
    std::reverse(txHash0.begin(), txHash0.end());

    auto utxo0 = input.add_utxo();
    utxo0->mutable_out_point()->set_hash(txHash0.data(), txHash0.size());
    utxo0->mutable_out_point()->set_index(1);
    utxo0->mutable_out_point()->set_sequence(4294967295);
    utxo0->set_amount(20000000000000);

    auto script0 = parse_hex("76a91479471b92b3c94b37544fff430556043d9acd53b188ac");
    utxo0->set_script(script0.data(), script0.size());

    EXPECT_EQ(input.utxo_size(), 1);

    // Plan
    Bitcoin::Proto::TransactionPlan plan;
    ANY_PLAN(input, plan, coin);

    plan.set_amount(amount);
    plan.set_fee(fee);
    plan.set_change(10000004879150);

    // Extend input with accepted plan
    *input.mutable_plan() = plan;

    // Serialize input
    const auto txInputData = data(input.SerializeAsString());
    EXPECT_GT(txInputData.size(), 0);

    /// Step 2: Obtain preimage hashes
    const auto preImageHashes = TransactionCompiler::preImageHashes(coin, txInputData);
    TW::Bitcoin::Proto::PreSigningOutput output;
    ASSERT_TRUE(output.ParseFromArray(preImageHashes.data(), (int)preImageHashes.size()));

    ASSERT_EQ(output.error(), Common::Proto::OK);
    EXPECT_EQ(hex(output.hash_public_keys()[0].data_hash()),
               "f7498449e2b8d33d4ff00c72b05c820e5262f43360d9f38455dcfd8f6425c9b2");
    
    EXPECT_EQ(hex(output.hash_public_keys()[0].public_key_hash()), "79471b92b3c94b37544fff430556043d9acd53b1");

    auto publicKeyHex = "02b2655122379a375a47e7a204a9dc4572cec5dbe4db4c51fea0c9fa03061fdb0b";
    auto publicKey = PublicKey(parse_hex(publicKeyHex), TWPublicKeyTypeSECP256k1);
    auto preImageHash = output.hash_public_keys()[0].data_hash();
    auto signature = parse_hex("3044022039e18d10ab4793d0564cfa675286d2ffd016b8f936c696fd3b72267b621dcd400220653d4761be6b12261629c4240033a08d9767a5f16851dc91a190c8a8d25ecbe0");

    // Verify signature (pubkey & hash & signature)
    EXPECT_TRUE(
        publicKey.verifyAsDER(signature, TW::Data(preImageHash.begin(), preImageHash.end())));

    // Simulate signatures, normally obtained from signature server.
    std::vector<Data> signatureVec;
    std::vector<Data> pubkeyVec;
    signatureVec.push_back(signature);
    pubkeyVec.push_back(publicKey.bytes);

    /// Step 3: Compile transaction info
    const Data outputData =
        TransactionCompiler::compileWithSignatures(coin, txInputData, signatureVec, pubkeyVec);

    const auto ExpectedTx =
        "01000000bbd46a5e011212942d8539c0f23ab0419783006d01697b1ec5a1c9be0c623de9c8549783ee010000006a473044022039e18d10ab4793d0564cfa675286d2ffd016b8f936c696fd3b72267b621dcd400220653d4761be6b12261629c4240033a08d9767a5f16851dc91a190c8a8d25ecbe0012102b2655122379a375a47e7a204a9dc4572cec5dbe4db4c51fea0c9fa03061fdb0bffffffff02c054264e180900001976a914d50cce1f1449ac5630a0a731cbfcf7d7208a6e7d88ac2e13bd4e180900001976a91450751a6dc46f7068ac3c6350f6a85f7c20fd5e2988ac00000000";
    {
        Bitcoin::Proto::SigningOutput output;
        ASSERT_TRUE(output.ParseFromArray(outputData.data(), (int)outputData.size()));
        EXPECT_EQ(hex(output.encoded()), ExpectedTx);
    }
}

TEST(TransactionCompiler, ZcashCompileWithSignatures) {
    const auto coin = TWCoinTypeZcash;

    // tx on mainnet
    // https://explorer.zcha.in/transactions/387939ff8eb07dd264376eeef2e126394ab139802b1d80e92b21c1a2ae54fe92
    const int64_t amount = 17615;
    const int64_t fee = 10000;
    const std::string toAddress = "t1biXYN8wJahR76SqZTe1LBzTLf3JAsmT93";

    auto input = Bitcoin::Proto::SigningInput();
    input.set_hash_type(TWBitcoinSigHashTypeAll);
    input.set_amount(amount);
    input.set_byte_fee(1);
    input.set_to_address(toAddress);
    input.set_coin_type(TWCoinTypeZcash);

    auto txHash0 = parse_hex("2381825cd9069a200944996257e25b9403ba3e296bbc1dd98b01019cc7028cde");
    std::reverse(txHash0.begin(), txHash0.end());

    auto utxo0 = input.add_utxo();
    utxo0->mutable_out_point()->set_hash(txHash0.data(), txHash0.size());
    utxo0->mutable_out_point()->set_index(0);
    utxo0->mutable_out_point()->set_sequence(UINT32_MAX);
    utxo0->set_amount(27615);

    // real key 1p "m/44'/133'/0'/0/14"
    auto utxoKey0 = PrivateKey(parse_hex("0x4646464646464646464646464646464646464646464646464646464646464646"));
    auto utxoAddr0 = TW::deriveAddress(TWCoinTypeZcash, utxoKey0);
    auto script0 = Bitcoin::Script::lockScriptForAddress(utxoAddr0, TWCoinTypeZcash);
    utxo0->set_script(script0.bytes.data(), script0.bytes.size());
    input.add_private_key(utxoKey0.bytes.data(), utxoKey0.bytes.size());

    auto plan = Zcash::TransactionBuilder::plan(input);
    plan.amount = amount;
    plan.fee = fee;
    plan.change = 0;

    auto& protoPlan = *input.mutable_plan();
    protoPlan = plan.proto();

    // build preimage
    const auto txInputData = data(input.SerializeAsString());
    EXPECT_GT(txInputData.size(), 0);

    const auto preImageHashes = TransactionCompiler::preImageHashes(coin, txInputData);
    ASSERT_GT(preImageHashes.size(), 0);

    Bitcoin::Proto::PreSigningOutput output;
    ASSERT_TRUE(output.ParseFromArray(preImageHashes.data(), int(preImageHashes.size())));
    ASSERT_EQ(output.error(), Common::Proto::OK);
    ASSERT_EQ(output.hash_public_keys().size(), 1);

    auto preImageHash = data(output.hash_public_keys()[0].data_hash());
    EXPECT_EQ(hex(preImageHash),
              "1472faba6529ac6d88f87f6ab881e438c3c8a17482b4a82ef13212333868258a");

    // compile
    auto publicKey = utxoKey0.getPublicKey(TWPublicKeyTypeSECP256k1);
    TW::Data signature = parse_hex("3045022100e6e5071811c08d0c2e81cb8682ee36a8c6b645f5c08747acd3e828de2a4d8a9602200b13b36a838c7e8af81f2d6e7e694ede28833a480cfbaaa68a47187655298a7f");
    const Data outputData =
        TransactionCompiler::compileWithSignatures(coin, txInputData, {signature}, {publicKey.bytes});
    Bitcoin::Proto::SigningOutput signingOutput;
    ASSERT_TRUE(signingOutput.ParseFromArray(outputData.data(), (int)outputData.size()));
    ASSERT_EQ(hex(signingOutput.encoded()), "0400008085202f8901de8c02c79c01018bd91dbc6b293eba03945be25762994409209a06d95c828123000000006b483045022100e6e5071811c08d0c2e81cb8682ee36a8c6b645f5c08747acd3e828de2a4d8a9602200b13b36a838c7e8af81f2d6e7e694ede28833a480cfbaaa68a47187655298a7f0121024bc2a31265153f07e70e0bab08724e6b85e217f8cd628ceb62974247bb493382ffffffff01cf440000000000001976a914c3bacb129d85288a3deb5890ca9b711f7f71392688ac00000000000000000000000000000000000000");

    {
        auto result = Bitcoin::TransactionSigner<Zcash::Transaction, Zcash::TransactionBuilder>::sign(input);
        ASSERT_TRUE(result) << std::to_string(result.error());
        auto signedTx = result.payload();
        Data serialized;
        signedTx.encode(serialized);
        ASSERT_EQ(hex(serialized), hex(signingOutput.encoded()));
    }
}

TEST(TransactionCompiler, ZenCompileWithSignatures) {
    const auto coin = TWCoinTypeZen;

    const int64_t amount = 200000;
    const std::string toAddress = "znma8BydGx1p7SZ17g5JMMWXqSoRSE7BNdQ";

    auto blockHash = parse_hex("000000000396ef95695b498168964e1733aca9fe47bb4f9b2851dcd0ec0edad0");
    std::reverse(blockHash.begin(), blockHash.end());
    auto blockHeight = 1163482;

    auto sblockHash = parse_hex("0000000002906dc9ef21c60d08cd03d192cba94de66095c63082d8e7e9436d40");
    std::reverse(sblockHash.begin(), sblockHash.end());
    auto sblockHeight = 1163438;

    auto input = Bitcoin::Proto::SigningInput();
    input.set_hash_type(TWBitcoinSigHashTypeAll);
    input.set_amount(amount);
    input.set_byte_fee(1);
    input.set_to_address(toAddress);
    input.set_change_address("zncug4MEDrunR5WgdWfGB1t9Bjp8RCpKxA6");
    input.set_coin_type(coin);
    input.set_lock_time(1163772);

    auto txHash0 = parse_hex("89f799d7aaf17dbc619f5c68aa5a5ae55ceec779f9009203a87359217405f8d8");
    std::reverse(txHash0.begin(), txHash0.end());

    auto utxo0 = input.add_utxo();
    utxo0->mutable_out_point()->set_hash(txHash0.data(), txHash0.size());
    utxo0->mutable_out_point()->set_index(1);
    utxo0->mutable_out_point()->set_sequence(4294967294);
    utxo0->set_amount(1249057);

    auto utxoAddr0 = "znj6M9EbCmU7UKN2zgAQ8j1GwUnr4QbZBYt";
    // build utxo scriptPubKey
    // check 89f799d7aaf17dbc619f5c68aa5a5ae55ceec779f9009203a87359217405f8d8,1
    auto script0 = Bitcoin::Script::lockScriptForAddress(utxoAddr0, coin, sblockHash, sblockHeight);
    utxo0->set_script(script0.bytes.data(), script0.bytes.size());

    auto plan = Zen::TransactionBuilder::plan(input);
    ASSERT_EQ(plan.fee, 226);
    plan.preBlockHash = blockHash;
    plan.preBlockHeight = blockHeight;
    plan.fee = 302;
    plan.change = 1249057 - plan.amount - plan.fee;

    auto& protoPlan = *input.mutable_plan();
    protoPlan = plan.proto();

    // build preimage
    const auto txInputData = data(input.SerializeAsString());
    EXPECT_GT(txInputData.size(), 0);

    const auto preImageHashes = TransactionCompiler::preImageHashes(coin, txInputData);
    ASSERT_GT(preImageHashes.size(), 0);

    Bitcoin::Proto::PreSigningOutput output;
    ASSERT_TRUE(output.ParseFromArray(preImageHashes.data(), int(preImageHashes.size())));
    ASSERT_EQ(output.error(), Common::Proto::OK);
    ASSERT_EQ(output.hash_public_keys().size(), 1);

    auto preImageHash = data(output.hash_public_keys()[0].data_hash());
    EXPECT_EQ(hex(preImageHash),
              "882e2e61e740ff3d5889995679bf3dcda1b872e0d93be23c89a4fd4e3837f200");

    // compile
    auto publicKey = PublicKey(parse_hex("02806408d2f6d5095bb73e89f9edbe02fe81853f25c541d33da4422c6916c1d0e1"), TWPublicKeyTypeSECP256k1);
    TW::Data signature = parse_hex("3045022100b27a4d10a4c5e758c4a379ccf7050eae6d8d4dacf5c65894d024de5ab947d4640220194ffccb29c95fe0ae3fb91a40276536494102891c6c5a9aee6063106fa55d30");
    const Data outputData =
        TransactionCompiler::compileWithSignatures(coin, txInputData, {signature}, {publicKey.bytes});
    Bitcoin::Proto::SigningOutput signingOutput;
    ASSERT_TRUE(signingOutput.ParseFromArray(outputData.data(), (int)outputData.size()));
    // txid: 0fc555f8e205e66576f760d99270eaa6d60480c0e816209b2058387b65c2a000
    ASSERT_EQ(hex(signingOutput.encoded()), "0100000001d8f80574215973a8039200f979c7ee5ce55a5aaa685c9f61bc7df1aad799f789010000006b483045022100b27a4d10a4c5e758c4a379ccf7050eae6d8d4dacf5c65894d024de5ab947d4640220194ffccb29c95fe0ae3fb91a40276536494102891c6c5a9aee6063106fa55d30012102806408d2f6d5095bb73e89f9edbe02fe81853f25c541d33da4422c6916c1d0e1feffffff02400d0300000000003f76a914e0b858909b6b2c14996658085ed907abd880d32d88ac20d0da0eecd0dc51289b4fbb47fea9ac33174e966881495b6995ef96030000000003dac011b4b3001000000000003f76a91481b1b83b2ae8a4cddd72750dc5252c4bddd4e57e88ac20d0da0eecd0dc51289b4fbb47fea9ac33174e966881495b6995ef96030000000003dac011b4fcc11100");
}

TEST(TransactionCompiler, GroestlcoinCompileWithSignatures) {
    const auto coin = TWCoinTypeGroestlcoin;

    Bitcoin::Proto::SigningInput input;
    input.set_hash_type(TWBitcoinSigHashTypeAll);
    input.set_amount(2500);
    input.set_byte_fee(1);
    input.set_to_address("grs1qw4teyraux2s77nhjdwh9ar8rl9dt7zww8r6lne");
    input.set_change_address("31inaRqambLsd9D7Ke4USZmGEVd3PHkh7P");

    auto utxoKey0 = parse_hex("3c3385ddc6fd95ba7282051aeb440bc75820b8c10db5c83c052d7586e3e98e84");
    input.add_private_key(utxoKey0.data(), utxoKey0.size());

    auto utxo0 = input.add_utxo();
    auto utxo0Script = Bitcoin::Script(parse_hex("76a91498af0aaca388a7e1024f505c033626d908e3b54a88ac"));
    utxo0->set_script(utxo0Script.bytes.data(), utxo0Script.bytes.size());
    utxo0->set_amount(5000);
    auto hash0 = parse_hex("9568b09e6c6d940302ec555a877c9e5f799de8ee473e18d3a19ae14478cc4e8f");
    utxo0->mutable_out_point()->set_hash(hash0.data(), hash0.size());
    utxo0->mutable_out_point()->set_index(0);
    utxo0->mutable_out_point()->set_sequence(UINT32_MAX);

    Bitcoin::Proto::TransactionPlan plan;
    {
        // try plan first
        ANY_PLAN(input, plan, coin);
        EXPECT_TRUE(verifyPlan(plan, {5000}, 2500, 221));
    }

    // Supply plan for signing, to match fee of previously-created real TX
    *input.mutable_plan() = plan;
    input.mutable_plan()->set_fee(226);
    input.mutable_plan()->set_change(2274);

    // build preimage
    const auto txInputData = data(input.SerializeAsString());
    EXPECT_GT(txInputData.size(), 0);

    const auto preImageHashes = TransactionCompiler::preImageHashes(coin, txInputData);
    ASSERT_GT(preImageHashes.size(), 0);

    Bitcoin::Proto::PreSigningOutput output;
    ASSERT_TRUE(output.ParseFromArray(preImageHashes.data(), int(preImageHashes.size())));
    ASSERT_EQ(output.error(), Common::Proto::OK);
    ASSERT_EQ(output.hash_public_keys().size(), 1);

    auto preImageHash = data(output.hash_public_keys()[0].data_hash());
    EXPECT_EQ(hex(preImageHash),
              "0fb3da786ad1028574f0b40ff1446515eb85cacccff3f3d0459e191b660597b3");

    // compile
    auto publicKey = PrivateKey(utxoKey0).getPublicKey(TWPublicKeyTypeSECP256k1);
    TW::Data signature = parse_hex("304402202163ab98b028aa13563f0de00b785d6df81df5eac0b7c91d23f5be7ea674aa3702202bf6cd7055c6f8f697ce045b1a4f9b997cf6e5761a661d27696ac34064479d19");
    const Data outputData =
        TransactionCompiler::compileWithSignatures(coin, txInputData, {signature}, {publicKey.bytes});
    Bitcoin::Proto::SigningOutput signingOutput;
    ASSERT_TRUE(signingOutput.ParseFromArray(outputData.data(), (int)outputData.size()));
    ASSERT_EQ(hex(signingOutput.encoded()),
              "01000000019568b09e6c6d940302ec555a877c9e5f799de8ee473e18d3a19ae14478cc4e8f000000"
              "006a47304402202163ab98b028aa13563f0de00b785d6df81df5eac0b7c91d23f5be7ea674aa3702"
              "202bf6cd7055c6f8f697ce045b1a4f9b997cf6e5761a661d27696ac34064479d19012103b85cc59b"
              "67c35851eb5060cfc3a759a482254553c5857075c9e247d74d412c91ffffffff02c4090000000000"
              "001600147557920fbc32a1ef4ef26bae5e8ce3f95abf09cee20800000000000017a9140055b0c94d"
              "f477ee6b9f75185dfc9aa8ce2e52e48700000000");

    {
        Bitcoin::Proto::SigningOutput output;
        ANY_SIGN(input, coin);
        ASSERT_EQ(output.encoded(), signingOutput.encoded());
    }
}

TEST(TransactionCompiler, DecredCompileWithSignatures) {
    const auto coin = TWCoinTypeDecred;

    const int64_t utxoValue = 39900000;
    const int64_t amount = 10000000;
    const int64_t fee = 100000;

    auto input = Bitcoin::Proto::SigningInput();
    input.set_hash_type(TWBitcoinSigHashTypeAll);
    input.set_amount(amount);
    input.set_byte_fee(1);
    input.set_to_address("Dsesp1V6DZDEtcq2behmBVKdYqKMdkh96hL");
    input.set_change_address("DsUoWCAxprdGNtKQqambFbTcSBgH1SHn9Gp");
    input.set_coin_type(coin);

    auto& utxo = *input.add_utxo();

    auto hash = parse_hex("fdbfe9dd703f306794a467f175be5bd9748a7925033ea1cf9889d7cf4dd11550");
    auto script = parse_hex("76a914b75fdec70b2e731795dd123ab40f918bf099fee088ac");
    auto utxoKey = parse_hex("ba005cd605d8a02e3d5dfd04234cef3a3ee4f76bfbad2722d1fb5af8e12e6764");

    utxo.set_amount(utxoValue);
    utxo.set_script(script.data(), script.size());
    
    auto& outpoint = *utxo.mutable_out_point();
    outpoint.set_hash(hash.data(), hash.size());
    outpoint.set_index(0);

    input.add_private_key(utxoKey.data(), utxoKey.size());

    auto& plan = *input.mutable_plan();
    plan.set_amount(amount);
    plan.set_available_amount(utxoValue);
    plan.set_fee(fee);
    plan.set_change(utxoValue - amount - fee);
    auto& planUtxo = *plan.add_utxos();
    planUtxo = input.utxo(0);

    // build preimage
    const auto txInputData = data(input.SerializeAsString());
    EXPECT_GT(txInputData.size(), 0);

    const auto preImageHashes = TransactionCompiler::preImageHashes(coin, txInputData);
    ASSERT_GT(preImageHashes.size(), 0);

    Bitcoin::Proto::PreSigningOutput output;
    ASSERT_TRUE(output.ParseFromArray(preImageHashes.data(), int(preImageHashes.size())));
    ASSERT_EQ(output.error(), Common::Proto::OK);
    ASSERT_EQ(output.hash_public_keys().size(), 1);

    auto preImageHash = data(output.hash_public_keys()[0].data_hash());
    EXPECT_EQ(hex(preImageHash),
              "9e4305478d1a69ee5c89a2e234d1cf270798d447d5db983b8fc3c817afddec34");

    // compile
    auto publicKey = PrivateKey(utxoKey).getPublicKey(TWPublicKeyTypeSECP256k1);
    TW::Data signature = parse_hex("304402206ee887c9239e5fff0048674bdfff2a8cfbeec6cd4a3ccebcc12fac44b24cc5ac0220718f7c760818fde18bc5ba8457d43d5a145cc4cf13d2a5557cba9107e9f4558d");
    const Data outputData =
        TransactionCompiler::compileWithSignatures(coin, txInputData, {signature}, {publicKey.bytes});
    Decred::Proto::SigningOutput signingOutput;
    ASSERT_TRUE(signingOutput.ParseFromArray(outputData.data(), (int)outputData.size()));
    ASSERT_EQ(hex(signingOutput.encoded()),
              "0100000001fdbfe9dd703f306794a467f175be5bd9748a7925033ea1cf9889d7cf4dd1155000000000000000000002809698000000000000001976a914989b1aecabf1c24e213cc0f2d8a22ffee25dd4e188ac40b6c6010000000000001976a9142a194fc92e27fef9cc2b057bc9060c580cbb484888ac000000000000000001000000000000000000000000ffffffff6a47304402206ee887c9239e5fff0048674bdfff2a8cfbeec6cd4a3ccebcc12fac44b24cc5ac0220718f7c760818fde18bc5ba8457d43d5a145cc4cf13d2a5557cba9107e9f4558d0121026cc34b92cefb3a4537b3edb0b6044c04af27c01583c577823ecc69a9a21119b6");

    {
        Decred::Proto::SigningOutput output;
        ANY_SIGN(input, coin);
        ASSERT_EQ(output.encoded(), signingOutput.encoded());
    }
}

TEST(TransactionCompiler, EthereumCompileWithSignatures) {
    /// Step 1: Prepare transaction input (protobuf)
    const auto coin = TWCoinTypeEthereum;
    const auto txInputData0 =
        TransactionCompiler::buildInput(coin,
                                        "0x9d8A62f656a8d1615C1294fd71e9CFb3E4855A4F", // from
                                        "0x3535353535353535353535353535353535353535", // to
                                        "1000000000000000000",                        // amount
                                        "ETH",                                        // asset
                                        "",                                           // memo
                                        ""                                            // chainId
        );

    // Check, by parsing
    EXPECT_EQ((int)txInputData0.size(), 61);
    Ethereum::Proto::SigningInput input;
    ASSERT_TRUE(input.ParseFromArray(txInputData0.data(), (int)txInputData0.size()));
    EXPECT_EQ(hex(input.chain_id()), "01");
    EXPECT_EQ(input.to_address(), "0x3535353535353535353535353535353535353535");
    ASSERT_TRUE(input.transaction().has_transfer());
    EXPECT_EQ(hex(input.transaction().transfer().amount()), "0de0b6b3a7640000");

    // Set a few other values
    const auto nonce = store(uint256_t(11));
    const auto gasPrice = store(uint256_t(20000000000));
    const auto gasLimit = store(uint256_t(21000));
    input.set_nonce(nonce.data(), nonce.size());
    input.set_gas_price(gasPrice.data(), gasPrice.size());
    input.set_gas_limit(gasLimit.data(), gasLimit.size());
    input.set_tx_mode(Ethereum::Proto::Legacy);

    // Serialize back, this shows how to serialize SigningInput protobuf to byte array
    const auto txInputData = data(input.SerializeAsString());
    EXPECT_EQ((int)txInputData.size(), 75);

    /// Step 2: Obtain preimage hash
    const auto preImageHashes = TransactionCompiler::preImageHashes(coin, txInputData);
    ASSERT_GT(preImageHashes.size(), 0);

    TxCompiler::Proto::PreSigningOutput output;
    ASSERT_TRUE(output.ParseFromArray(preImageHashes.data(), int(preImageHashes.size())));
    ASSERT_EQ(output.error(), Common::Proto::SigningError::OK);

    auto preImageHash = data(output.data_hash());
    EXPECT_EQ(hex(preImageHash), "15e180a6274b2f6a572b9b51823fce25ef39576d10188ecdcd7de44526c47217");

    // Simulate signature, normally obtained from signature server
    const Data publicKeyData =
        parse_hex("044bc2a31265153f07e70e0bab08724e6b85e217f8cd628ceb62974247bb493382ce28cab79ad711"
                  "9ee1ad3ebcdb98a16805211530ecc6cfefa1b88e6dff99232a");
    const PublicKey publicKey = PublicKey(publicKeyData, TWPublicKeyTypeSECP256k1Extended);
    const auto signature =
        parse_hex("360a84fb41ad07f07c845fedc34cde728421803ebbaae392fc39c116b29fc07b53bd9d1376e15a19"
                  "1d844db458893b928f3efbfee90c9febf51ab84c9796677900");

    // Verify signature (pubkey & hash & signature)
    { EXPECT_TRUE(publicKey.verify(signature, preImageHash)); }

    /// Step 3: Compile transaction info
    const Data outputData =
        TransactionCompiler::compileWithSignatures(coin, txInputData, {signature}, {publicKeyData});

    const auto ExpectedTx =
        "f86c0b8504a817c800825208943535353535353535353535353535353535353535880de0b6b3a76400008025a0"
        "360a84fb41ad07f07c845fedc34cde728421803ebbaae392fc39c116b29fc07ba053bd9d1376e15a191d844db4"
        "58893b928f3efbfee90c9febf51ab84c97966779";
    {
        EXPECT_EQ(outputData.size(), 183);
        Ethereum::Proto::SigningOutput output;
        ASSERT_TRUE(output.ParseFromArray(outputData.data(), (int)outputData.size()));

        EXPECT_EQ(output.encoded().size(), 110);
        EXPECT_EQ(hex(output.encoded()), ExpectedTx);
    }

    { // Double check: check if simple signature process gives the same result. Note that private
      // keys were not used anywhere up to this point.
        Ethereum::Proto::SigningInput input;
        ASSERT_TRUE(input.ParseFromArray(txInputData.data(), (int)txInputData.size()));
        auto key = parse_hex("4646464646464646464646464646464646464646464646464646464646464646");
        input.set_private_key(key.data(), key.size());

        Ethereum::Proto::SigningOutput output;
        ANY_SIGN(input, coin);

        ASSERT_EQ(hex(output.encoded()), ExpectedTx);
    }
}

TEST(TransactionCompiler, EthereumBuildTransactionInput) {
    const auto coin = TWCoinTypeEthereum;
    const auto txInputData0 =
        TransactionCompiler::buildInput(coin,
                                        "0x9d8A62f656a8d1615C1294fd71e9CFb3E4855A4F", // from
                                        "0x3535353535353535353535353535353535353535", // to
                                        "1000000000000000000",                        // amount
                                        "ETH",                                        // asset
                                        "Memo",                                       // memo
                                        "05"                                          // chainId
        );

    // Check, by parsing
    EXPECT_EQ((int)txInputData0.size(), 61);
    Ethereum::Proto::SigningInput input;
    ASSERT_TRUE(input.ParseFromArray(txInputData0.data(), (int)txInputData0.size()));
    EXPECT_EQ(hex(input.chain_id()), "05");
    EXPECT_EQ(input.to_address(), "0x3535353535353535353535353535353535353535");
    ASSERT_TRUE(input.transaction().has_transfer());
    EXPECT_EQ(hex(input.transaction().transfer().amount()), "0de0b6b3a7640000");
}

TEST(TransactionCompiler, EthereumBuildTransactionInputInvalidAddress) {
    const auto coin = TWCoinTypeEthereum;
    EXPECT_EXCEPTION(
        TransactionCompiler::buildInput(coin,
                                        "0x9d8A62f656a8d1615C1294fd71e9CFb3E4855A4F", // from
                                        "__INVALID_ADDRESS__",                        // to
                                        "1000000000000000000",                        // amount
                                        "ETH",                                        // asset
                                        "",                                           // memo
                                        ""                                            // chainId
                                        ),
        "Invalid to address");
}

TEST(TransactionCompiler, SolanaCompileTransferWithSignatures) {
    const auto coin = TWCoinTypeSolana;
    /// Step 1: Prepare transaction input (protobuf)
    auto input = TW::Solana::Proto::SigningInput();
    auto& message = *input.mutable_transfer_transaction();
    auto recipient = std::string("3UVYmECPPMZSCqWKfENfuoTv51fTDTWicX9xmBD2euKe");
    auto sender = std::string("sp6VUqq1nDEuU83bU2hstmEYrJNipJYpwS7gZ7Jv7ZH");
    input.set_sender(sender);
    input.set_recent_blockhash(std::string("TPJFTN4CjBn12HiBfAbGUhpD9zGvRSm2RcheFRA4Fyv"));
    message.set_recipient(recipient);
    message.set_value((uint64_t)1000);
    auto inputString = input.SerializeAsString();
    auto inputData = TW::Data(inputString.begin(), inputString.end());
    /// Step 2: Obtain preimage hash
    const auto preImageHashesData = TransactionCompiler::preImageHashes(coin, inputData);
    auto preSigningOutput = TW::Solana::Proto::PreSigningOutput();
    preSigningOutput.ParseFromArray(preImageHashesData.data(), (int)preImageHashesData.size());
    ASSERT_EQ(preSigningOutput.signers_size(), 1);
    auto signer = preSigningOutput.signers(0);
    EXPECT_EQ(signer, sender);
    auto preImageHash = preSigningOutput.data();
    EXPECT_EQ(hex(preImageHash),
              "010001030d044a62d0a4dfe5a037a15b59fa4d4d0d3ab81103a2c10a6da08a4d058611c024c255a8bc3e"
              "8496217a2cd2a1894b9b9dcace04fcd9c0d599acdaaea40a1b6100000000000000000000000000000000"
              "0000000000000000000000000000000006c25012cc11a599a45b3b2f7f8a7c65b0547fa0bb67170d7a0c"
              "d1eda4e2c9e501020200010c02000000e803000000000000");
    // Simulate signature, normally obtained from signature server
    const Data publicKeyData =
        parse_hex("0d044a62d0a4dfe5a037a15b59fa4d4d0d3ab81103a2c10a6da08a4d058611c0");
    const PublicKey publicKey = PublicKey(publicKeyData, TWPublicKeyTypeED25519);
    const auto signature =
        parse_hex("a8c610697087eaf8a34b3facbe06f8e9bb9603bb03270dad021ffcd2fc37b6e9efcdcb78b227401f"
                  "000eb9231c67685240890962e44a17fd27fc2ff7b971df03");
    // Verify signature (pubkey & hash & signature)
    EXPECT_TRUE(publicKey.verify(signature, TW::data(preImageHash)));
    /// Step 3: Compile transaction info
    const Data outputData =
        TransactionCompiler::compileWithSignatures(coin, inputData, {signature}, {publicKeyData});
    const auto ExpectedTx =
        "5bWxVCP5fuzkKSGby9hnsLranszQJR2evJGTfBrpDQ4rJceW1WxKNrWqVPBsN2QCAGmE6W7VaYkyWjv39HhGrr1Ne2"
        "QSUuHZdyyn7hK4pxzLPMgPG8fY1XvXdppWMaKMLmhriLkckzGKJMaE3pWBRFBKzigXY28714uUNndb7S9hVakxa59h"
        "rLph39CMgAkcj6b8KYvJEkb1YdYytHSZNGi4kVVTNqiicNgPdf1gmG6qz9zVtnqj9JtaD2efdS8qxsKnvNWSgb8Xxb"
        "T6dwyp7msUUi7d27cYaPTpK";
    EXPECT_EQ(outputData.size(), 296);
    Solana::Proto::SigningOutput output;
    ASSERT_TRUE(output.ParseFromArray(outputData.data(), (int)outputData.size()));

    EXPECT_EQ(output.encoded(), ExpectedTx);
    EXPECT_EQ(output.encoded().size(), 293);

    { // Double check: check if simple signature process gives the same result. Note that private
      // keys were not used anywhere up to this point.
        Solana::Proto::SigningInput input;
        ASSERT_TRUE(input.ParseFromArray(inputData.data(), (int)inputData.size()));
        auto key = parse_hex("044014463e2ee3cc9c67a6f191dbac82288eb1d5c1111d21245bdc6a855082a1");
        input.set_private_key(key.data(), key.size());

        Solana::Proto::SigningOutput output;
        ANY_SIGN(input, coin);

        ASSERT_EQ(output.encoded(), ExpectedTx);
    }
}

TEST(TransactionCompiler, SolanaCompileCreateNonceAccountWithSignatures) {
    const auto coin = TWCoinTypeSolana;
    /// Step 1: Prepare transaction input (protobuf)
    auto input = TW::Solana::Proto::SigningInput();
    auto& message = *input.mutable_create_nonce_account();
    auto nonceAccount = std::string("6vNrYDm6EHcvBALY7HywuDWpTSc6uGt3y2nf5MuG1TmJ");
    auto sender = std::string("sp6VUqq1nDEuU83bU2hstmEYrJNipJYpwS7gZ7Jv7ZH");
    uint64_t rent = 10000000;
    input.set_sender(sender);
    input.set_recent_blockhash(std::string("mFmK2xFMhzJJaUN5cctfdCizE9dtgcSASSEDh1Yzmat"));
    message.set_nonce_account(nonceAccount);
    message.set_rent(rent);
    auto inputString = input.SerializeAsString();
    auto inputData = TW::Data(inputString.begin(), inputString.end());
    /// Step 2: Obtain preimage hash
    const auto preImageHashesData = TransactionCompiler::preImageHashes(coin, inputData);
    auto preSigningOutput = TW::Solana::Proto::PreSigningOutput();
    preSigningOutput.ParseFromArray(preImageHashesData.data(), (int)preImageHashesData.size());
    ASSERT_EQ(preSigningOutput.signers_size(), 2);
    auto signer1 = preSigningOutput.signers(0);
    EXPECT_EQ(signer1, sender);
    auto signer2 = preSigningOutput.signers(1);
    EXPECT_EQ(signer2, nonceAccount);
    auto preImageHash = preSigningOutput.data();
    EXPECT_EQ(
        hex(preImageHash),
        "020003050d044a62d0a4dfe5a037a15b59fa4d4d0d3ab81103a2c10a6da08a4d058611c057f6ed937bb447a670"
        "0c9684d2e182b1a6661838a86cca7d0aac18be2e098b2106a7d517192c568ee08a845f73d29788cf035c3145b2"
        "1ab344d8062ea940000006a7d517192c5c51218cc94c3d4af17f58daee089ba1fd44e3dbd98a00000000000000"
        "00000000000000000000000000000000000000000000000000000000000b563fd13b46e844f12f54fa8a0e78c4"
        "4d95dbae4953368b7135f1e0de111cb50204020001340000000080969800000000005000000000000000000000"
        "0000000000000000000000000000000000000000000000000000000000040301020324060000000d044a62d0a4"
        "dfe5a037a15b59fa4d4d0d3ab81103a2c10a6da08a4d058611c0");
    // Simulate signature, normally obtained from signature server
    const Data publicKeyData = Base58::bitcoin.decode(sender);
    const PublicKey publicKey = PublicKey(publicKeyData, TWPublicKeyTypeED25519);
    const Data nonceAccountPublicKeyData = Base58::bitcoin.decode(nonceAccount);
    const PublicKey nonceAccountPublicKey =
        PublicKey(nonceAccountPublicKeyData, TWPublicKeyTypeED25519);
    const auto signature = Base58::bitcoin.decode(
        "3dbiGHLsFqnwA1PXx7xmoikzv6v9g9BXvZts2126qyE163BypurkvgbDiF5RmrEZRiT2MG88v6xwyJTkhhDRuFc9");
    const auto nonceAccountSignature = Base58::bitcoin.decode(
        "jFq4PbbEM1fuPbq5CkUYgzs7a21g6rvFkfLJAUUGP5QMKYhHBE6nB1dqtwaJsABgyUvrR8QjT2Ej73cXNz7Vur1");
    // Verify signature (pubkey & hash & signature)
    EXPECT_TRUE(publicKey.verify(signature, TW::data(preImageHash)));
    EXPECT_TRUE(nonceAccountPublicKey.verify(nonceAccountSignature, TW::data(preImageHash)));
    /// Step 3: Compile transaction info
    const Data outputData = TransactionCompiler::compileWithSignatures(
        coin, inputData, {signature, nonceAccountSignature},
        {publicKeyData, nonceAccountPublicKeyData});
    const auto ExpectedTx =
        "3wu6xJSbb2NysVgi7pdfMgwVBT1knAdeCr9NR8EktJLoByzM4s9SMto2PPmrnbRqPtHwnpAKxXkC4vqyWY2dRBgdGG"
        "CC1bep6qN5nSLVzpPYAWUSq5cd4gfYMAVriFYRRNHmYUnEq8vMn4vjiECmZoHrpabBj8HpXGqYBo87sbZa8ZPCxUcB"
        "71hxXiHWZHj2rovx2kr75Uuv1buWXyW6M8uR4UNvQcPPvzVbwBG82RjDYTuancMSAxmrVNR8GLBQNhrCCYrZyte3EW"
        "gEyMQxxfW8T3xNXqnbgdfvFJ3UjRBxXj3hrmv17xEivTjfs81aG2AAi24yiYrk8ep7eQqwDHVSArsrynnwVKVNUcCQ"
        "CnSy7fuiuS7FweFX8DEN1K9BrfecHyWrF15fYzhkmWSs64aH6ZTYHWPv5znhFKYmAuopGwbsBEb2j5p8NS3iJZ2skb"
        "2wi47n1rpLZfoCHWKxNiikkDUJTGQNcSDrGUMfeW5aGubJrCfecPKEo9Wo9kd36iSsxYPYSWNKrz2HTooa1rCRhqjX"
        "D8dyX3bXGV8TK6W2sEgf4JkcDnNoWQLbindcP8XR";
    EXPECT_EQ(outputData.size(), 583);
    Solana::Proto::SigningOutput output;
    ASSERT_TRUE(output.ParseFromArray(outputData.data(), (int)outputData.size()));

    EXPECT_EQ(output.encoded(), ExpectedTx);
    EXPECT_EQ(output.encoded().size(), 580);
    { // Double check: check if simple signature process gives the same result. Note that private
      // keys were not used anywhere up to this point.
        Solana::Proto::SigningInput input;
        ASSERT_TRUE(input.ParseFromArray(inputData.data(), (int)inputData.size()));
        auto key = parse_hex("044014463e2ee3cc9c67a6f191dbac82288eb1d5c1111d21245bdc6a855082a1");
        auto nonceAccountKey =
            parse_hex("2a9737aca3cde2dc0b4f3ae3487e3a90000490cb39fbc979da32b974ff5d7490");
        input.set_private_key(key.data(), key.size());
        auto& message = *input.mutable_create_nonce_account();
        message.set_nonce_account_private_key(nonceAccountKey.data(), nonceAccountKey.size());
        message.set_rent(rent);

        Solana::Proto::SigningOutput output;
        ANY_SIGN(input, coin);

        ASSERT_EQ(output.encoded(), ExpectedTx);
    }
}

TEST(TransactionCompiler, SolanaCompileWithdrawNonceAccountWithSignatures) {
    const auto coin = TWCoinTypeSolana;
    /// Step 1: Prepare transaction input (protobuf)
    auto input = TW::Solana::Proto::SigningInput();
    auto& message = *input.mutable_withdraw_nonce_account();
    auto nonceAccount = std::string("6vNrYDm6EHcvBALY7HywuDWpTSc6uGt3y2nf5MuG1TmJ");
    auto sender = std::string("sp6VUqq1nDEuU83bU2hstmEYrJNipJYpwS7gZ7Jv7ZH");
    auto recipient = std::string("3UVYmECPPMZSCqWKfENfuoTv51fTDTWicX9xmBD2euKe");
    uint64_t value = 10000000;
    input.set_sender(sender);
    input.set_recent_blockhash(std::string("5ccb7sRth3CP8fghmarFycr6VQX3NcfyDJsMFtmdkdU8"));
    message.set_nonce_account(nonceAccount);
    message.set_recipient(recipient);
    message.set_value(value);
    auto inputString = input.SerializeAsString();
    auto inputData = TW::Data(inputString.begin(), inputString.end());
    /// Step 2: Obtain preimage hash
    const auto preImageHashesData = TransactionCompiler::preImageHashes(coin, inputData);
    auto preSigningOutput = TW::Solana::Proto::PreSigningOutput();
    preSigningOutput.ParseFromArray(preImageHashesData.data(), (int)preImageHashesData.size());
    ASSERT_EQ(preSigningOutput.signers_size(), 1);
    auto signer = preSigningOutput.signers(0);
    EXPECT_EQ(signer, sender);
    auto preImageHash = preSigningOutput.data();
    EXPECT_EQ(hex(preImageHash),
              "010003060d044a62d0a4dfe5a037a15b59fa4d4d0d3ab81103a2c10a6da08a4d058611c057f6ed937bb4"
              "47a6700c9684d2e182b1a6661838a86cca7d0aac18be2e098b2124c255a8bc3e8496217a2cd2a1894b9b"
              "9dcace04fcd9c0d599acdaaea40a1b6106a7d517192c568ee08a845f73d29788cf035c3145b21ab344d8"
              "062ea940000006a7d517192c5c51218cc94c3d4af17f58daee089ba1fd44e3dbd98a0000000000000000"
              "00000000000000000000000000000000000000000000000000000000448e50d73f42e3163f5926922aad"
              "d2bca6bdd91f97b3eb7b750e2cecfd810f6d01050501020304000c050000008096980000000000");
    // Simulate signature, normally obtained from signature server
    const Data publicKeyData = Base58::bitcoin.decode(sender);
    const PublicKey publicKey = PublicKey(publicKeyData, TWPublicKeyTypeED25519);
    const auto signature = Base58::bitcoin.decode(
        "MxbTCAUmBLiESDLK1NiK5ab41mL2SpAPKSbvGdYQQD5eKgAJRdFEJ8MV9HqBhDQHdsS2LG3QMQQVJp51ekGu6KM");
    // Verify signature (pubkey & hash & signature)
    EXPECT_TRUE(publicKey.verify(signature, TW::data(preImageHash)));
    /// Step 3: Compile transaction info
    const Data outputData = TransactionCompiler::compileWithSignatures(
        coin, inputData, {signature},
        {publicKeyData});
    const auto ExpectedTx =
        "7gdEdDymvtfPfVgVvCTPzafmZc1Z8Zu4uXgJDLm8KGpLyPHysxFGjtFzimZDmGtNhQCh22Ygv3ZtPZmSbANbafikR3"
        "S1tvujatHW9gMo35jveq7TxwcGoNSqc7tnH85hkEZwnDryVaiKRvtCeH3dgFE9YqPHxiBuZT5eChHJvVNb9iTTdMsJ"
        "XMusRtzeRV45CvrLKUvsAH7SSWHYW6bGow5TbEJie4buuz2rnbeVG5cxaZ6vyG2nJWHNuDPWZJTRi1MFEwHoxst3a5"
        "jQPv9UrG9rNZFCw4uZizVcG6HEqHWgQBu8gVpYpzFCX5SrhjGPZpbK3YmHhUEMEpJx3Fn7jX7Kt4t3hhhrieXppoqK"
        "NuqjeNVjfEf3Q8dJRfuVMLdXYbmitCVTPQzYKWBR6ERqWLYoAVqjoAS2pRUw1nrqi1HR";
    EXPECT_EQ(outputData.size(), 431);
    Solana::Proto::SigningOutput output;
    ASSERT_TRUE(output.ParseFromArray(outputData.data(), (int)outputData.size()));

    EXPECT_EQ(output.encoded(), ExpectedTx);
    EXPECT_EQ(output.encoded().size(), 428);
    { // Double check: check if simple signature process gives the same result. Note that private
      // keys were not used anywhere up to this point.
        Solana::Proto::SigningInput input;
        ASSERT_TRUE(input.ParseFromArray(inputData.data(), (int)inputData.size()));
        auto key = parse_hex("044014463e2ee3cc9c67a6f191dbac82288eb1d5c1111d21245bdc6a855082a1");
        input.set_private_key(key.data(), key.size());

        Solana::Proto::SigningOutput output;
        ANY_SIGN(input, coin);

        ASSERT_EQ(output.encoded(), ExpectedTx);
    }
}

TEST(TransactionCompiler, NEOCompileWithSignatures) {
    const auto coin = TWCoinTypeNEO;
    /// Step 1: Prepare transaction input (protobuf)
    const std::string NEO_ASSET_ID =
        "9b7cffdaa674beae0f930ebe6085af9093e5fe56b34a5c220ccdcf6efc336fc5";
    const std::string GAS_ASSET_ID =
        "e72d286979ee6cb1b7e65dfddfb2e384100b8d148e7758de42e4168b71792c60";

    TW::NEO::Proto::SigningInput input;
    auto privateKey =
        PrivateKey(parse_hex("F18B2F726000E86B4950EBEA7BFF151F69635951BC4A31C44F28EE6AF7AEC128"));
    auto publicKey = privateKey.getPublicKey(::publicKeyType(coin));
    input.set_gas_asset_id(GAS_ASSET_ID);
    input.set_gas_change_address("AdtSLMBqACP4jv8tRWwyweXGpyGG46eMXV");

    auto* utxo = input.add_inputs();
    auto hash = parse_hex("9c85b39cd5677e2bfd6bf8a711e8da93a2f1d172b2a52c6ca87757a4bccc24de");
    std::reverse(hash.begin(), hash.end());
    utxo->set_prev_hash(hash.data(), hash.size());
    utxo->set_prev_index(1);
    utxo->set_asset_id(NEO_ASSET_ID);
    utxo->set_value(89300000000);

    auto txOutput = input.add_outputs();
    txOutput->set_asset_id(NEO_ASSET_ID);
    txOutput->set_to_address("Ad9A1xPbuA5YBFr1XPznDwBwQzdckAjCev");
    txOutput->set_change_address("AdtSLMBqACP4jv8tRWwyweXGpyGG46eMXV");
    txOutput->set_amount(100000000);

    auto inputString = input.SerializeAsString();
    auto inputData = TW::Data(inputString.begin(), inputString.end());

    /// Step 2: Obtain preimage hash
    const auto preImageHashData = TransactionCompiler::preImageHashes(coin, inputData);

    auto preSigningOutput = TW::TxCompiler::Proto::PreSigningOutput();
    ASSERT_TRUE(
        preSigningOutput.ParseFromArray(preImageHashData.data(), (int)preImageHashData.size()));
    ASSERT_EQ(preSigningOutput.error(), Common::Proto::OK);

    auto preImageHash = preSigningOutput.data_hash();
    EXPECT_EQ(hex(preImageHash),
              "7fd5629cfc7cb0f8f01f15fc6d8b37ed1240c4f818d0b397bac65266aa6466da");

    // Simulate signature, normally obtained from signature server
    const auto publicKeyData = publicKey.bytes;
    const auto signature =
        parse_hex("5046619c8e20e1fdeec92ce95f3019f6e7cc057294eb16b2d5e55c105bf32eb27e1fc01c18585762"
                  "28f1fef8c0945a8ad69688e52a4ed19f5b85f5eff7e961d7");

    // Verify signature (pubkey & hash & signature)
    EXPECT_TRUE(publicKey.verify(signature, TW::data(preImageHash)));

    /// Step 3: Compile transaction info
    const auto outputData =
        TransactionCompiler::compileWithSignatures(coin, inputData, {signature}, {publicKeyData});

    NEO::Proto::SigningOutput output;
    ASSERT_TRUE(output.ParseFromArray(outputData.data(), (int)outputData.size()));

    auto expectedTx =
        "800000019c85b39cd5677e2bfd6bf8a711e8da93a2f1d172b2a52c6ca87757a4bccc24de0100029b7cffdaa674"
        "beae0f930ebe6085af9093e5fe56b34a5c220ccdcf6efc336fc500e1f50500000000ea610aa6db39bd8c8556c9"
        "569d94b5e5a5d0ad199b7cffdaa674beae0f930ebe6085af9093e5fe56b34a5c220ccdcf6efc336fc500fcbbc4"
        "14000000f2908c7efc0c9e43ffa7e79170ba37e501e1b4ac0141405046619c8e20e1fdeec92ce95f3019f6e7cc"
        "057294eb16b2d5e55c105bf32eb27e1fc01c1858576228f1fef8c0945a8ad69688e52a4ed19f5b85f5eff7e961"
        "d7232102a41c2aea8568864b106553729d32b1317ec463aa23e7a3521455d95992e17a7aac";
    EXPECT_EQ(hex(output.encoded()), expectedTx);

    { // Double check: check if simple signature process gives the same result. Note that private
      // keys were not used anywhere up to this point.
        NEO::Proto::SigningInput input;
        ASSERT_TRUE(input.ParseFromArray(inputData.data(), (int)inputData.size()));
        input.set_private_key(privateKey.bytes.data(), privateKey.bytes.size());

        NEO::Proto::SigningOutput output;
        ANY_SIGN(input, coin);

        ASSERT_EQ(hex(output.encoded()), expectedTx);
    }
}

TEST(TransactionCompiler, NEONep5TokenCompileWithSignatures) {
    // tx on mainnet
    // https://neoscan.io/transaction/6368FC6127DD7FAA3B7548CA97162D5BE18D4B2FA0046A79853E5864318E19B8
    
    const auto coin = TWCoinTypeNEO;
    /// Step 1: Prepare transaction input (protobuf)
    const std::string ASSET_ID =
        "f56c89be8bfcdec617e2402b5c3fd5b6d71b820d";
    const std::string GAS_ASSET_ID =
        "e72d286979ee6cb1b7e65dfddfb2e384100b8d148e7758de42e4168b71792c60";

    TW::NEO::Proto::SigningInput input;
    auto publicKey = PublicKey(parse_hex("030ab39b99d8675cd9bd90aaec37cba964297cc817078d33e508ab11f1d245c068"), ::publicKeyType(coin));
    input.set_gas_asset_id(GAS_ASSET_ID);
    input.set_gas_change_address("AJzoeKrj7RHMwSrPQDPdv61ciVEYpmhkjk");

    auto* utxo = input.add_inputs();
    auto hash = parse_hex("f231ee7b5097d912a22fe7cb6b7417490d2ddde200e3c57042be5abcdf6f974c");
    utxo->set_prev_hash(hash.data(), hash.size());
    utxo->set_prev_index(0);
    utxo->set_asset_id(GAS_ASSET_ID);
    utxo->set_value(7011673);

    auto txOutput = input.add_outputs();
    txOutput->set_asset_id(GAS_ASSET_ID);
    txOutput->set_to_address("AJzoeKrj7RHMwSrPQDPdv61ciVEYpmhkjk");
    txOutput->set_change_address("AJzoeKrj7RHMwSrPQDPdv61ciVEYpmhkjk");
    txOutput->set_amount(6911673);

    // set nep5 transfer
    auto nep5Tx = input.mutable_transaction()->mutable_nep5_transfer();
    nep5Tx->set_asset_id(ASSET_ID);
    nep5Tx->set_from("AJzoeKrj7RHMwSrPQDPdv61ciVEYpmhkjk");
    nep5Tx->set_to("AeRsDBqPiGKZhzNtL2vWhXbXGccJLCGrbJ");
    auto amount = store(110000000);
    nep5Tx->set_amount(amount.data(), (int)amount.size());
    nep5Tx->set_script_with_ret(true);

    input.set_fee(100000);

    // Plan
    NEO::Proto::TransactionPlan plan;
    ANY_PLAN(input, plan, coin);

    ASSERT_EQ(plan.error(), Common::Proto::OK);

    auto attr = plan.add_attributes();
    auto remark = parse_hex("f15508a6ea4e15e8");
    attr->set_usage((int32_t)NEO::TransactionAttributeUsage::TAU_Remark);
    attr->set_data(remark.data(), (int)remark.size());

    attr = plan.add_attributes();
    auto script = parse_hex("235a717ed7ed18a43de47499c3d05b8d4a4bcf3a");
    attr->set_usage((int32_t)NEO::TransactionAttributeUsage::TAU_Script);
    attr->set_data(script.data(), (int)script.size());

    *input.mutable_plan() = plan;
    
    auto inputString = input.SerializeAsString();
    auto inputData = TW::Data(inputString.begin(), inputString.end());

    /// Step 2: Obtain preimage hash
    const auto preImageHashData = TransactionCompiler::preImageHashes(coin, inputData);

    auto preSigningOutput = TW::TxCompiler::Proto::PreSigningOutput();
    ASSERT_TRUE(
        preSigningOutput.ParseFromArray(preImageHashData.data(), (int)preImageHashData.size()));
    ASSERT_EQ(preSigningOutput.error(), Common::Proto::OK);

    auto preImageHash = preSigningOutput.data_hash();
    EXPECT_EQ(hex(preImageHash),
              "d301bc00e59a1c92741a31955714c76689f627dcb9d7ec176435f269a981159c");

    // Simulate signature, normally obtained from signature server
    const auto publicKeyData = publicKey.bytes;
    const auto signature =
        parse_hex("8b707d23f84d39ddaad7da100e2d8b657ef6c0858c6c09edc029f441f28e49ff6af994ba7ad180f90e12dd9d7828f8f28785ae5079ed9a52bb5ddd3bcce1b189");

    // Verify signature (pubkey & hash & signature)
    EXPECT_TRUE(publicKey.verify(signature, TW::data(preImageHash)));

    /// Step 3: Compile transaction info
    const auto outputData =
        TransactionCompiler::compileWithSignatures(coin, inputData, {signature}, {publicKeyData});

    NEO::Proto::SigningOutput output;
    ASSERT_TRUE(output.ParseFromArray(outputData.data(), (int)outputData.size()));

    auto expectedTx =
        "d101510480778e0614f88235a26e55cce0747ee827f39fd8167849672b14235a717ed7ed18a43de47499c3d05b8d4a4bcf3a53c1087472616e7366657267f56c89be8bfcdec617e2402b5c3fd5b6d71b820df166000000000000000002f008f15508a6ea4e15e820235a717ed7ed18a43de47499c3d05b8d4a4bcf3a014c976fdfbc5abe4270c5e300e2dd2d0d4917746bcbe72fa212d997507bee31f2000001e72d286979ee6cb1b7e65dfddfb2e384100b8d148e7758de42e4168b71792c60b976690000000000235a717ed7ed18a43de47499c3d05b8d4a4bcf3a0141408b707d23f84d39ddaad7da100e2d8b657ef6c0858c6c09edc029f441f28e49ff6af994ba7ad180f90e12dd9d7828f8f28785ae5079ed9a52bb5ddd3bcce1b1892321030ab39b99d8675cd9bd90aaec37cba964297cc817078d33e508ab11f1d245c068ac";
    EXPECT_EQ(hex(output.encoded()), expectedTx);
}

TEST(TransactionCompiler, NEOInvocationTransactionCompileWithSignatures) {
    // tx on mainnet
    // https://neoscan.io/transaction/73f540f5ce6fd4f363262e4b168d411f5443c694f3c53beee36fc03861c00356
    
    const auto coin = TWCoinTypeNEO;
    /// Step 1: Prepare transaction input (protobuf)
    auto ASSET_ID = parse_hex("f46719e2d16bf50cddcef9d4bbfece901f73cbb6");
    std::reverse(ASSET_ID.begin(), ASSET_ID.end());

    const std::string GAS_ASSET_ID =
        "e72d286979ee6cb1b7e65dfddfb2e384100b8d148e7758de42e4168b71792c60";

    TW::NEO::Proto::SigningInput input;
    auto publicKey = PublicKey(parse_hex("02337b2d3982d71aa234a112cd8507260f480994d20129921f5a95c77f8bbe1bb3"), ::publicKeyType(coin));

    auto amount = store(15000000000);

    auto script = NEO::Script::CreateNep5TransferScript(
        ASSET_ID,
        NEO::Address("APqYfjvV2cCwcvFjceVcSrcouyq74qNFKS").toScriptHash(),
        NEO::Address("ANeo2toNeo3MigrationAddressxwPB2Hz").toScriptHash(),
        load(amount));

    // set invocation transaction script
    input.mutable_transaction()->mutable_invocation_generic()->set_script(script.data(), (int)script.size());
   
    auto plan = input.mutable_plan();
    auto attr = plan->add_attributes();
    auto attrScript = parse_hex("5872d3dd8741af4c8d5a94f8a1bfff5c617be01b");
    attr->set_usage((int32_t)NEO::TransactionAttributeUsage::TAU_Script);
    attr->set_data(attrScript.data(), (int)attrScript.size());

    attr = plan->add_attributes();
    auto remark1 = parse_hex("46726f6d204e656f4c696e652061742031363539303030373533343031");
    attr->set_usage((int32_t)NEO::TransactionAttributeUsage::TAU_Remark1);
    attr->set_data(remark1.data(), (int)remark1.size());

    attr = plan->add_attributes();
    auto remark14 = parse_hex("4e55577138626836486363746e5357346167384a4a4b453734333841637374554d54");
    attr->set_usage((int32_t)NEO::TransactionAttributeUsage::TAU_Remark14);
    attr->set_data(remark14.data(), (int)remark14.size());
    
    auto inputString = input.SerializeAsString();
    auto inputData = TW::Data(inputString.begin(), inputString.end());

    /// Step 2: Obtain preimage hash
    const auto preImageHashData = TransactionCompiler::preImageHashes(coin, inputData);

    auto preSigningOutput = TW::TxCompiler::Proto::PreSigningOutput();
    ASSERT_TRUE(
        preSigningOutput.ParseFromArray(preImageHashData.data(), (int)preImageHashData.size()));
    ASSERT_EQ(preSigningOutput.error(), Common::Proto::OK);

    auto preImageHash = preSigningOutput.data_hash();
    EXPECT_EQ(hex(preImageHash),
              "a59a59f840dfc9426f070355bbbbe024b673095d86ba1b2810f61d5291f127f3");

    // Simulate signature, normally obtained from signature server
    const auto publicKeyData = publicKey.bytes;
    const auto signature =
        parse_hex("0c22129691f4438adf0ff178acc4811dee1c625df0f65909791e2c0f563cd88f7967f0ccbb6b60609e5225fb7b2873d510fe42c43c2741d90ca002afb4861d5c");

    // Verify signature (pubkey & hash & signature)
    EXPECT_TRUE(publicKey.verify(signature, TW::data(preImageHash)));

    /// Step 3: Compile transaction info
    const auto outputData =
        TransactionCompiler::compileWithSignatures(coin, inputData, {signature}, {publicKeyData});

    NEO::Proto::SigningOutput output;
    ASSERT_TRUE(output.ParseFromArray(outputData.data(), (int)outputData.size()));

    auto expectedTx =
        "d101500500d6117e03144b721e06b50cc74e68b417716e3b099fb99757a8145872d3dd8741af4c8d5a94f8a1bfff5c617be01b53c1087472616e7366657267b6cb731f90cefebbd4f9cedd0cf56bd1e21967f4000000000000000003205872d3dd8741af4c8d5a94f8a1bfff5c617be01bf11d46726f6d204e656f4c696e652061742031363539303030373533343031fe224e55577138626836486363746e5357346167384a4a4b453734333841637374554d5400000141400c22129691f4438adf0ff178acc4811dee1c625df0f65909791e2c0f563cd88f7967f0ccbb6b60609e5225fb7b2873d510fe42c43c2741d90ca002afb4861d5c232102337b2d3982d71aa234a112cd8507260f480994d20129921f5a95c77f8bbe1bb3ac";
    EXPECT_EQ(hex(output.encoded()), expectedTx);
}

TEST(TransactionCompiler, StellarCompileWithSignatures) {
    const auto coin = TWCoinTypeStellar;
    /// Step 1: Prepare transaction input (protobuf)
    TW::Stellar::Proto::SigningInput input;
    auto privateKey =
        PrivateKey(parse_hex("59a313f46ef1c23a9e4f71cea10fc0c56a2a6bb8a4b9ea3d5348823e5a478722"));
    auto publicKey = privateKey.getPublicKey(::publicKeyType(coin));

    input.set_passphrase(TWStellarPassphrase_Stellar);
    input.set_account("GAE2SZV4VLGBAPRYRFV2VY7YYLYGYIP5I7OU7BSP6DJT7GAZ35OKFDYI");
    input.set_fee(1000);
    input.set_sequence(2);
    input.mutable_op_payment()->set_destination(
        "GDCYBNRRPIHLHG7X7TKPUPAZ7WVUXCN3VO7WCCK64RIFV5XM5V5K4A52");
    input.mutable_op_payment()->set_amount(10000000);
    auto& memoText = *input.mutable_memo_text();
    memoText.set_text("Hello, world!");

    auto inputString = input.SerializeAsString();
    auto inputData = TW::Data(inputString.begin(), inputString.end());

    /// Step 2: Obtain preimage hash
    const auto preImageHashData = TransactionCompiler::preImageHashes(coin, inputData);

    auto preSigningOutput = TW::TxCompiler::Proto::PreSigningOutput();
    ASSERT_TRUE(
        preSigningOutput.ParseFromArray(preImageHashData.data(), (int)preImageHashData.size()));
    ASSERT_EQ(preSigningOutput.error(), Common::Proto::OK);

    auto preImageHash = preSigningOutput.data_hash();
    EXPECT_EQ(hex(preImageHash),
              "1e8786a0162630b2393e0f6c51f16a2d7860715023cb19bf25cad14490b1f8f3");

    auto signature = parse_hex("5042574491827aaccbce1e2964c05098caba06194beb35e595aabfec9f788516a83"
                               "3f755f18144f4a2eedb3123d180f44e7c16037d00857c5c5b7033ebac2c01");

    /// Step 3: Compile transaction info
    const auto outputData =
        TransactionCompiler::compileWithSignatures(coin, inputData, {signature}, {});

    TW::Stellar::Proto::SigningOutput output;
    ASSERT_TRUE(output.ParseFromArray(outputData.data(), (int)outputData.size()));

    const auto tx = "AAAAAAmpZryqzBA+OIlrquP4wvBsIf1H3U+GT/"
                    "DTP5gZ31yiAAAD6AAAAAAAAAACAAAAAAAAAAEAAAANSGVsbG8sIHdvcmxkIQAAAAAAAAEAAAAAAAAA"
                    "AQAAAADFgLYxeg6zm/"
                    "f81Po8Gf2rS4m7q79hCV7kUFr27O16rgAAAAAAAAAAAJiWgAAAAAAAAAABGd9cogAAAEBQQldEkYJ6"
                    "rMvOHilkwFCYyroGGUvrNeWVqr/sn3iFFqgz91XxgUT0ou7bMSPRgPROfBYDfQCFfFxbcDPrrCwB";
    EXPECT_EQ(output.signature(), tx);

    { // Double check: check if simple signature process gives the same result. Note that private
      // keys were not used anywhere up to this point.
        TW::Stellar::Proto::SigningInput input;
        ASSERT_TRUE(input.ParseFromArray(inputData.data(), (int)inputData.size()));
        input.set_private_key(privateKey.bytes.data(), privateKey.bytes.size());

        TW::Stellar::Proto::SigningOutput output;
        ANY_SIGN(input, coin);

        ASSERT_EQ(output.signature(), tx);
    }
}

TEST(TransactionCompiler, NULSCompileWithSignatures) {
    const auto coin = TWCoinTypeNULS;
    /// Step 1: Prepare transaction input (protobuf)
    auto input = TW::NULS::Proto::SigningInput();
    auto from = std::string("NULSd6HgWabfcG6H7NDK2TJvtoU3wxY1YLKwJ");
    auto to = std::string("NULSd6Hgied7ym6qMEfVzZanMaa9qeqA6TZSe");
    uint32_t chainId = 1;
    uint32_t idassetsId = 1;
    auto amount = TW::store((TW::uint256_t)10000000);
    auto amountStr = std::string(amount.begin(), amount.end());
    auto balance = TW::store((TW::uint256_t)100000000);
    auto balanceStr = std::string(balance.begin(), balance.end());
    auto nonce = std::string("0000000000000000");
    input.set_from(from);
    input.set_to(to);
    input.set_amount(amountStr);
    input.set_chain_id(chainId);
    input.set_idassets_id(idassetsId);
    input.set_nonce(nonce);
    input.set_balance(balanceStr);
    input.set_timestamp((uint32_t)1569228280);
    auto inputString = input.SerializeAsString();
    auto inputData = TW::Data(inputString.begin(), inputString.end());
    /// Step 2: Obtain preimage hash
    const auto preImageHashesData = TransactionCompiler::preImageHashes(coin, inputData);
    auto preSigningOutput = TW::TxCompiler::Proto::PreSigningOutput();
    preSigningOutput.ParseFromArray(preImageHashesData.data(), (int)preImageHashesData.size());
    auto preImage = preSigningOutput.data();
    EXPECT_EQ(hex(preImage),
              "0200f885885d00008c01170100012c177a01a7afbe98e094007b99476534fb7926b701000100201d9a00"
              "000000000000000000000000000000000000000000000000000000000800000000000000000001170100"
              "01f05e7878971f3374515eabb6f16d75219d887312010001008096980000000000000000000000000000"
              "0000000000000000000000000000000000000000000000");
    auto preImageHash = preSigningOutput.data_hash();
    EXPECT_EQ(hex(preImageHash),
              "8746b37cb4b443424d3093e8107c5dfd6c5318010bbffcc8e8ba7c1da60877fd");
    // Simulate signature, normally obtained from signature server
    const Data publicKeyData =
        parse_hex("033c87a3d9b812556b3034b6471cad5131a01e210c1d7ca06dd53b7d0aff0ee045");
    const PublicKey publicKey = PublicKey(publicKeyData, TWPublicKeyTypeSECP256k1);
    const auto signature =
        parse_hex("a5234269eab6fe8a1510dd0cb36070a03464b48856e1ef2681dbb79a5ec656f92961ac01d401a6f8"
                  "49acc958c6c9653f49282f5a0916df036ea8766918bac19500");
    // Verify signature (pubkey & hash & signature)
    EXPECT_TRUE(publicKey.verify(signature, TW::data(preImageHash)));
    /// Step 3: Compile transaction info
    const Data outputData =
        TransactionCompiler::compileWithSignatures(coin, inputData, {signature}, {publicKeyData});
    const auto ExpectedEncoded = parse_hex(
        "0200f885885d00008c01170100012c177a01a7afbe98e094007b99476534fb7926b701000100201d9a00000000"
        "00000000000000000000000000000000000000000000000000080000000000000000000117010001f05e787897"
        "1f3374515eabb6f16d75219d887312010001008096980000000000000000000000000000000000000000000000"
        "00000000000000000000000000006a21033c87a3d9b812556b3034b6471cad5131a01e210c1d7ca06dd53b7d0a"
        "ff0ee045473045022100a5234269eab6fe8a1510dd0cb36070a03464b48856e1ef2681dbb79a5ec656f9022029"
        "61ac01d401a6f849acc958c6c9653f49282f5a0916df036ea8766918bac195");
    const auto ExpectedTx = std::string(ExpectedEncoded.begin(), ExpectedEncoded.end());
    EXPECT_EQ(outputData.size(), 259);
    TW::NULS::Proto::SigningOutput output;
    ASSERT_TRUE(output.ParseFromArray(outputData.data(), (int)outputData.size()));

    EXPECT_EQ(output.encoded(), ExpectedTx);
    EXPECT_EQ(output.encoded().size(), 256);

    { // Double check: check if simple signature process gives the same result. Note that private
      // keys were not used anywhere up to this point.
        TW::NULS::Proto::SigningInput input;
        ASSERT_TRUE(input.ParseFromArray(inputData.data(), (int)inputData.size()));
        auto key = parse_hex("044014463e2ee3cc9c67a6f191dbac82288eb1d5c1111d21245bdc6a855082a1");
        input.set_private_key(key.data(), key.size());

        TW::NULS::Proto::SigningOutput output;
        ANY_SIGN(input, coin);

        ASSERT_EQ(output.encoded(), ExpectedTx);
    }
}

TEST(TransactionCompiler, ThetaCompileWithSignatures) {
    const auto coin = TWCoinTypeTheta;
    /// Step 1: Prepare transaction input (protobuf)
    const auto pkFrom =
        PrivateKey(parse_hex("0x93a90ea508331dfdf27fb79757d4250b4e84954927ba0073cd67454ac432c737"));
    const auto publicKey = pkFrom.getPublicKey(TWPublicKeyTypeSECP256k1Extended);
    TW::Theta::Proto::SigningInput input;
    input.set_chain_id("privatenet");
    input.set_to_address("0x9F1233798E905E173560071255140b4A8aBd3Ec6");
    auto amount = store(uint256_t(10));
    input.set_theta_amount(amount.data(), amount.size());
    auto tfuelAmount = store(uint256_t(20));
    input.set_tfuel_amount(tfuelAmount.data(), tfuelAmount.size());
    auto fee = store(uint256_t(1000000000000));
    input.set_fee(fee.data(), fee.size());
    input.set_sequence(1);
    std::string pubkeyStr(publicKey.bytes.begin(), publicKey.bytes.end());
    input.set_public_key(pubkeyStr);
    auto inputString = input.SerializeAsString();
    auto inputData = TW::Data(inputString.begin(), inputString.end());
    /// Step 2: Obtain preimage hash
    const auto preImageHashData = TransactionCompiler::preImageHashes(coin, inputData);

    auto preSigningOutput = TW::TxCompiler::Proto::PreSigningOutput();
    ASSERT_TRUE(
        preSigningOutput.ParseFromArray(preImageHashData.data(), (int)preImageHashData.size()));
    ASSERT_EQ(preSigningOutput.error(), Common::Proto::OK);
    EXPECT_EQ(hex(preSigningOutput.data_hash()),
              "2dc419e9919e65f129453419dc72a6bee99b2281dfddf754807a5c212ae35678");

    // Simulate signature, normally obtained from signature server
    const auto publicKeyData = publicKey.bytes;
    const auto signature =
        parse_hex("5190868498d587d074d57298f41853d0109d997f15ddf617f471eb8cbb7fff267cb8fe9134ccdef0"
                  "53ec7cabd18070325c9c436efe1abbacd14eb7561d3fc10501");

    // Verify signature (pubkey & hash & signature)
    EXPECT_TRUE(publicKey.verify(signature, TW::data(preSigningOutput.data_hash())));

    /// Step 3: Compile transaction info
    const auto outputData =
        TransactionCompiler::compileWithSignatures(coin, inputData, {signature}, {publicKeyData});

    Theta::Proto::SigningOutput output;
    ASSERT_TRUE(output.ParseFromArray(outputData.data(), (int)outputData.size()));

    auto expectedTx = "02f887c78085e8d4a51000f863f861942e833968e5bb786ae419c4d13189fb081cc43babc70a"
                      "85e8d4a5101401b8415190868498d587d074d57298f41853d0109d997f15ddf617f471eb8cbb"
                      "7fff267cb8fe9134ccdef053ec7cabd18070325c9c436efe1abbacd14eb7561d3fc10501d9d8"
                      "949f1233798e905e173560071255140b4a8abd3ec6c20a14";
    EXPECT_EQ(hex(output.encoded()), expectedTx);

    { // Double check: check if simple signature process gives the same result. Note that private
        // keys were not used anywhere up to this point.
        Theta::Proto::SigningInput input;
        ASSERT_TRUE(input.ParseFromArray(inputData.data(), (int)inputData.size()));
        input.set_private_key(pkFrom.bytes.data(), pkFrom.bytes.size());

        Theta::Proto::SigningOutput output;
        ANY_SIGN(input, coin);

        ASSERT_EQ(hex(output.encoded()), expectedTx);
    }
}

TEST(TransactionCompiler, TezosCompileWithSignatures) {
    const auto coin = TWCoinTypeTezos;

    /// Step 1: Prepare transaction input (protobuf)
    auto privateKey =
        PrivateKey(parse_hex("2e8905819b8723fe2c1d161860e5ee1830318dbf49a83bd451cfb8440c28bd6f"));
    auto publicKey = privateKey.getPublicKey(::publicKeyType(coin));
    auto revealKey = parse_hex("311f002e899cdd9a52d96cb8be18ea2bbab867c505da2b44ce10906f511cff95");

    TW::Tezos::Proto::SigningInput input;
    auto& operations = *input.mutable_operation_list();
    operations.set_branch("BL8euoCWqNCny9AR3AKjnpi38haYMxjei1ZqNHuXMn19JSQnoWp");

    auto& reveal = *operations.add_operations();
    auto& revealData = *reveal.mutable_reveal_operation_data();
    revealData.set_public_key(revealKey.data(), revealKey.size());
    reveal.set_source("tz1XVJ8bZUXs7r5NV8dHvuiBhzECvLRLR3jW");
    reveal.set_fee(1272);
    reveal.set_counter(30738);
    reveal.set_gas_limit(10100);
    reveal.set_storage_limit(257);
    reveal.set_kind(Tezos::Proto::Operation::REVEAL);

    auto& transaction = *operations.add_operations();
    auto& txData = *transaction.mutable_transaction_operation_data();
    txData.set_amount(1);
    txData.set_destination("tz1XVJ8bZUXs7r5NV8dHvuiBhzECvLRLR3jW");
    transaction.set_source("tz1XVJ8bZUXs7r5NV8dHvuiBhzECvLRLR3jW");
    transaction.set_fee(1272);
    transaction.set_counter(30739);
    transaction.set_gas_limit(10100);
    transaction.set_storage_limit(257);
    transaction.set_kind(Tezos::Proto::Operation::TRANSACTION);

    auto inputString = input.SerializeAsString();
    auto inputData = TW::Data(inputString.begin(), inputString.end());

    /// Step 2: Obtain preimage hash
    const auto preImageHashData = TransactionCompiler::preImageHashes(coin, inputData);

    auto preSigningOutput = TW::TxCompiler::Proto::PreSigningOutput();
    ASSERT_TRUE(
        preSigningOutput.ParseFromArray(preImageHashData.data(), (int)preImageHashData.size()));
    ASSERT_EQ(preSigningOutput.error(), Common::Proto::OK);

    auto preImageHash = preSigningOutput.data_hash();
    EXPECT_EQ(hex(preImageHash),
              "12e4f8b17ad3b316a5a56960db76c7d6505dbf2fff66106be75c8d6753daac0e");

    auto signature = parse_hex("0217034271b815e5f0c0a881342838ce49d7b48cdf507c72b1568c69a10db70c987"
                               "74cdad1a74df760763e25f760ff13afcbbf3a1f2c833a0beeb9576a579c05");

    /// Step 3: Compile transaction info
    const auto outputData =
        TransactionCompiler::compileWithSignatures(coin, inputData, {signature}, {});

    TW::Tezos::Proto::SigningOutput output;
    ASSERT_TRUE(output.ParseFromArray(outputData.data(), (int)outputData.size()));

    const auto tx =
        "3756ef37b1be849e3114643f0aa5847cabf9a896d3bfe4dd51448de68e91da016b0081faa75f741ef614b0e35f"
        "cc8c90dfa3b0b95721f80992f001f44e810200311f002e899cdd9a52d96cb8be18ea2bbab867c505da2b44ce10"
        "906f511cff956c0081faa75f741ef614b0e35fcc8c90dfa3b0b95721f80993f001f44e810201000081faa75f74"
        "1ef614b0e35fcc8c90dfa3b0b95721000217034271b815e5f0c0a881342838ce49d7b48cdf507c72b1568c69a1"
        "0db70c98774cdad1a74df760763e25f760ff13afcbbf3a1f2c833a0beeb9576a579c05";
    EXPECT_EQ(hex(output.encoded()), tx);

    { // Double check: check if simple signature process gives the same result. Note that private
      // keys were not used anywhere up to this point.
        TW::Tezos::Proto::SigningInput input;
        ASSERT_TRUE(input.ParseFromArray(inputData.data(), (int)inputData.size()));
        input.set_private_key(privateKey.bytes.data(), privateKey.bytes.size());

        TW::Tezos::Proto::SigningOutput output;
        ANY_SIGN(input, coin);

        ASSERT_EQ(hex(output.encoded()), tx);
    }
}

TEST(TransactionCompiler, NEARCompileWithSignatures) {
    auto privateKeyBytes = Base58::bitcoin.decode(
        "3hoMW1HvnRLSFCLZnvPzWeoGwtdHzke34B2cTHM8rhcbG3TbuLKtShTv3DvyejnXKXKBiV7YPkLeqUHN1ghnqpFv");
    auto publicKey = Base58::bitcoin.decode("Anu7LYDfpLtkP7E16LT9imXF694BdQaa9ufVkQiwTQxC");
    const auto coin = TWCoinTypeNEAR;
    /// Step 1: Prepare transaction input (protobuf)
    auto input = TW::NEAR::Proto::SigningInput();
    input.set_signer_id("test.near");
    input.set_receiver_id("whatever.near");
    input.set_nonce(1);
    auto blockHash = Base58::bitcoin.decode("244ZQ9cgj3CQ6bWBdytfrJMuMQ1jdXLFGnr4HhvtCTnM");
    input.set_block_hash(blockHash.data(), blockHash.size());
    input.set_public_key(publicKey.data(), publicKey.size());

    input.add_actions();
    auto& transfer = *input.mutable_actions(0)->mutable_transfer();
    Data deposit(16, 0);
    deposit[0] = 1;
    transfer.set_deposit(deposit.data(), deposit.size());
    auto inputString = input.SerializeAsString();
    auto inputData = TW::Data(inputString.begin(), inputString.end());
    /// Step 2: Obtain preimage hash
    const auto preImageHashesData = TransactionCompiler::preImageHashes(coin, inputData);
    auto preSigningOutput = TW::TxCompiler::Proto::PreSigningOutput();
    preSigningOutput.ParseFromArray(preImageHashesData.data(), (int)preImageHashesData.size());
    ASSERT_EQ(preSigningOutput.error(), Common::Proto::OK);
    auto preImageHash = preSigningOutput.data_hash();
    EXPECT_EQ(hex(preImageHash),
              "eea6e680f3ea51a7f667e9a801d0bfadf66e03d41ed54975b3c6006351461b32");
    auto signature = parse_hex("969a83332186ee9755e4839325525806e189a3d2d2bb4b4760e94443e97e1c4f22d"
                               "eeef0059a8e9713100eda6e19144da7e8a0ef7e539b20708ba1d8d021bd01");

    /// Step 3: Compile transaction info
    const auto outputData =
        TransactionCompiler::compileWithSignatures(coin, inputData, {signature}, {publicKey});

    TW::NEAR::Proto::SigningOutput output;
    ASSERT_TRUE(output.ParseFromArray(outputData.data(), (int)outputData.size()));

    const auto tx = "09000000746573742e6e65617200917b3d268d4b58f7fec1b150bd68d69be3ee5d4cc39855e341"
                    "538465bb77860d01000000000000000d00000077686174657665722e6e6561720fa473fd26901d"
                    "f296be6adc4cc4df34d040efa2435224b6986910e630c2fef60100000003010000000000000000"
                    "0000000000000000969a83332186ee9755e4839325525806e189a3d2d2bb4b4760e94443e97e1c"
                    "4f22deeef0059a8e9713100eda6e19144da7e8a0ef7e539b20708ba1d8d021bd01";
    EXPECT_EQ(hex(output.signed_transaction()), tx);
    { // Double check: check if simple signature process gives the same result. Note that private
        // keys were not used anywhere up to this point.
        TW::NEAR::Proto::SigningInput input;
        ASSERT_TRUE(input.ParseFromArray(inputData.data(), (int)inputData.size()));
        input.set_private_key(privateKeyBytes.data(), 32);

        TW::NEAR::Proto::SigningOutput output;
        ANY_SIGN(input, coin);

        ASSERT_EQ(hex(output.signed_transaction()), tx);
    }
}

TEST(TransactionCompiler, IostCompileWithSignatures) {
    const auto coin = TWCoinTypeIOST;
    /// Step 1: Prepare transaction input (protobuf)
    const auto privKeyBytes = Base58::bitcoin.decode(
        "4TQwN7wWXg26ByuU5WkUPErd5v6PD6HsDuULyGNJgpS979wXF7jRU8NKviJs5boHrRKbLMomKycbek4NyDy6cLb8");
    const auto pkFrom = PrivateKey(Data(privKeyBytes.begin(), privKeyBytes.begin() + 32));
    const auto publicKey = pkFrom.getPublicKey(TWPublicKeyTypeED25519);
    TW::IOST::Proto::SigningInput input;
    input.set_transfer_memo("");
    auto t = input.mutable_transaction_template();
    t->set_publisher("astastooo");
    t->set_time(1647421579901555000);
    t->set_expiration(1647421879901555000);
    t->set_gas_ratio(1);
    t->set_gas_limit(100000);
    t->set_chain_id(1023);
    t->set_delay(0);
    t->set_publisher("astastooo");
    t->add_actions();
    auto action = t->mutable_actions(0);
    action->set_contract("token.iost");
    action->set_action_name("transfer");
    action->set_data("[\"IOST\",\"astastooo\",\"test_iosted\",\"0.001\",\"test\"]");
    t->add_amount_limit();
    auto amountLimit = t->mutable_amount_limit(0);
    amountLimit->set_token("*");
    amountLimit->set_value("unlimited");
    input.mutable_account()->set_active_key(privKeyBytes.data(), 32);

    auto inputString = input.SerializeAsString();
    auto inputData = TW::Data(inputString.begin(), inputString.end());

    /// Step 2: Obtain preimage hash
    const auto preImageHashData = TransactionCompiler::preImageHashes(coin, inputData);

    auto preSigningOutput = TW::TxCompiler::Proto::PreSigningOutput();
    ASSERT_TRUE(
        preSigningOutput.ParseFromArray(preImageHashData.data(), (int)preImageHashData.size()));
    ASSERT_EQ(preSigningOutput.error(), Common::Proto::OK);

    auto preImageHash = preSigningOutput.data_hash();
    EXPECT_EQ(hex(preImageHash),
              "451ed1e542da2422ed152bff6f30c95e2a8ee2153f4d36f15c45914fa2d2e9f1");

    // Simulate signature, normally obtained from signature server
    const auto publicKeyData = publicKey.bytes;
    const auto signature =
        parse_hex("1e5e2de66512658e9317fa56766678166abcf492d020863935723db2030f736710e13437cef0981f"
                  "cc376eae45349759508767d407b6c9963712910ada2c3606");

    // Verify signature (pubkey & hash & signature)
    EXPECT_TRUE(publicKey.verify(signature, TW::data(preSigningOutput.data_hash())));

    /// Step 3: Compile transaction info
    const auto outputData =
        TransactionCompiler::compileWithSignatures(coin, inputData, {signature}, {publicKeyData});

    IOST::Proto::SigningOutput output;
    ASSERT_TRUE(output.ParseFromArray(outputData.data(), (int)outputData.size()));
    const auto tx =
        "7b2274696d65223a2231363437343231353739393031353535303030222c2265787069726174696f6e223a2231"
        "363437343231383739393031353535303030222c226761735f726174696f223a312c226761735f6c696d697422"
        "3a3130303030302c22636861696e5f6964223a313032332c22616374696f6e73223a5b7b22636f6e7472616374"
        "223a22746f6b656e2e696f7374222c22616374696f6e5f6e616d65223a227472616e73666572222c2264617461"
        "223a225b5c22494f53545c222c5c226173746173746f6f6f5c222c5c22746573745f696f737465645c222c5c22"
        "302e3030315c222c5c22746573745c225d227d5d2c22616d6f756e745f6c696d6974223a5b7b22746f6b656e22"
        "3a222a222c2276616c7565223a22756e6c696d69746564227d5d2c227075626c6973686572223a226173746173"
        "746f6f6f222c227075626c69736865725f73696773223a5b7b22616c676f726974686d223a322c227369676e61"
        "74757265223a22486c3474356d55535a593654462f7057646d5a34466d7138394a4c51494959354e5849397367"
        "4d5063326351345451337a76435948387733627135464e4a645a5549646e31416532795a59334570454b326977"
        "3242673d3d222c227075626c69635f6b6579223a2234687a496d2b6d383234536f663866645641474545332b64"
        "667931554c7a69786e6f4c5047694a565879383d227d5d7d";
    EXPECT_EQ(hex(output.encoded()), tx);

    { // Double check: check if simple signature process gives the same result. Note that private
      // keys were not used anywhere up to this point.
        TW::IOST::Proto::SigningInput input;
        ASSERT_TRUE(input.ParseFromArray(inputData.data(), (int)inputData.size()));

        TW::IOST::Proto::SigningOutput output;
        ANY_SIGN(input, coin);

        ASSERT_EQ(hex(output.encoded()), tx);
    }
}

TEST(TransactionCompiler, TronCompileWithSignatures) {
    const auto privateKey =
        PrivateKey(parse_hex("2d8f68944bdbfbc0769542fba8fc2d2a3de67393334471624364c7006da2aa54"));
    const auto publicKey = privateKey.getPublicKey(TWPublicKeyTypeSECP256k1Extended);
    const auto coin = TWCoinTypeTron;
    /// Step 1: Prepare transaction input (protobuf)
    auto input = TW::Tron::Proto::SigningInput();
    auto& transaction = *input.mutable_transaction();

    auto& transfer = *transaction.mutable_transfer_asset();
    transfer.set_owner_address("TJRyWwFs9wTFGZg3JbrVriFbNfCug5tDeC");
    transfer.set_to_address("THTR75o8xXAgCTQqpiot2AFRAjvW1tSbVV");
    transfer.set_amount(4);
    transfer.set_asset_name("1000959");
    transaction.set_timestamp(1539295479000);
    transaction.set_expiration(1541890116000 + 10 * 60 * 60 * 1000);

    auto& blockHeader = *transaction.mutable_block_header();
    blockHeader.set_timestamp(1541890116000);
    const auto txTrieRoot =
        parse_hex("845ab51bf63c2c21ee71a4dc0ac3781619f07a7cd05e1e0bd8ba828979332ffa");
    blockHeader.set_tx_trie_root(txTrieRoot.data(), txTrieRoot.size());
    const auto parentHash =
        parse_hex("00000000003cb800a7e69e9144e3d16f0cf33f33a95c7ce274097822c67243c1");
    blockHeader.set_parent_hash(parentHash.data(), parentHash.size());
    blockHeader.set_number(3979265);
    const auto witnessAddress = parse_hex("41b487cdc02de90f15ac89a68c82f44cbfe3d915ea");
    blockHeader.set_witness_address(witnessAddress.data(), witnessAddress.size());
    blockHeader.set_version(3);
    input.set_private_key(privateKey.bytes.data(), privateKey.bytes.size());

    auto inputString = input.SerializeAsString();
    auto inputData = TW::Data(inputString.begin(), inputString.end());

    /// Step 2: Obtain preimage hash
    const auto preImageHashesData = TransactionCompiler::preImageHashes(coin, inputData);
    auto preSigningOutput = TW::TxCompiler::Proto::PreSigningOutput();
    preSigningOutput.ParseFromArray(preImageHashesData.data(), (int)preImageHashesData.size());
    ASSERT_EQ(preSigningOutput.error(), Common::Proto::OK);
    auto preImageHash = preSigningOutput.data_hash();
    EXPECT_EQ(hex(preImageHash),
              "546a3d07164c624809cf4e564a083a7a7974bb3c4eff6bb3e278b0ca21083fcb");
    auto signature = parse_hex("77f5eabde31e739d34a66914540f1756981dc7d782c9656f5e14e53b59a15371603"
                               "a183aa12124adeee7991bf55acc8e488a6ca04fb393b1a8ac16610eeafdfc00");

    // Verify signature (pubkey & hash & signature)
    EXPECT_TRUE(publicKey.verify(signature, TW::data(preSigningOutput.data_hash())));
    /// Step 3: Compile transaction info
    const auto outputData =
        TransactionCompiler::compileWithSignatures(coin, inputData, {signature}, {publicKey.bytes});

    TW::Tron::Proto::SigningOutput output;
    ASSERT_TRUE(output.ParseFromArray(outputData.data(), (int)outputData.size()));

    const auto tx =
        "{\"raw_data\":{\"contract\":[{\"parameter\":{\"type_url\":\"type.googleapis.com/"
        "protocol.TransferAssetContract\",\"value\":{\"amount\":4,\"asset_name\":"
        "\"31303030393539\",\"owner_address\":\"415cd0fb0ab3ce40f3051414c604b27756e69e43db\",\"to_"
        "address\":\"41521ea197907927725ef36d70f25f850d1659c7c7\"}},\"type\":"
        "\"TransferAssetContract\"}],\"expiration\":1541926116000,\"ref_block_bytes\":\"b801\","
        "\"ref_block_hash\":\"0e2bc08d550f5f58\",\"timestamp\":1539295479000},\"signature\":["
        "\"77f5eabde31e739d34a66914540f1756981dc7d782c9656f5e14e53b59a15371603a183aa12124adeee7991b"
        "f55acc8e488a6ca04fb393b1a8ac16610eeafdfc00\"],\"txID\":"
        "\"546a3d07164c624809cf4e564a083a7a7974bb3c4eff6bb3e278b0ca21083fcb\"}";
    EXPECT_EQ(output.json(), tx);
    { // Double check: check if simple signature process gives the same result. Note that private
        // keys were not used anywhere up to this point.
        TW::Tron::Proto::SigningInput input;
        ASSERT_TRUE(input.ParseFromArray(inputData.data(), (int)inputData.size()));
        input.set_private_key(privateKey.bytes.data(), 32);

        TW::Tron::Proto::SigningOutput output;
        ANY_SIGN(input, coin);

        ASSERT_EQ(output.json(), tx);
    }
}

TEST(TransactionCompiler, RippleCompileWithSignatures) {
    const auto coin = TWCoinTypeXRP;
    /// Step 1: Prepare transaction input (protobuf)
    auto key = parse_hex("ba005cd605d8a02e3d5dfd04234cef3a3ee4f76bfbad2722d1fb5af8e12e6764");
    auto input = TW::Ripple::Proto::SigningInput();
    auto privateKey = TW::PrivateKey(key);
    auto publicKey = privateKey.getPublicKey(TWPublicKeyTypeSECP256k1);
    input.set_amount(29000000);
    input.set_fee(200000);
    input.set_sequence(1);
    input.set_account("rDpysuumkweqeC7XdNgYNtzL5GxbdsmrtF");
    input.set_destination("rU893viamSnsfP3zjzM2KPxjqZjXSXK6VF");
    input.set_public_key(publicKey.bytes.data(), publicKey.bytes.size());
    auto inputString = input.SerializeAsString();
    auto inputData = TW::Data(inputString.begin(), inputString.end());
    /// Step 2: Obtain preimage hash
    const auto preImageHashesData = TransactionCompiler::preImageHashes(coin, inputData);
    auto preSigningOutput = TW::TxCompiler::Proto::PreSigningOutput();
    preSigningOutput.ParseFromArray(preImageHashesData.data(), (int)preImageHashesData.size());
    auto preImage = preSigningOutput.data();
    EXPECT_EQ(hex(preImage),
              "5354580012000022800000002400000001614000000001ba8140684000000000030d407321026cc34b92"
              "cefb3a4537b3edb0b6044c04af27c01583c577823ecc69a9a21119b681148400b6b6d08d5d495653d73e"
              "da6804c249a5148883148132e4e20aecf29090ac428a9c43f230a829220d");
    auto preImageHash = preSigningOutput.data_hash();
    EXPECT_EQ(hex(preImageHash),
              "8624dbbd5da9ccc8f7a50faf8af8709837db72f51a50cac15a6cd28ce6107b3d");
    // Simulate signature, normally obtained from signature server
    const auto signature = privateKey.sign(parse_hex("8624dbbd5da9ccc8f7a50faf8af8709837db72f51a50cac15a6cd28ce6107b3d"), TWCurveSECP256k1);
    // Verify signature (pubkey & hash & signature)
    EXPECT_TRUE(publicKey.verify(signature, TW::data(preImageHash)));
    /// Step 3: Compile transaction info
    const Data outputData =
        TransactionCompiler::compileWithSignatures(coin, inputData, {signature}, {publicKey.bytes});
    const auto ExpectedTx = std::string(
        "12000022800000002400000001614000000001ba8140684000000000030d407321026cc34b92cefb3a45"
        "37b3edb0b6044c04af27c01583c577823ecc69a9a21119b6744630440220067f20b3eebfc7107dd0bcc7"
        "2337a236ac3be042c0469f2341d76694a17d4bb9022048393d7ee7dcb729783b33f5038939ddce1bb833"
        "7e66d752974626854556bbb681148400b6b6d08d5d495653d73eda6804c249a5148883148132e4e20aec"
        "f29090ac428a9c43f230a829220d");
    EXPECT_EQ(outputData.size(), 185);

    TW::Ripple::Proto::SigningOutput output;
    ASSERT_TRUE(output.ParseFromArray(outputData.data(), (int)outputData.size()));

    EXPECT_EQ(hex(output.encoded()), ExpectedTx);
    EXPECT_EQ(output.encoded().size(), 182);
    ASSERT_EQ(output.error(), TW::Common::Proto::SigningError::OK);

    { // Double check: check if simple signature process gives the same result. Note that private
      // keys were not used anywhere up to this point.
        TW::Ripple::Proto::SigningInput input;
        ASSERT_TRUE(input.ParseFromArray(inputData.data(), (int)inputData.size()));
        input.set_private_key(key.data(), key.size());

        TW::Ripple::Proto::SigningOutput output;
        ANY_SIGN(input, coin);

        ASSERT_EQ(hex(output.encoded()), ExpectedTx);
    }
}

TEST(TWTransactionCompiler, CosmosCompileWithSignatures) {
    const auto coin = TWCoinTypeCosmos;
    TW::Cosmos::Proto::SigningInput input;

    PrivateKey privateKey =
        PrivateKey(parse_hex("8bbec3772ddb4df68f3186440380c301af116d1422001c1877d6f5e4dba8c8af"));
    input.set_private_key(privateKey.bytes.data(), privateKey.bytes.size());

    /// Step 1: Prepare transaction input (protobuf)
    input.set_account_number(546179);
    input.set_chain_id("cosmoshub-4");
    input.set_memo("");
    input.set_sequence(0);

    PublicKey publicKey = privateKey.getPublicKey(TWCoinTypePublicKeyType(coin));
    const auto pubKeyBz = publicKey.bytes;
    input.set_public_key(pubKeyBz.data(), pubKeyBz.size());

    auto msg = input.add_messages();
    auto& message = *msg->mutable_send_coins_message();
    message.set_from_address("cosmos1mky69cn8ektwy0845vec9upsdphktxt03gkwlx");
    message.set_to_address("cosmos18s0hdnsllgcclweu9aymw4ngktr2k0rkygdzdp");
    auto amountOfTx = message.add_amounts();
    amountOfTx->set_denom("uatom");
    amountOfTx->set_amount("400000");

    auto& fee = *input.mutable_fee();
    fee.set_gas(200000);
    auto amountOfFee = fee.add_amounts();
    amountOfFee->set_denom("uatom");
    amountOfFee->set_amount("1000");

    /// Step 2: Obtain protobuf preimage hash
    input.set_signing_mode(TW::Cosmos::Proto::Protobuf);
    auto protoInputString = input.SerializeAsString();
    auto protoInputData = TW::Data(protoInputString.begin(), protoInputString.end());

    const auto preImageHashData = TransactionCompiler::preImageHashes(coin, protoInputData);
    auto preSigningOutput = TW::TxCompiler::Proto::PreSigningOutput();
    ASSERT_TRUE(
        preSigningOutput.ParseFromArray(preImageHashData.data(), (int)preImageHashData.size()));
    ASSERT_EQ(preSigningOutput.error(), Common::Proto::OK);
    auto preImage = preSigningOutput.data();
    auto preImageHash = preSigningOutput.data_hash();
    EXPECT_EQ(
        hex(preImage),
        "0a92010a8f010a1c2f636f736d6f732e62616e6b2e763162657461312e4d736753656e64126f0a2d636f736d6f"
        "73316d6b793639636e38656b74777930383435766563397570736470686b7478743033676b776c78122d636f73"
        "6d6f733138733068646e736c6c6763636c7765753961796d77346e676b7472326b30726b7967647a64701a0f0a"
        "057561746f6d120634303030303012650a4e0a460a1f2f636f736d6f732e63727970746f2e736563703235366b"
        "312e5075624b657912230a2102ecef5ce437a302c67f95468de4b31f36e911f467d7e6a52b41c1e13e1d563649"
        "12040a02080112130a0d0a057561746f6d12043130303010c09a0c1a0b636f736d6f736875622d342083ab21");
    EXPECT_EQ(hex(preImageHash),
              "fa7990e1814c900efaedf1bdbedba22c22336675befe0ae39974130fc204f3de");

    TW::Cosmos::Proto::SigningOutput output;
    ANY_SIGN(input, coin);

    assertJSONEqual(
        output.serialized(),
        "{\"tx_bytes\": "
        "\"CpIBCo8BChwvY29zbW9zLmJhbmsudjFiZXRhMS5Nc2dTZW5kEm8KLWNvc21vczFta3k2OWNuOGVrdHd5MDg0NXZl"
        "Yzl1cHNkcGhrdHh0MDNna3dseBItY29zbW9zMThzMGhkbnNsbGdjY2x3ZXU5YXltdzRuZ2t0cjJrMHJreWdkemRwGg"
        "8KBXVhdG9tEgY0MDAwMDASZQpOCkYKHy9jb3Ntb3MuY3J5cHRvLnNlY3AyNTZrMS5QdWJLZXkSIwohAuzvXOQ3owLG"
        "f5VGjeSzHzbpEfRn1+alK0HB4T4dVjZJEgQKAggBEhMKDQoFdWF0b20SBDEwMDAQwJoMGkCvvVE6d29P30cO9/"
        "lnXyGunWMPxNY12NuqDcCnFkNM0H4CUQdl1Gc9+ogIJbro5nyzZzlv9rl2/GsZox/JXoCX\", \"mode\": "
        "\"BROADCAST_MODE_BLOCK\"}");
    EXPECT_EQ(hex(output.signature()),
              "afbd513a776f4fdf470ef7f9675f21ae9d630fc4d635d8dbaa0dc0a716434cd07e02510765d4673dfa88"
              "0825bae8e67cb367396ff6b976fc6b19a31fc95e8097");
    ASSERT_TRUE(publicKey.verify(data(output.signature()), data(preImageHash.data())));
    EXPECT_EQ(
        hex(output.serialized()),
        "7b226d6f6465223a2242524f4144434153545f4d4f44455f424c4f434b222c2274785f6279746573223a224370"
        "4942436f3842436877765932397a6257397a4c6d4a68626d7375646a46695a5852684d53354e633264545a5735"
        "6b456d384b4c574e7663323176637a467461336b324f574e754f475672644864354d4467304e585a6c597a6c31"
        "63484e6b63476872644868304d444e6e61336473654249745932397a6257397a4d54687a4d47686b626e4e7362"
        "47646a593278335a58553559586c74647a52755a327430636a4a724d484a726557646b656d52774767384b4258"
        "566864473974456759304d4441774d4441535a51704f436b594b4879396a62334e7462334d7559334a35634852"
        "764c6e4e6c593341794e545a724d53355164574a4c5a586b5349776f6841757a76584f51336f774c4766355647"
        "6a65537a487a62704566526e312b616c4b30484234543464566a5a4a4567514b4167674245684d4b44516f4664"
        "57463062323053424445774d444151774a6f4d476b437676564536643239503330634f392f6c6e587947756e57"
        "4d50784e5931324e75714463436e466b4e4d304834435551646c314763392b6f67494a62726f356e797a5a7a6c"
        "7639726c322f47735a6f782f4a586f4358227d");

    /// Step 3: Obtain json preimage hash
    input.set_signing_mode(TW::Cosmos::Proto::JSON);
    auto jsonInputString = input.SerializeAsString();
    auto jsonInputData = TW::Data(jsonInputString.begin(), jsonInputString.end());

    const auto jsonPreImageHashData = TransactionCompiler::preImageHashes(coin, jsonInputData);
    auto jsonPreSigningOutput = TW::TxCompiler::Proto::PreSigningOutput();
    ASSERT_TRUE(jsonPreSigningOutput.ParseFromArray(jsonPreImageHashData.data(),
                                                    (int)jsonPreImageHashData.size()));
    ASSERT_EQ(jsonPreSigningOutput.error(), 0);
    auto jsonPreImage = jsonPreSigningOutput.data();
    auto jsonPreImageHash = jsonPreSigningOutput.data_hash();
    EXPECT_EQ(hex(jsonPreImage),
              "7b226163636f756e745f6e756d626572223a22353436313739222c22636861696e5f6964223a22636f73"
              "6d6f736875622d34222c22666565223a7b22616d6f756e74223a5b7b22616d6f756e74223a2231303030"
              "222c2264656e6f6d223a227561746f6d227d5d2c22676173223a22323030303030227d2c226d656d6f22"
              "3a22222c226d736773223a5b7b2274797065223a22636f736d6f732d73646b2f4d736753656e64222c22"
              "76616c7565223a7b22616d6f756e74223a5b7b22616d6f756e74223a22343030303030222c2264656e6f"
              "6d223a227561746f6d227d5d2c2266726f6d5f61646472657373223a22636f736d6f73316d6b79363963"
              "6e38656b74777930383435766563397570736470686b7478743033676b776c78222c22746f5f61646472"
              "657373223a22636f736d6f733138733068646e736c6c6763636c7765753961796d77346e676b7472326b"
              "30726b7967647a6470227d7d5d2c2273657175656e6365223a2230227d");
    EXPECT_EQ(hex(jsonPreImageHash),
              "0a31f6cd50f1a5c514929ba68a977e222a7df2dc11e8470e93118cc3545e6b37");
}

TEST(TWTransactionCompiler, VechainCompileWithSignatures) {
    const auto coin = TWCoinTypeVeChain;

    /// Step 1: Prepare transaction input (protobuf)
    TW::VeChain::Proto::SigningInput input;
    PrivateKey privateKey =
        PrivateKey(parse_hex("0x4646464646464646464646464646464646464646464646464646464646464646"));
    input.set_private_key(privateKey.bytes.data(), privateKey.bytes.size());

    input.set_chain_tag(1);
    input.set_block_ref(1);
    input.set_expiration(1);
    input.set_gas_price_coef(0);
    input.set_gas(21000);
    input.set_nonce(1);

    auto& clause = *input.add_clauses();
    auto amount = parse_hex("31303030"); // 1000
    clause.set_to("0x3535353535353535353535353535353535353535");
    clause.set_value(amount.data(), amount.size());

    auto stringInput = input.SerializeAsString();
    auto dataInput = TW::Data(stringInput.begin(), stringInput.end());

    /// Step 2: Obtain preimage hash
    const auto preImageHashData = TransactionCompiler::preImageHashes(coin, dataInput);
    auto preSigningOutput = TW::TxCompiler::Proto::PreSigningOutput();
    ASSERT_TRUE(
        preSigningOutput.ParseFromArray(preImageHashData.data(), (int)preImageHashData.size()));
    ASSERT_EQ(preSigningOutput.error(), Common::Proto::OK);

    auto preImage = preSigningOutput.data();
    auto preImageHash = preSigningOutput.data_hash();
    EXPECT_EQ(hex(preImage),
              "e7010101dcdb943535353535353535353535353535353535353535843130303080808252088001c0");
    EXPECT_EQ(hex(preImageHash),
              "a1b8ef3af3d8c74e97ac6cd732916a8f4c38c0905c8b70d2fa598edf1f62ea04");

    /// Step 3: Sign
    TW::VeChain::Proto::SigningOutput output;
    ANY_SIGN(input, coin);
    ASSERT_EQ(hex(output.encoded()),
              "f86a010101dcdb943535353535353535353535353535353535353535843130303080808252088001c0b8"
              "41bf8edf9600e645b5abd677cb52f585e7f655d1361075d511b37f707a9f31da6702d28739933b264527"
              "a1d05b046f5b74044b88c30c3f5a09d616bd7a4af4901601");

    /// Step 4: Verify signature
    ASSERT_TRUE(privateKey.getPublicKey(TWCoinTypePublicKeyType(coin))
                    .verify(data(output.signature()), data(preImageHash.data())));
}

TEST(TransactionCompiler, OntCompileWithSignatures) {
    /// Prepare transaction input (protobuf)
    const auto coin = TWCoinTypeOntology;
    auto input = Ontology::Proto::SigningInput();
    input.set_method("transfer");
    input.set_owner_address("AaCTzuhEr6essEEKnSTuxD2GJkmGc4nuJp");
    input.set_to_address("AWBzyqpXcSpgrWyzR6qzUGWc9ZoYT3Bsvk");
    input.set_amount(1);
    input.set_gas_price(3500);
    input.set_gas_limit(20000);
    input.set_nonce(1);

    /// Obtain preimage hash and check it
    input.set_contract("ONT");
    auto ontTxInputData = data(input.SerializeAsString());
    const auto ontPreImageHashes = TransactionCompiler::preImageHashes(coin, ontTxInputData);
    auto ontPreOutput = TxCompiler::Proto::PreSigningOutput();
    ontPreOutput.ParseFromArray(ontPreImageHashes.data(), (int)ontPreImageHashes.size());
    auto ontPreImageHash = ontPreOutput.data_hash();

    input.set_contract("ONG");
    auto ongTxInputData = data(input.SerializeAsString());
    const auto ongPreImageHashes = TransactionCompiler::preImageHashes(coin, ongTxInputData);
    auto ongPreOutput = TxCompiler::Proto::PreSigningOutput();
    ongPreOutput.ParseFromArray(ongPreImageHashes.data(), (int)ongPreImageHashes.size());
    auto ongPreImageHash = ongPreOutput.data_hash();

    {
        EXPECT_EQ(hex(ontPreImageHash),
                  "d3770eb50f1fcddc17ac9d59f1b7e69c4916dbbe4c484cc6ba27dd0792aeb943");
        EXPECT_EQ(hex(ongPreImageHash),
                  "788066583071cfd05a4a10e5b897b9b81d2363c16fd98128ddc81891535567af");
    }

    // Simulate signature, normally obtained from signature server
    const auto publicKeyData =
        parse_hex("038ea73c590f48c7d5a8ba544a928a0c8fb206aab60688793a054db9823602765a");
    const PublicKey publicKey = PublicKey(publicKeyData, TWPublicKeyTypeNIST256p1);
    const auto ontSignature =
        parse_hex("b1678dfcda9b9b468d9a97a5b3021a680814180ca08cd17d9e3a9cf512b05a3b286fed9b8f635718"
                  "c0aabddc9fc1acfbc48561577e35ef92ee97d7fa86e14f47");
    const auto ongSignature =
        parse_hex("d90c4d76e9d07d3e5c00e4a8768ce09ca66be05cfb7f48ad02632b4f08fcaa6f4e3f6f52eb4278c1"
                  "579065e54ea5e696b7711f071298576fa7050b21ae614bbe");

    // Verify signature (pubkey & hash & signature)
    {
        EXPECT_TRUE(publicKey.verify(ontSignature, TW::data(ontPreImageHash)));
        EXPECT_TRUE(publicKey.verify(ongSignature, TW::data(ongPreImageHash)));
    }

    /// Compile transaction info
    const Data ontOutputData = TransactionCompiler::compileWithSignatures(
        coin, ontTxInputData, {ontSignature}, {publicKeyData});
    const Data ongOutputData = TransactionCompiler::compileWithSignatures(
        coin, ongTxInputData, {ongSignature}, {publicKeyData});
    auto ontOutput = Ontology::Proto::SigningOutput();
    auto ongOutput = Ontology::Proto::SigningOutput();
    ontOutput.ParseFromArray(ontOutputData.data(), (int)ontOutputData.size());
    ongOutput.ParseFromArray(ongOutputData.data(), (int)ongOutputData.size());
    const auto ontExpectedTx =
        "00d101000000ac0d000000000000204e000000000000ca18ec37ac94f19588926a5302ded54cd909a76e7100c6"
        "6b14ca18ec37ac94f19588926a5302ded54cd909a76e6a7cc8149e21dda3257e18eb033d9451dda1d9ac8bcfa4"
        "776a7cc8516a7cc86c51c1087472616e736665721400000000000000000000000000000000000000010068164f"
        "6e746f6c6f67792e4e61746976652e496e766f6b6500014140b1678dfcda9b9b468d9a97a5b3021a680814180c"
        "a08cd17d9e3a9cf512b05a3b286fed9b8f635718c0aabddc9fc1acfbc48561577e35ef92ee97d7fa86e14f4723"
        "21038ea73c590f48c7d5a8ba544a928a0c8fb206aab60688793a054db9823602765aac";
    const auto ongExpectedTx =
        "00d101000000ac0d000000000000204e000000000000ca18ec37ac94f19588926a5302ded54cd909a76e7100c6"
        "6b14ca18ec37ac94f19588926a5302ded54cd909a76e6a7cc8149e21dda3257e18eb033d9451dda1d9ac8bcfa4"
        "776a7cc8516a7cc86c51c1087472616e736665721400000000000000000000000000000000000000020068164f"
        "6e746f6c6f67792e4e61746976652e496e766f6b6500014140d90c4d76e9d07d3e5c00e4a8768ce09ca66be05c"
        "fb7f48ad02632b4f08fcaa6f4e3f6f52eb4278c1579065e54ea5e696b7711f071298576fa7050b21ae614bbe23"
        "21038ea73c590f48c7d5a8ba544a928a0c8fb206aab60688793a054db9823602765aac";

    {
        EXPECT_EQ(hex(ontOutput.encoded()), ontExpectedTx);
        EXPECT_EQ(hex(ongOutput.encoded()), ongExpectedTx);
    }

    // OEP4Token transfer test case
    input.set_method("transfer");
    input.set_contract("2f34b28eb98a1dd901d303f5294c87546fb37fe7");
    input.set_owner_address("Aa8QcHJ8tbRXyjpG6FHo7TysjKXxkd1Yf2");
    input.set_to_address("ARR6PsaBwRttzCmyxCMhL7NmFk1LqExD7L");
    input.set_amount(1000);
    input.set_gas_price(2500);
    input.set_gas_limit(20000);
    input.set_nonce(1);

    auto oepTxInputData = data(input.SerializeAsString());
    const auto oepPreImageHashes = TransactionCompiler::preImageHashes(coin, oepTxInputData);
    auto oepPreOutput = TxCompiler::Proto::PreSigningOutput();
    oepPreOutput.ParseFromArray(oepPreImageHashes.data(), (int)oepPreImageHashes.size());
    auto oepPreImageHash = oepPreOutput.data_hash();
    EXPECT_EQ(hex(oepPreImageHash),
                  "5be4a3be92a49ce2af800c94c7c44eeb8cd345c25541f63e545edc06bd72c0ed");

     const auto oepPublicKeyData =
        parse_hex("03932a08085b4bd7adcf8915f805ab35ad51f58ebbd09783b01bb4c44e503444f9");
    const PublicKey opePublicKey = PublicKey(oepPublicKeyData, TWPublicKeyTypeNIST256p1);
    const auto oepSignature =
        parse_hex("55aff2726c5e17dd6a6bbdaf5200442f4c9890a0cc044fb13d4a09918893dce261bb14eec2f578b590ed5c925f66bcfeddf794bee6a014c65e049f544953cb09");
    EXPECT_TRUE(opePublicKey.verify(oepSignature, TW::data(oepPreImageHash)));
    
    const Data oepOutputData = TransactionCompiler::compileWithSignatures(
        coin, oepTxInputData, {oepSignature}, {oepPublicKeyData});
    auto oepOutput = Ontology::Proto::SigningOutput();
    oepOutput.ParseFromArray(oepOutputData.data(), (int)oepOutputData.size());
    const auto oepExpectedTx =
        "00d101000000c409000000000000204e000000000000c9546dcef4038ce3b64e79d079b3c97a8931c7174d02e8"
        "031469c329fbb30a490979ea1a6f0b6a3a91235f6bd714c9546dcef4038ce3b64e79d079b3c97a8931c71753c1"
        "087472616e7366657267e77fb36f54874c29f503d301d91d8ab98eb2342f0001414055aff2726c5e17dd6a6bbd"
        "af5200442f4c9890a0cc044fb13d4a09918893dce261bb14eec2f578b590ed5c925f66bcfeddf794bee6a014c6"
        "5e049f544953cb09232103932a08085b4bd7adcf8915f805ab35ad51f58ebbd09783b01bb4c44e503444f9ac";
    EXPECT_EQ(hex(oepOutput.encoded()), oepExpectedTx);
}

TEST(TransactionCompiler, OasisCompileWithSignatures) {
    const auto coin = TWCoinTypeOasis;
    /// Step 1: Prepare transaction input (protobuf)
    auto privateKey = PrivateKey(parse_hex("4f8b5676990b00e23d9904a92deb8d8f428ff289c8939926358f1d20537c21a0"));
    auto publicKey = privateKey.getPublicKey(::publicKeyType(coin));

    auto input = TW::Oasis::Proto::SigningInput();
    auto& transfer = *input.mutable_transfer();
    transfer.set_gas_price(0);
    transfer.set_gas_amount("0");
    transfer.set_nonce(0);
    transfer.set_to("oasis1qrrnesqpgc6rfy2m50eew5d7klqfqk69avhv4ak5");
    transfer.set_amount("10000000");
    transfer.set_context("oasis-core/consensus: tx for chain a245619497e580dd3bc1aa3256c07f68b8dcc13f92da115eadc3b231b083d3c4");

    auto inputString = input.SerializeAsString();
    auto inputData = TW::Data(inputString.begin(), inputString.end());

    /// Step 2: Obtain preimage hash
    const auto preImageHashData = TransactionCompiler::preImageHashes(coin, inputData);

    auto preSigningOutput = TW::TxCompiler::Proto::PreSigningOutput();
    ASSERT_TRUE(preSigningOutput.ParseFromArray(preImageHashData.data(), (int)preImageHashData.size()));
    ASSERT_EQ(preSigningOutput.error(), Common::Proto::OK);
    auto preImageHash = preSigningOutput.data_hash();
    EXPECT_EQ(hex(preImageHash), "eaad67750581b04235194ff87265a0f909584362fb512e09b75d0e447022b374");

    auto signature = parse_hex("e331ce731ed819106586152b13cd98ecf3248a880bdc71174ee3d83f6d5f3f8ee8fc34c19b22032f2f1e3e06d382720125d7a517fba9295c813228cc2b63170b");

    /// Step 3: Compile transaction info
    const auto outputData = TransactionCompiler::compileWithSignatures(coin, inputData, { signature }, {publicKey.bytes});

    TW::Oasis::Proto::SigningOutput output;
    ASSERT_TRUE(output.ParseFromArray(outputData.data(), (int)outputData.size()));


    const auto tx = "a273756e747275737465645f7261775f76616c7565585ea4656e6f6e636500666d6574686f64707374616b696e672e5472616e7366657263666565a2636761730066616d6f756e74410064626f6479a262746f5500c73cc001463434915ba3f39751beb7c0905b45eb66616d6f756e744400989680697369676e6174757265a26a7075626c69635f6b6579582093d8f8a455f50527976a8aa87ebde38d5606efa86cb985d3fb466aff37000e3b697369676e61747572655840e331ce731ed819106586152b13cd98ecf3248a880bdc71174ee3d83f6d5f3f8ee8fc34c19b22032f2f1e3e06d382720125d7a517fba9295c813228cc2b63170b";
    EXPECT_EQ(hex(output.encoded()), tx);

    { // Double check: check if simple signature process gives the same result. Note that private
        // keys were not used anywhere up to this point.
        TW::Oasis::Proto::SigningInput input;
        ASSERT_TRUE(input.ParseFromArray(inputData.data(), (int)inputData.size()));
        input.set_private_key(privateKey.bytes.data(), privateKey.bytes.size());

        TW::Oasis::Proto::SigningOutput output;
        ANY_SIGN(input, coin);

        ASSERT_EQ(hex(output.encoded()), tx);
    }
}

TEST(TransactionCompiler, PolkadotCompileWithSignatures) {
     /// Prepare transaction input (protobuf)
    const auto coin = TWCoinTypePolkadot;
    auto input = Polkadot::Proto::SigningInput();
    auto block_hash = parse_hex("40cee3c3b7f8422f4c512e9ebebdeeff1c28e81cc678ee4864d945d641e05f9b");
    auto genesis_hash = parse_hex("91b171bb158e2d3848fa23a9f1c25182fb8e20313b2c1eb49219da7a70ce90c3");
    input.set_block_hash(block_hash.data(), block_hash.size());
    input.set_genesis_hash(genesis_hash.data(), genesis_hash.size());
    input.set_nonce(0);
    input.set_spec_version(25);
    input.set_transaction_version(5);
    input.set_network(Polkadot::Proto::POLKADOT);

    auto era = input.mutable_era();
    era->set_block_number(5898150);
    era->set_period(10000); 

    auto call = input.mutable_balance_call();
    auto tx = call->mutable_transfer();
    auto value = parse_hex("210fdc0c00");
    tx->set_to_address("15JWiQUmczAFU3hrZrD2gDyuJdL2BbFaX9yngivb1UWiBJWA");
    tx->set_value(value.data(), value.size());

    auto txInputData = data(input.SerializeAsString());
    const auto preImageHashes = TransactionCompiler::preImageHashes(coin, txInputData);
    auto preOutput = TxCompiler::Proto::PreSigningOutput();
    preOutput.ParseFromArray(preImageHashes.data(), (int)preImageHashes.size());
    auto preImageHash = preOutput.data_hash();

    {
        EXPECT_EQ(hex(preImageHash), "0500be4c21aa92dcba057e9b719ce1de970f774f064c09b13a3ea3009affb8cb5ec707000cdc0f219dfe0000190000000500000091b171bb158e2d3848fa23a9f1c25182fb8e20313b2c1eb49219da7a70ce90c340cee3c3b7f8422f4c512e9ebebdeeff1c28e81cc678ee4864d945d641e05f9b");
    }

    // Simulate signature, normally obtained from signature server
    const auto publicKeyData = parse_hex("d84accbb64934815506288fafbfc7d275e64aa4e3cd9c5392db6e83b13256bf3");
    const PublicKey publicKey = PublicKey(publicKeyData, TWPublicKeyTypeED25519);
    const auto signature = parse_hex("fb43727477caaa12542b9060856816d42eedef6ebf2e98e4f8dff4355fe384751925833c4a26b2fed1707aebe655cb3317504a61ee59697c086f7baa6ca06a09");

    // Verify signature (pubkey & hash & signature)
    {
        EXPECT_TRUE(publicKey.verify(signature, TW::data(preImageHash)));
    }

    /// Compile transaction info
    const Data outputData = TransactionCompiler::compileWithSignatures(coin, txInputData, {signature}, {publicKeyData});
    auto output = Ontology::Proto::SigningOutput();
    output.ParseFromArray(outputData.data(), (int)outputData.size());
    const auto expectedTx = "390284d84accbb64934815506288fafbfc7d275e64aa4e3cd9c5392db6e83b13256bf300fb43727477caaa12542b9060856816d42eedef6ebf2e98e4f8dff4355fe384751925833c4a26b2fed1707aebe655cb3317504a61ee59697c086f7baa6ca06a099dfe00000500be4c21aa92dcba057e9b719ce1de970f774f064c09b13a3ea3009affb8cb5ec707000cdc0f21";

    {
        EXPECT_EQ(hex(output.encoded()), expectedTx);
    }
}

TEST(TransactionCompiler, NULSTokenCompileWithSignatures) {
    const auto coin = TWCoinTypeNULS;
    /// Step 1: Prepare transaction input (protobuf)
    auto input = TW::NULS::Proto::SigningInput();
    auto from = std::string("NULSd6HgWabfcG6H7NDK2TJvtoU3wxY1YLKwJ");
    auto to = std::string("NULSd6Hgied7ym6qMEfVzZanMaa9qeqA6TZSe");
    uint32_t chainId = 9;
    uint32_t idassetsId = 1;
    auto amount = TW::store((TW::uint256_t)10000000);
    auto amountStr = std::string(amount.begin(), amount.end());
    auto balance = TW::store((TW::uint256_t)100000000);
    auto balanceStr = std::string(balance.begin(), balance.end());
    auto nonce = std::string("0000000000000000");
    auto asset_nonce = std::string("0000000000000000");
    input.set_from(from);
    input.set_to(to);
    input.set_amount(amountStr);
    input.set_chain_id(chainId);
    input.set_idassets_id(idassetsId);
    input.set_nonce(nonce.data(), nonce.size());
    input.set_asset_nonce(asset_nonce.data(), asset_nonce.size());
    input.set_balance(balanceStr);
    input.set_timestamp((uint32_t)1569228280);
    auto inputString = input.SerializeAsString();
    auto inputData = TW::Data(inputString.begin(), inputString.end());
    /// Step 2: Obtain preimage hash
    const auto preImageHashesData = TransactionCompiler::preImageHashes(coin, inputData);
    auto preSigningOutput = TW::TxCompiler::Proto::PreSigningOutput();
    preSigningOutput.ParseFromArray(preImageHashesData.data(), (int)preImageHashesData.size());
    auto preImage = preSigningOutput.data();
    EXPECT_EQ(
        hex(preImage),
        "0200f885885d0000d202170100012c177a01a7afbe98e094007b99476534fb7926b70900010080969800000000"
        "0000000000000000000000000000000000000000000000000008000000000000000000170100012c177a01a7af"
        "be98e094007b99476534fb7926b701000100a08601000000000000000000000000000000000000000000000000"
        "0000000000080000000000000000000117010001f05e7878971f3374515eabb6f16d75219d8873120900010080"
        "969800000000000000000000000000000000000000000000000000000000000000000000000000");
    auto preImageHash = preSigningOutput.data_hash();
    EXPECT_EQ(hex(preImageHash),
              "9040642ce845b320453b2ccd6f80efc38fdf61ec8f0c12e0c16f6244ec2e0496");
    // Simulate signature, normally obtained from signature server
    const Data publicKeyData =
        parse_hex("033c87a3d9b812556b3034b6471cad5131a01e210c1d7ca06dd53b7d0aff0ee045");
    const PublicKey publicKey = PublicKey(publicKeyData, TWPublicKeyTypeSECP256k1);
    const auto signature =
        parse_hex("5ddea604c6cdfcf6cbe32f5873937641676ee5f9aee3c40aa9857c59aefedff25b77429cf62307d4"
                  "3a6a79b4c106123e6232e3981032573770fe2726bf9fc07c00");
    // Verify signature (pubkey & hash & signature)
    EXPECT_TRUE(publicKey.verify(signature, TW::data(preImageHash)));
    /// Step 3: Compile transaction info
    const Data outputData =
        TransactionCompiler::compileWithSignatures(coin, inputData, {signature}, {publicKeyData});
    const auto ExpectedEncoded = parse_hex(
        "0200f885885d0000d202170100012c177a01a7afbe98e094007b99476534fb7926b70900010080969800000000"
        "0000000000000000000000000000000000000000000000000008000000000000000000170100012c177a01a7af"
        "be98e094007b99476534fb7926b701000100a08601000000000000000000000000000000000000000000000000"
        "0000000000080000000000000000000117010001f05e7878971f3374515eabb6f16d75219d8873120900010080"
        "9698000000000000000000000000000000000000000000000000000000000000000000000000006921033c87a3"
        "d9b812556b3034b6471cad5131a01e210c1d7ca06dd53b7d0aff0ee04546304402205ddea604c6cdfcf6cbe32f"
        "5873937641676ee5f9aee3c40aa9857c59aefedff202205b77429cf62307d43a6a79b4c106123e6232e3981032"
        "573770fe2726bf9fc07c");
    const auto ExpectedTx = std::string(ExpectedEncoded.begin(), ExpectedEncoded.end());
    EXPECT_EQ(outputData.size(), 328);
    TW::NULS::Proto::SigningOutput output;
    ASSERT_TRUE(output.ParseFromArray(outputData.data(), (int)outputData.size()));

    EXPECT_EQ(output.encoded(), ExpectedTx);
    EXPECT_EQ(output.encoded().size(), 325);

    { // Double check: check if simple signature process gives the same result. Note that private
      // keys were not used anywhere up to this point.
        TW::NULS::Proto::SigningInput input;
        ASSERT_TRUE(input.ParseFromArray(inputData.data(), (int)inputData.size()));
        auto key = parse_hex("044014463e2ee3cc9c67a6f191dbac82288eb1d5c1111d21245bdc6a855082a1");
        input.set_private_key(key.data(), key.size());

        TW::NULS::Proto::SigningOutput output;
        ANY_SIGN(input, coin);

        ASSERT_EQ(output.encoded(), ExpectedTx);
    }
}

TEST(TransactionCompiler, SolanaCompileCreateTokenAccountAndTransferWithSignatures) {
    const auto coin = TWCoinTypeSolana;
    /// Step 1: Prepare transaction input (protobuf)
    auto input = TW::Solana::Proto::SigningInput();
    auto& message = *input.mutable_create_and_transfer_token_transaction();
    auto sender = std::string("B1iGmDJdvmxyUiYM8UEo2Uw2D58EmUrw4KyLYMmrhf8V");
    auto token = std::string("4zMMC9srt5Ri5X14GAgXhaHii3GnPAEERYPJgZJDncDU");
    auto senderTokenAddress = std::string("5sS5Z8GAdVHqZKRqEvpDauHvvLgbDveiyfi81uh25mrf");
    auto recipientMainAddress = std::string("3WUX9wASxyScbA7brDipioKfXS1XEYkQ4vo3Kej9bKei");
    auto recipientTokenAddress = std::string("BwTAyrCEdkjNyGSGVNSSGh6phn8KQaLN638Evj7PVQfJ");
    uint64_t amount = 4000;
    uint8_t decimals = 6;
    input.set_sender(sender);
    input.set_recent_blockhash(std::string("AfzzEC8NVXoxKoHdjXLDVzqwqvvZmgPuqyJqjuHiPY1D"));
    message.set_recipient_main_address(recipientMainAddress);
    message.set_token_mint_address(token);
    message.set_recipient_token_address(recipientTokenAddress);
    message.set_sender_token_address(senderTokenAddress);
    message.set_amount(amount);
    message.set_decimals(decimals);
    auto inputString = input.SerializeAsString();
    auto inputData = TW::Data(inputString.begin(), inputString.end());
    /// Step 2: Obtain preimage hash
    const auto preImageHashesData = TransactionCompiler::preImageHashes(coin, inputData);
    auto preSigningOutput = TW::Solana::Proto::PreSigningOutput();
    preSigningOutput.ParseFromArray(preImageHashesData.data(), (int)preImageHashesData.size());
    ASSERT_EQ(preSigningOutput.signers_size(), 1);
    auto signer = preSigningOutput.signers(0);
    EXPECT_EQ(signer, sender);
    auto preImageHash = preSigningOutput.data();
    EXPECT_EQ(
        hex(preImageHash),
        "0100060994c3890fa8d4bc04ab2a676d2cafea5cdc899ecd95a9cbe593e9df258759685aa287d36838b4ef65c2"
        "c460d1a52498453c259cd6a35ca91064aaead28187ca69485a24ffb4070461bb6d7f1c8b758c6b2dc90029d551"
        "b5fd4eacd82d65e302202544558bb05c2698f88852a7925c5c0ee5ea8711ddb3fe1262150283eee811633b442c"
        "b3912157f13a933d0134282d032b5ffecd01a2dbf1b7790608df002ea700000000000000000000000000000000"
        "0000000000000000000000000000000006ddf6e1d765a193d9cbe146ceeb79ac1cb485ed5f5b37913a8cf5857e"
        "ff00a906a7d517192c5c51218cc94c3d4af17f58daee089ba1fd44e3dbd98a000000008c97258f4e2489f1bb3d"
        "1029148e0d830b5a1399daff1084048e7bd8dbe9f8598fb6d19edbbae20ebbc767fba1da4d4b40a4b97479fe52"
        "6a82325cba7cee506802080700010304050607000604020401000a0ca00f00000000000006");
    // Simulate signature, normally obtained from signature server
    const Data publicKeyData = Base58::bitcoin.decode(sender);
    const PublicKey publicKey = PublicKey(publicKeyData, TWPublicKeyTypeED25519);
    const auto signature = Base58::bitcoin.decode(
        "pL1m11UEDWn3jMkrNMqLeGwNpKzmhQzJiYaCocgPy7vXKA1tnvEjJbuVq9hTeM9kqMAmxhRpwRY157jDgkRdUZw");
    // Verify signature (pubkey & hash & signature)
    EXPECT_TRUE(publicKey.verify(signature, TW::data(preImageHash)));
    /// Step 3: Compile transaction info
    const Data outputData =
        TransactionCompiler::compileWithSignatures(coin, inputData, {signature}, {publicKeyData});
    const auto ExpectedTx =
        "2qkvFTcMk9kPaHtd7idJ1gJc4zTkuYDUJsC67kXvHjv3zwEyUx92QyhhSeBjL6h3Zaisj2nvTWid2UD1N9hbg9Ty7v"
        "SHLc7mcFVvy3yJmN9tz99iLKsf15rEeKUk3crXWLtKZEpcXJurN7vrxKwjQJnVob2RjyxwVfho1oNZ72BHvqToRM1W"
        "2KbcYhxK4d9zB4QY5tR2dzgCHWqAjf9Yov3y9mPBYCQBtw2GewrVMDbg5TK81E9BaWer3BcEafc3NCnRfcFEp7ZUXs"
        "GAgJYx32uUoJPP8ByTqBsp2JWgHyZhoz1WUUYRqWKZthzotErVetjSik4h5GcXk9Nb6kzqEf4nKEZ22eyrP5dv3eZM"
        "uGUUpMYUT9uF16T72s4TTwqiWDPFkidD33tACx74JKGoDraHEvEeAPrv6iUmC675kMuAV4EtVspVc5SnKXgRWRxb4d"
        "cH3k7K4ckjSxYZwg8UhTXUgPxA936jBr2HeQuPLmNVn2muA1HfL2DnyrobUP9vHpbL3HHgM2fckeXy8LAcjnoE9TTa"
        "AKX32wo5xoMj9wJmmtcU6YbXN4KgZ";
    EXPECT_EQ(outputData.size(), 572);
    Solana::Proto::SigningOutput output;
    ASSERT_TRUE(output.ParseFromArray(outputData.data(), (int)outputData.size()));

    EXPECT_EQ(output.encoded(), ExpectedTx);
    EXPECT_EQ(output.encoded().size(), 569);
    { // Double check: check if simple signature process gives the same result. Note that private
      // keys were not used anywhere up to this point.
        Solana::Proto::SigningInput input;
        ASSERT_TRUE(input.ParseFromArray(inputData.data(), (int)inputData.size()));
        auto key = Base58::bitcoin.decode("9YtuoD4sH4h88CVM8DSnkfoAaLY7YeGC2TarDJ8eyMS5");
        input.set_private_key(key.data(), key.size());

        Solana::Proto::SigningOutput output;
        ANY_SIGN(input, coin);

        ASSERT_EQ(output.encoded(), ExpectedTx);
    }
}

TEST(TransactionCompiler, SolanaCompileAdvanceNonceAccountWithSignatures) {
    const auto coin = TWCoinTypeSolana;
    /// Step 1: Prepare transaction input (protobuf)
    auto sender = std::string("B1iGmDJdvmxyUiYM8UEo2Uw2D58EmUrw4KyLYMmrhf8V");
    auto input = TW::Solana::Proto::SigningInput();
    auto& message = *input.mutable_advance_nonce_account();
    auto nonceAccount = std::string("6vNrYDm6EHcvBALY7HywuDWpTSc6uGt3y2nf5MuG1TmJ");
    input.set_sender(sender);
    input.set_recent_blockhash(std::string("4KQLRUfd7GEVXxAeDqwtuGTdwKd9zMfPycyAG3wJsdck"));
    message.set_nonce_account(nonceAccount);
    auto inputString = input.SerializeAsString();
    auto inputData = TW::Data(inputString.begin(), inputString.end());
    /// Step 2: Obtain preimage hash
    const auto preImageHashesData = TransactionCompiler::preImageHashes(coin, inputData);
    auto preSigningOutput = TW::Solana::Proto::PreSigningOutput();
    preSigningOutput.ParseFromArray(preImageHashesData.data(), (int)preImageHashesData.size());
    ASSERT_EQ(preSigningOutput.signers_size(), 1);
    auto signer = preSigningOutput.signers(0);
    EXPECT_EQ(signer, sender);
    auto preImageHash = preSigningOutput.data();
    EXPECT_EQ(
        hex(preImageHash),
        "0100020494c3890fa8d4bc04ab2a676d2cafea5cdc899ecd95a9cbe593e9df258759685a57f6ed937bb447a670"
        "0c9684d2e182b1a6661838a86cca7d0aac18be2e098b2106a7d517192c568ee08a845f73d29788cf035c3145b2"
        "1ab344d8062ea940000000000000000000000000000000000000000000000000000000000000000000003149e6"
        "70959884ea98bb33bca21c9505f1fc17b1d51ca59555a5d58c93f0f9c90103030102000404000000");
    // Simulate signature, normally obtained from signature server
    const Data publicKeyData = Base58::bitcoin.decode(sender);
    const PublicKey publicKey = PublicKey(publicKeyData, TWPublicKeyTypeED25519);
    const auto signature = Base58::bitcoin.decode(
        "2gwuvwJ3mdEsjA8Gid6FXYuSwa2AAyFY6Btw8ifwSc2SPsfKBnD859C5mX4tLy6zQFHhKxSMMsW49o3dbJNiXDMo");
    // Verify signature (pubkey & hash & signature)
    EXPECT_TRUE(publicKey.verify(signature, TW::data(preImageHash)));
    /// Step 3: Compile transaction info
    const Data outputData =
        TransactionCompiler::compileWithSignatures(coin, inputData, {signature}, {publicKeyData});
    const auto ExpectedTx =
        "7YPgNzjCnUd2zBb6ZC6bf1YaoLjhJPHixLUdTjqMjq1YdzADJCx2wsTTBFFrqDKSHXEL6ntRq8NVJTQMGzGH5AQRKw"
        "tKtutehxesmtzkZCPY9ADZ4ijFyveLmTt7kjZXX7ZWVoUmKAqiaYsPTex728uMBSRJpV4zRw2yKGdQRHTKy2QFEb9a"
        "cwLjmrbEgoyzPCarxjPhw21QZnNcy8RiYJB2mzZ9nvhrD5d2jB5TtdiroQPgTSdKFzkNEd7hJUKpqUppjDFcNHGK73"
        "FE9pCP2dKxCLH8Wfaez8bLtopjmWun9cbikxo7LZsarYzMXvxwZmerRd1";
    EXPECT_EQ(outputData.size(), 330);
    Solana::Proto::SigningOutput output;
    ASSERT_TRUE(output.ParseFromArray(outputData.data(), (int)outputData.size()));

    EXPECT_EQ(output.encoded(), ExpectedTx);
    EXPECT_EQ(output.encoded().size(), 327);
    { // Double check: check if simple signature process gives the same result. Note that private
      // keys were not used anywhere up to this point.
        Solana::Proto::SigningInput input;
        ASSERT_TRUE(input.ParseFromArray(inputData.data(), (int)inputData.size()));
        auto key = Base58::bitcoin.decode("9YtuoD4sH4h88CVM8DSnkfoAaLY7YeGC2TarDJ8eyMS5");
        input.set_private_key(key.data(), key.size());

        Solana::Proto::SigningOutput output;
        ANY_SIGN(input, coin);

        ASSERT_EQ(output.encoded(), ExpectedTx);
    }
}

TEST(TransactionCompiler, CardanoCompileWithSignaturesAndPubKeyType) {
     /// Prepare transaction input (protobuf)
    const auto coin = TWCoinTypeCardano;
    auto input = Cardano::Proto::SigningInput();
    input.mutable_transfer_message()->set_to_address("addr1qxxe304qg9py8hyyqu8evfj4wln7dnms943wsugpdzzsxnkvvjljtzuwxvx0pnwelkcruy95ujkq3aw6rl0vvg32x35qc92xkq");
    input.mutable_transfer_message()->set_change_address("addr1v8mv75d2evhr4kt048cx7m3f97x363ajadha8xv8dp96nuggpv8rn");
    input.mutable_transfer_message()->set_amount(1850000);

    auto* utxo1 = input.add_utxos();
    utxo1->set_address("addr1v8mv75d2evhr4kt048cx7m3f97x363ajadha8xv8dp96nuggpv8rn");
    utxo1->set_amount(1000000);
    auto txHash = parse_hex("d87f6e99c8d3a0fb22b1ea4de477f5a6d1f0e419450c2a194304371cada0ebb9");
    utxo1->mutable_out_point()->set_tx_hash(txHash.data(), txHash.size());
    utxo1->mutable_out_point()->set_output_index(0);

    auto* utxo2 = input.add_utxos();
    utxo2->set_address("addr1v8mv75d2evhr4kt048cx7m3f97x363ajadha8xv8dp96nuggpv8rn");
    utxo2->set_amount(4040957);
    utxo2->mutable_out_point()->set_tx_hash(txHash.data(), txHash.size());
    utxo2->mutable_out_point()->set_output_index(1);

    auto* tokenBundle1 = utxo2->add_token_amount();
    tokenBundle1->set_policy_id("122d15a15dc753d2b3ca9ee46c1c6ca41dda38d735942d9d259c785b");
    tokenBundle1->set_asset_name("TTToken-1");
    const auto tokenAmount1 = store(uint256_t(3000000));
    tokenBundle1->set_amount(tokenAmount1.data(), tokenAmount1.size());

    auto* tokenBundle2 = utxo2->add_token_amount();
    tokenBundle2->set_policy_id("122d15a15dc753d2b3ca9ee46c1c6ca41dda38d735942d9d259c785b");
    tokenBundle2->set_asset_name("TTToken-2");
    const auto tokenAmount2 = store(uint256_t(3000000));
    tokenBundle2->set_amount(tokenAmount2.data(), tokenAmount2.size());

    auto* tokenBundle3 = utxo2->add_token_amount();
    tokenBundle3->set_policy_id("122d15a15dc753d2b3ca9ee46c1c6ca41dda38d735942d9d259c785b");
    tokenBundle3->set_asset_name("TTToken-3");
    const auto tokenAmount3 = store(uint256_t(5000000));
    tokenBundle3->set_amount(tokenAmount3.data(), tokenAmount3.size());

    auto inputData = data(input.SerializeAsString());
    const auto preImageHash = TransactionCompiler::preImageHashes(coin, inputData);

    auto preOut = TxCompiler::Proto::PreSigningOutput();
    preOut.ParseFromArray(preImageHash.data(), (int)preImageHash.size());
    EXPECT_EQ(hex(preOut.data_hash()),"b9e27329e670ce1d434b894348526f835d5bc53dad8b8d6d9bda58dd31e2bb5b");

    // Simulate signature, normally obtained from signature server
    const auto publicKeyData = parse_hex("17c55d712152ccabf28215fe2d008d615f94796e098a97f1aa43d986ac3cb946");
    const PublicKey publicKey = PublicKey(publicKeyData, TWPublicKeyTypeED25519);
    const auto sig = parse_hex("1096ddcfb2ad21a4c0d861ef3fabe18841e8de88105b0d8e36430d7992c588634ead4100c32b2800b31b65e014d54a8238bdda63118d829bf0bcf1b631e86f0e");


    /// Compile transaction info
    const Data outData = TransactionCompiler::compileWithSignaturesAndPubKeyType(coin, inputData, {sig}, {publicKeyData}, TWPublicKeyTypeED25519);

    auto output = Cardano::Proto::SigningOutput();
    output.ParseFromArray(outData.data(), (int)outData.size());
    const auto expectedTx = 
        "83a40082825820d87f6e99c8d3a0fb22b1ea4de477f5a6d1f0e419450c2a194304371cada0ebb901"
        "825820d87f6e99c8d3a0fb22b1ea4de477f5a6d1f0e419450c2a194304371cada0ebb90001828258"
        "39018d98bea0414243dc84070f96265577e7e6cf702d62e871016885034ecc64bf258b8e330cf0cd"
        "d9fdb03e10b4e4ac08f5da1fdec6222a34681a001c3a9082581d61f6cf51aacb2e3ad96fa9f06f6e"
        "292f8d1d47b2eb6fd39987684ba9f1821a002e0544a3581c122d15a15dc753d2b3ca9ee46c1c6ca4"
        "1dda38d735942d9d259c785ba1495454546f6b656e2d311a002dc6c0581c122d15a15dc753d2b3ca"
        "9ee46c1c6ca41dda38d735942d9d259c785ba1495454546f6b656e2d321a002dc6c0581c122d15a1"
        "5dc753d2b3ca9ee46c1c6ca41dda38d735942d9d259c785ba1495454546f6b656e2d331a004c4b40"
        "021a0002ab690300a1008182582017c55d712152ccabf28215fe2d008d615f94796e098a97f1aa43"
        "d986ac3cb94658401096ddcfb2ad21a4c0d861ef3fabe18841e8de88105b0d8e36430d7992c58863"
        "4ead4100c32b2800b31b65e014d54a8238bdda63118d829bf0bcf1b631e86f0ef6";

    
    EXPECT_EQ(hex(output.encoded()), expectedTx);
}

<<<<<<< HEAD
TEST(TransactionCompiler, IoTeXCompileWithSignatures) {
    const auto coin = TWCoinTypeIoTeX;

    const auto privateKey0 =
        parse_hex("0806c458b262edd333a191e92f561aff338211ee3e18ab315a074a2d82aa343f");
    const auto privateKey1 =
        parse_hex("6021efcf7555f90627364339fc921139dd40a06ccb2cb2a2a4f8f4ea7a2dc74d");
    const auto pubKey0 =
        parse_hex("034e18306ae9ef4ec9d07bf6e705442d4d1a75e6cdf750330ca2d880f2cc54607c");
    const auto pubKey1 =
        parse_hex("0253ad2f3b734a197f64911242aabc9b5b10bf5744949f5396e56427f35448eafa");
    const auto ExpectedTx0 =
        "0a4c0801107b18f8062203393939523e0a033435361229696f313837777a703038766e686a6a706b79646e7239"
        "37716c68386b683064706b6b797466616d386a1a0c68656c6c6f20776f726c64211241044e18306ae9ef4ec9d0"
        "7bf6e705442d4d1a75e6cdf750330ca2d880f2cc54607c9c33deb9eae9c06e06e04fe9ce3d43962cc67d5aa34f"
        "beb71270d4bad3d648d91a41555cc8af4181bf85c044c3201462eeeb95374f78aa48c67b87510ee63d5e502372"
        "e53082f03e9a11c1e351de539cedf85d8dff87de9d003cb9f92243541541a000";
    const auto ExpectedTx1 =
        "0a4c0801107b18f8062203393939523e0a033435361229696f313837777a703038766e686a6a706b79646e7239"
        "37716c68386b683064706b6b797466616d386a1a0c68656c6c6f20776f726c642112410453ad2f3b734a197f64"
        "911242aabc9b5b10bf5744949f5396e56427f35448eafa84a5d74b49ecb56e011b18c3d5a300e8cff7c6b39d33"
        "0d1d3799c4700a0b1be21a41de4be56ce74dce8e526590f5b5f947385b00947c4c2ead014429aa706a2470055c"
        "56c7e57d1b119b487765d59b21bcdeafac25108f6929a14f9edf4b2309534501";

    const auto prkey0 = PrivateKey(privateKey0);
    const PublicKey pbkey0 = prkey0.getPublicKey(TWPublicKeyTypeSECP256k1Extended);

    const auto prkey1 = PrivateKey(privateKey1);
    const PublicKey pbkey1 = prkey1.getPublicKey(TWPublicKeyTypeSECP256k1Extended);

    /// Step 1: Prepare transaction input (protobuf)
    auto input = TW::IoTeX::Proto::SigningInput();
    input.set_version(1);
    input.set_nonce(123);
    input.set_gaslimit(888);
    input.set_gasprice("999");
    auto tsf = input.mutable_transfer();
    tsf->set_amount("456");
    tsf->set_recipient("io187wzp08vnhjjpkydnr97qlh8kh0dpkkytfam8j");
    auto text = parse_hex("68656c6c6f20776f726c6421"); // "hello world!"
    tsf->set_payload(text.data(), text.size());
=======
TEST(TransactionCompiler, HarmonyCompileWithSignatures) {
    // txHash 0x238c0db5f139422d64d12b3d5208243b4b355bfb87024cec7795660291a628d0 on https://explorer.ps.hmny.io/
    /// Step 1: Prepare transaction input (protobuf)
    auto coin = TWCoinTypeHarmony;
    auto input = TW::Harmony::Proto::SigningInput();
    auto trasactionMsg = input.mutable_transaction_message();
    auto receiver = "one1y563nrrtcpu7874cry68ehxwrpteyhp0sztlym";
    trasactionMsg->set_to_address(receiver);
    auto payload = parse_hex("");
    trasactionMsg->set_payload(payload.data(), payload.size());

    uint256_t MAIN_NET = 0x4;
    auto value = store(MAIN_NET);
    input.set_chain_id(value.data(), value.size());

    value = store(uint256_t(0));
    trasactionMsg->set_nonce(value.data(), value.size());

    value = store(uint256_t(1000000000000000));
    trasactionMsg->set_gas_price(value.data(), value.size());

    value = store(uint256_t(1000000));
    trasactionMsg->set_gas_limit(value.data(), value.size());

    value = store(uint256_t("0x0"));
    trasactionMsg->set_from_shard_id(value.data(), value.size());

    value = store(uint256_t("0x0"));
    trasactionMsg->set_to_shard_id(value.data(), value.size());

    value = store(uint256_t(10));
    trasactionMsg->set_amount(value.data(), value.size());
>>>>>>> a44400d9

    auto inputString = input.SerializeAsString();
    auto inputData = TW::Data(inputString.begin(), inputString.end());

    /// Step 2: Obtain preimage hash
    const auto preImageHashData = TransactionCompiler::preImageHashes(coin, inputData);
    auto preSigningOutput = TW::TxCompiler::Proto::PreSigningOutput();
    ASSERT_TRUE(
        preSigningOutput.ParseFromArray(preImageHashData.data(), (int)preImageHashData.size()));
    ASSERT_EQ(preSigningOutput.error(), Common::Proto::OK);

    auto preImage = data(preSigningOutput.data());
    auto preImageHash = data(preSigningOutput.data_hash());

<<<<<<< HEAD
    std::string expectedPreImage =
        "0801107b18f8062203393939523e0a033435361229696f313837777a703038766e686a6a706b79646e72393771"
        "6c68386b683064706b6b797466616d386a1a0c68656c6c6f20776f726c6421";
    std::string expectedPreImageHash =
        "0f17cd7f43bdbeff73dfe8f5cb0c0045f2990884e5050841de887cf22ca35b50";
    ASSERT_EQ(hex(preImage), expectedPreImage);
    ASSERT_EQ(hex(preImageHash), expectedPreImageHash);

    Data signature = parse_hex("555cc8af4181bf85c044c3201462eeeb95374f78aa48c67b87510ee63d5e502372e"
                               "53082f03e9a11c1e351de539cedf85d8dff87de9d003cb9f92243541541a000");

    // Verify signature (pubkey & hash & signature)
    EXPECT_TRUE(pbkey0.verify(signature, preImageHash));
    /// Step 3: Compile transaction info
    const Data outputData =
        TransactionCompiler::compileWithSignatures(coin, inputData, {signature}, {pbkey0.bytes});
    TW::IoTeX::Proto::SigningOutput output;
    ASSERT_TRUE(output.ParseFromArray(outputData.data(), (int)outputData.size()));
    EXPECT_EQ(hex(output.encoded()), ExpectedTx0);
    { // Double check: check if simple signature process gives the same result. Note that private
      // keys were not used anywhere up to this point.
        TW::IoTeX::Proto::SigningInput input;
        ASSERT_TRUE(input.ParseFromArray(inputData.data(), (int)inputData.size()));
        EXPECT_EQ(hex(PrivateKey(privateKey0).getPublicKey(TWPublicKeyTypeSECP256k1).bytes),
                  hex(pubKey0));
        input.set_privatekey(prkey0.bytes.data(), prkey0.bytes.size());
        TW::IoTeX::Proto::SigningOutput output;
        ANY_SIGN(input, coin);

        ASSERT_EQ(hex(output.encoded()), ExpectedTx0);
    }

    { // more signatures
        TW::IoTeX::Proto::SigningInput input;
        ASSERT_TRUE(input.ParseFromArray(inputData.data(), (int)inputData.size()));
        EXPECT_EQ(hex(PrivateKey(privateKey1).getPublicKey(TWPublicKeyTypeSECP256k1).bytes),
                  hex(pubKey1));
        input.set_privatekey(prkey1.bytes.data(), prkey1.bytes.size());
        TW::IoTeX::Proto::SigningOutput output;
        ANY_SIGN(input, coin);

        ASSERT_EQ(hex(output.encoded()), ExpectedTx1);
    }

    { // Negative: invalid public key
        const auto publicKeyBlake =
            parse_hex("6641abedacf9483b793afe1718689cc9420bbb1c");
        EXPECT_EXCEPTION(
            TransactionCompiler::compileWithSignatures(
                coin, inputData, {signature}, {publicKeyBlake}),
            "Invalid public key");
    }

    { // Negative: not enough signatures
        const Data outputData =
            TransactionCompiler::compileWithSignatures(coin, inputData, {}, {pbkey0.bytes});

        TW::IoTeX::Proto::SigningOutput output;
        ASSERT_TRUE(output.ParseFromArray(outputData.data(), (int)outputData.size()));
        EXPECT_EQ(output.encoded().size(), 0);
        EXPECT_EQ(output.error(), Common::Proto::Error_invalid_params);
        EXPECT_EQ(output.error_message(), "empty signatures or publickeys");
    }

    { // Negative: not enough publicKey
        const Data outputData =
            TransactionCompiler::compileWithSignatures(coin, inputData, {signature}, {});

        TW::IoTeX::Proto::SigningOutput output;
        ASSERT_TRUE(output.ParseFromArray(outputData.data(), (int)outputData.size()));
        EXPECT_EQ(output.encoded().size(), 0);
        EXPECT_EQ(output.error(), Common::Proto::Error_invalid_params);
        EXPECT_EQ(output.error_message(), "empty signatures or publickeys");
    }

    { // Negative: not one to on
        const Data outputData = TransactionCompiler::compileWithSignatures(
            coin, inputData, {signature}, {pbkey0.bytes, pbkey1.bytes});

        TW::IoTeX::Proto::SigningOutput output;
        ASSERT_TRUE(output.ParseFromArray(outputData.data(), (int)outputData.size()));
        EXPECT_EQ(output.encoded().size(), 0);
        EXPECT_EQ(output.error(), Common::Proto::Error_no_support_n2n);
        EXPECT_EQ(output.error_message(), "signatures and publickeys size can only be one");
=======
    std::string expectedPreImage = "e98087038d7ea4c68000830f42408080942535198c6bc079e3fab819347cdcce1857925c2f0a80048080";
    std::string expectedPreImageHash = "fd1be8579542dc60f15a6218887cc1b42945bf04b50205d15ad7df8b5fac5714";
    ASSERT_EQ(hex(preImage), expectedPreImage);
    ASSERT_EQ(hex(preImageHash), expectedPreImageHash);

    const auto privateKey = PrivateKey(parse_hex("b578822c5c718e510f67a9e291e9c6efdaf753f406020f55223b940e1ddb282e"));
    Data signature = parse_hex("43824f50bf4b16ebe1020114de16e3579bdb5f3dcaa26117de87a73b5414b72550506609fd60e3cb565b1f9bae0952d37f3a6c6be262380f7f18cbda5216f34300");
    const PublicKey publicKey = privateKey.getPublicKey(TWPublicKeyTypeSECP256k1Extended);

    // Verify signature (pubkey & hash & signature)
    EXPECT_TRUE(publicKey.verify(signature, preImageHash));
    /// Step 3: Compile transaction info
    const Data outputData =
        TransactionCompiler::compileWithSignatures(coin, inputData, {signature}, {publicKey.bytes});
    const auto ExpectedTx =
        "f8698087038d7ea4c68000830f42408080942535198c6bc079e3fab819347cdcce1857925c2f0a802ba043824f50bf4b16ebe1020114de16e3579bdb5f3dcaa26117de87a73b5414b725a050506609fd60e3cb565b1f9bae0952d37f3a6c6be262380f7f18cbda5216f343";
    TW::Harmony::Proto::SigningOutput output;
    ASSERT_TRUE(output.ParseFromArray(outputData.data(), (int)outputData.size()));
    EXPECT_EQ(hex(output.encoded()), ExpectedTx);
    { // Double check: check if simple signature process gives the same result. Note that private
      // keys were not used anywhere up to this point.
        TW::Harmony::Proto::SigningInput input;
        ASSERT_TRUE(input.ParseFromArray(inputData.data(), (int)inputData.size()));
        input.set_private_key(privateKey.bytes.data(), privateKey.bytes.size());

        TW::Harmony::Proto::SigningOutput output;
        ANY_SIGN(input, coin);

        ASSERT_EQ(hex(output.encoded()), ExpectedTx);
>>>>>>> a44400d9
    }
}<|MERGE_RESOLUTION|>--- conflicted
+++ resolved
@@ -38,11 +38,8 @@
 #include "proto/VeChain.pb.h"
 #include "proto/Oasis.pb.h"
 #include "proto/Cardano.pb.h"
-<<<<<<< HEAD
 #include "proto/IoTeX.pb.h"
 
-=======
->>>>>>> a44400d9
 #include "proto/TransactionCompiler.pb.h"
 
 #include <TrustWalletCore/TWAnySigner.h>
@@ -2891,7 +2888,6 @@
     EXPECT_EQ(hex(output.encoded()), expectedTx);
 }
 
-<<<<<<< HEAD
 TEST(TransactionCompiler, IoTeXCompileWithSignatures) {
     const auto coin = TWCoinTypeIoTeX;
 
@@ -2933,40 +2929,6 @@
     tsf->set_recipient("io187wzp08vnhjjpkydnr97qlh8kh0dpkkytfam8j");
     auto text = parse_hex("68656c6c6f20776f726c6421"); // "hello world!"
     tsf->set_payload(text.data(), text.size());
-=======
-TEST(TransactionCompiler, HarmonyCompileWithSignatures) {
-    // txHash 0x238c0db5f139422d64d12b3d5208243b4b355bfb87024cec7795660291a628d0 on https://explorer.ps.hmny.io/
-    /// Step 1: Prepare transaction input (protobuf)
-    auto coin = TWCoinTypeHarmony;
-    auto input = TW::Harmony::Proto::SigningInput();
-    auto trasactionMsg = input.mutable_transaction_message();
-    auto receiver = "one1y563nrrtcpu7874cry68ehxwrpteyhp0sztlym";
-    trasactionMsg->set_to_address(receiver);
-    auto payload = parse_hex("");
-    trasactionMsg->set_payload(payload.data(), payload.size());
-
-    uint256_t MAIN_NET = 0x4;
-    auto value = store(MAIN_NET);
-    input.set_chain_id(value.data(), value.size());
-
-    value = store(uint256_t(0));
-    trasactionMsg->set_nonce(value.data(), value.size());
-
-    value = store(uint256_t(1000000000000000));
-    trasactionMsg->set_gas_price(value.data(), value.size());
-
-    value = store(uint256_t(1000000));
-    trasactionMsg->set_gas_limit(value.data(), value.size());
-
-    value = store(uint256_t("0x0"));
-    trasactionMsg->set_from_shard_id(value.data(), value.size());
-
-    value = store(uint256_t("0x0"));
-    trasactionMsg->set_to_shard_id(value.data(), value.size());
-
-    value = store(uint256_t(10));
-    trasactionMsg->set_amount(value.data(), value.size());
->>>>>>> a44400d9
 
     auto inputString = input.SerializeAsString();
     auto inputData = TW::Data(inputString.begin(), inputString.end());
@@ -2981,7 +2943,6 @@
     auto preImage = data(preSigningOutput.data());
     auto preImageHash = data(preSigningOutput.data_hash());
 
-<<<<<<< HEAD
     std::string expectedPreImage =
         "0801107b18f8062203393939523e0a033435361229696f313837777a703038766e686a6a706b79646e72393771"
         "6c68386b683064706b6b797466616d386a1a0c68656c6c6f20776f726c6421";
@@ -3066,36 +3027,5 @@
         EXPECT_EQ(output.encoded().size(), 0);
         EXPECT_EQ(output.error(), Common::Proto::Error_no_support_n2n);
         EXPECT_EQ(output.error_message(), "signatures and publickeys size can only be one");
-=======
-    std::string expectedPreImage = "e98087038d7ea4c68000830f42408080942535198c6bc079e3fab819347cdcce1857925c2f0a80048080";
-    std::string expectedPreImageHash = "fd1be8579542dc60f15a6218887cc1b42945bf04b50205d15ad7df8b5fac5714";
-    ASSERT_EQ(hex(preImage), expectedPreImage);
-    ASSERT_EQ(hex(preImageHash), expectedPreImageHash);
-
-    const auto privateKey = PrivateKey(parse_hex("b578822c5c718e510f67a9e291e9c6efdaf753f406020f55223b940e1ddb282e"));
-    Data signature = parse_hex("43824f50bf4b16ebe1020114de16e3579bdb5f3dcaa26117de87a73b5414b72550506609fd60e3cb565b1f9bae0952d37f3a6c6be262380f7f18cbda5216f34300");
-    const PublicKey publicKey = privateKey.getPublicKey(TWPublicKeyTypeSECP256k1Extended);
-
-    // Verify signature (pubkey & hash & signature)
-    EXPECT_TRUE(publicKey.verify(signature, preImageHash));
-    /// Step 3: Compile transaction info
-    const Data outputData =
-        TransactionCompiler::compileWithSignatures(coin, inputData, {signature}, {publicKey.bytes});
-    const auto ExpectedTx =
-        "f8698087038d7ea4c68000830f42408080942535198c6bc079e3fab819347cdcce1857925c2f0a802ba043824f50bf4b16ebe1020114de16e3579bdb5f3dcaa26117de87a73b5414b725a050506609fd60e3cb565b1f9bae0952d37f3a6c6be262380f7f18cbda5216f343";
-    TW::Harmony::Proto::SigningOutput output;
-    ASSERT_TRUE(output.ParseFromArray(outputData.data(), (int)outputData.size()));
-    EXPECT_EQ(hex(output.encoded()), ExpectedTx);
-    { // Double check: check if simple signature process gives the same result. Note that private
-      // keys were not used anywhere up to this point.
-        TW::Harmony::Proto::SigningInput input;
-        ASSERT_TRUE(input.ParseFromArray(inputData.data(), (int)inputData.size()));
-        input.set_private_key(privateKey.bytes.data(), privateKey.bytes.size());
-
-        TW::Harmony::Proto::SigningOutput output;
-        ANY_SIGN(input, coin);
-
-        ASSERT_EQ(hex(output.encoded()), ExpectedTx);
->>>>>>> a44400d9
     }
 }