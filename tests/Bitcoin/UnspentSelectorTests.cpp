--- conflicted
+++ resolved
@@ -24,11 +24,7 @@
     auto selector = UnspentSelector();
     auto selected = selector.select(utxos, 5000, 1);
 
-<<<<<<< HEAD
-    EXPECT_EQ(verifySelectedUTXOs(selected, {11000}), "");
-=======
     EXPECT_TRUE(verifySelectedUTXOs(selected, {11000}));
->>>>>>> be861142
 }
 
 TEST(BitcoinUnspentSelector, SelectUnpsents2) {
@@ -37,11 +33,7 @@
     auto selector = UnspentSelector();
     auto selected = selector.select(utxos, 10000, 1);
 
-<<<<<<< HEAD
-    EXPECT_EQ(verifySelectedUTXOs(selected, {50000}), "");
-=======
     EXPECT_TRUE(verifySelectedUTXOs(selected, {50000}));
->>>>>>> be861142
 }
 
 TEST(BitcoinUnspentSelector, SelectUnpsents3) {
@@ -50,11 +42,7 @@
     auto selector = UnspentSelector();
     auto selected = selector.select(utxos, 6000, 1);
 
-<<<<<<< HEAD
-    EXPECT_EQ(verifySelectedUTXOs(selected, {4000, 5000}), "");
-=======
     EXPECT_TRUE(verifySelectedUTXOs(selected, {4000, 5000}));
->>>>>>> be861142
 }
 
 TEST(BitcoinUnspentSelector, SelectUnpsents4) {
@@ -63,11 +51,7 @@
     auto selector = UnspentSelector();
     auto selected = selector.select(utxos, 50000, 1);
 
-<<<<<<< HEAD
-    EXPECT_EQ(verifySelectedUTXOs(selected, {30000, 40000}), "");
-=======
     EXPECT_TRUE(verifySelectedUTXOs(selected, {30000, 40000}));
->>>>>>> be861142
 }
 
 TEST(BitcoinUnspentSelector, SelectUnpsents5) {
@@ -76,11 +60,7 @@
     auto selector = UnspentSelector();
     auto selected = selector.select(utxos, 28000, 1);
 
-<<<<<<< HEAD
-    EXPECT_EQ(verifySelectedUTXOs(selected, {6000, 7000, 8000, 9000}), "");
-=======
     EXPECT_TRUE(verifySelectedUTXOs(selected, {6000, 7000, 8000, 9000}));
->>>>>>> be861142
 }
 
 TEST(BitcoinUnspentSelector, SelectUnpsentsInsufficient) {
@@ -89,11 +69,7 @@
     auto selector = UnspentSelector();
     auto selected = selector.select(utxos, 15000, 1);
 
-<<<<<<< HEAD
-    EXPECT_EQ(verifySelectedUTXOs(selected, {}), "");
-=======
-    EXPECT_TRUE(verifySelectedUTXOs(selected, {}));
->>>>>>> be861142
+    EXPECT_TRUE(verifySelectedUTXOs(selected, {}));
 }
 
 TEST(BitcoinUnspentSelector, SelectCustomCase) {
@@ -102,11 +78,7 @@
     auto selector = UnspentSelector();
     auto selected = selector.select(utxos, 2287189, 61);
 
-<<<<<<< HEAD
-    EXPECT_EQ(verifySelectedUTXOs(selected, {794121, 2289357}), "");
-=======
     EXPECT_TRUE(verifySelectedUTXOs(selected, {794121, 2289357}));
->>>>>>> be861142
 }
 
 TEST(BitcoinUnspentSelector, SelectNegativeNoUTXOs) {
@@ -115,11 +87,7 @@
     auto selector = UnspentSelector();
     auto selected = selector.select(utxos, 100000, 1);
 
-<<<<<<< HEAD
-    EXPECT_EQ(verifySelectedUTXOs(selected, {}), "");
-=======
-    EXPECT_TRUE(verifySelectedUTXOs(selected, {}));
->>>>>>> be861142
+    EXPECT_TRUE(verifySelectedUTXOs(selected, {}));
 }
 
 TEST(BitcoinUnspentSelector, SelectNegativeTarget0) {
@@ -128,11 +96,7 @@
     auto selector = UnspentSelector();
     auto selected = selector.select(utxos, 0, 1);
 
-<<<<<<< HEAD
-    EXPECT_EQ(verifySelectedUTXOs(selected, {}), "");
-=======
-    EXPECT_TRUE(verifySelectedUTXOs(selected, {}));
->>>>>>> be861142
+    EXPECT_TRUE(verifySelectedUTXOs(selected, {}));
 }
 
 TEST(BitcoinUnspentSelector, SelectOneTypical) {
@@ -141,11 +105,7 @@
     auto selector = UnspentSelector();
     auto selected = selector.select(utxos, 50'000, 1);
 
-<<<<<<< HEAD
-    EXPECT_EQ(verifySelectedUTXOs(selected, {100'000}), "");
-=======
     EXPECT_TRUE(verifySelectedUTXOs(selected, {100'000}));
->>>>>>> be861142
 }
 
 TEST(BitcoinUnspentSelector, SelectOneInsufficient) {
@@ -154,11 +114,7 @@
     auto selector = UnspentSelector();
     auto selected = selector.select(utxos, 200'000, 1);
 
-<<<<<<< HEAD
-    EXPECT_EQ(verifySelectedUTXOs(selected, {}), "");
-=======
-    EXPECT_TRUE(verifySelectedUTXOs(selected, {}));
->>>>>>> be861142
+    EXPECT_TRUE(verifySelectedUTXOs(selected, {}));
 }
 
 TEST(BitcoinUnspentSelector, SelectOneInsufficientEqual) {
@@ -167,11 +123,7 @@
     auto selector = UnspentSelector();
     auto selected = selector.select(utxos, 100'000, 1);
 
-<<<<<<< HEAD
-    EXPECT_EQ(verifySelectedUTXOs(selected, {}), "");
-=======
-    EXPECT_TRUE(verifySelectedUTXOs(selected, {}));
->>>>>>> be861142
+    EXPECT_TRUE(verifySelectedUTXOs(selected, {}));
 }
 
 TEST(BitcoinUnspentSelector, SelectOneInsufficientHigher) {
@@ -180,11 +132,7 @@
     auto selector = UnspentSelector();
     auto selected = selector.select(utxos, 99'900, 1);
 
-<<<<<<< HEAD
-    EXPECT_EQ(verifySelectedUTXOs(selected, {}), "");
-=======
-    EXPECT_TRUE(verifySelectedUTXOs(selected, {}));
->>>>>>> be861142
+    EXPECT_TRUE(verifySelectedUTXOs(selected, {}));
 }
 
 TEST(BitcoinUnspentSelector, SelectOneFitsExactly) {
@@ -195,11 +143,7 @@
     auto expectedFee = 226;
     auto selected = selector.select(utxos, 100'000 - expectedFee, 1);
 
-<<<<<<< HEAD
-    EXPECT_EQ(verifySelectedUTXOs(selected, {100'000}), "");
-=======
     EXPECT_TRUE(verifySelectedUTXOs(selected, {100'000}));
->>>>>>> be861142
 
     ASSERT_EQ(feeCalculator.calculate(1, 2, 1), expectedFee);
     ASSERT_EQ(feeCalculator.calculate(1, 1, 1), 192);
@@ -207,11 +151,7 @@
     // 1 sat more and does not fit any more
     selected = selector.select(utxos, 100'000 - expectedFee + 1, 1);
 
-<<<<<<< HEAD
-    EXPECT_EQ(verifySelectedUTXOs(selected, {}), "");
-=======
-    EXPECT_TRUE(verifySelectedUTXOs(selected, {}));
->>>>>>> be861142
+    EXPECT_TRUE(verifySelectedUTXOs(selected, {}));
 }
 
 TEST(BitcoinUnspentSelector, SelectOneFitsExactlyHighfee) {
@@ -223,11 +163,7 @@
     auto expectedFee = 2260;
     auto selected = selector.select(utxos, 100'000 - expectedFee, byteFee);
 
-<<<<<<< HEAD
-    EXPECT_EQ(verifySelectedUTXOs(selected, {100'000}), "");
-=======
     EXPECT_TRUE(verifySelectedUTXOs(selected, {100'000}));
->>>>>>> be861142
 
     ASSERT_EQ(feeCalculator.calculate(1, 2, byteFee), expectedFee);
     ASSERT_EQ(feeCalculator.calculate(1, 1, byteFee), 1920);
@@ -235,11 +171,7 @@
     // 1 sat more and does not fit any more
     selected = selector.select(utxos, 100'000 - expectedFee + 1, byteFee);
 
-<<<<<<< HEAD
-    EXPECT_EQ(verifySelectedUTXOs(selected, {}), "");
-=======
-    EXPECT_TRUE(verifySelectedUTXOs(selected, {}));
->>>>>>> be861142
+    EXPECT_TRUE(verifySelectedUTXOs(selected, {}));
 }
 
 TEST(BitcoinUnspentSelector, SelectThreeNoDust) {
@@ -249,17 +181,6 @@
     auto selected = selector.select(utxos, 100'000 - 226 - 10, 1);
 
     // 100'000 would fit with dust; instead two UTXOs are selected not to leave dust
-<<<<<<< HEAD
-    EXPECT_EQ(verifySelectedUTXOs(selected, {75'000, 100'000}), "");
-    
-    // Now 100'000 fits with no dust; 546 is the dust limit
-    selected = selector.select(utxos, 100'000 - 226 - 546, 1);
-    EXPECT_EQ(verifySelectedUTXOs(selected, {100'000}), "");
-
-    // One more and we are over dust limit
-    selected = selector.select(utxos, 100'000 - 226 - 546 + 1, 1);
-    EXPECT_EQ(verifySelectedUTXOs(selected, {75'000, 100'000}), "");
-=======
     EXPECT_TRUE(verifySelectedUTXOs(selected, {75'000, 100'000}));
     
     // Now 100'000 fits with no dust; 546 is the dust limit
@@ -269,7 +190,6 @@
     // One more and we are over dust limit
     selected = selector.select(utxos, 100'000 - 226 - 546 + 1, 1);
     EXPECT_TRUE(verifySelectedUTXOs(selected, {75'000, 100'000}));
->>>>>>> be861142
 }
 
 TEST(BitcoinUnspentSelector, SelectTwoFirstEnough) {
@@ -278,11 +198,7 @@
     auto selector = UnspentSelector();
     auto selected = selector.select(utxos, 15'000, 1);
 
-<<<<<<< HEAD
-    EXPECT_EQ(verifySelectedUTXOs(selected, {20'000}), "");
-=======
     EXPECT_TRUE(verifySelectedUTXOs(selected, {20'000}));
->>>>>>> be861142
 }
 
 TEST(BitcoinUnspentSelector, SelectTwoSecondEnough) {
@@ -291,11 +207,7 @@
     auto selector = UnspentSelector();
     auto selected = selector.select(utxos, 70'000, 1);
 
-<<<<<<< HEAD
-    EXPECT_EQ(verifySelectedUTXOs(selected, {80'000}), "");
-=======
     EXPECT_TRUE(verifySelectedUTXOs(selected, {80'000}));
->>>>>>> be861142
 }
 
 TEST(BitcoinUnspentSelector, SelectTwoBoth) {
@@ -304,11 +216,7 @@
     auto selector = UnspentSelector();
     auto selected = selector.select(utxos, 90'000, 1);
 
-<<<<<<< HEAD
-    EXPECT_EQ(verifySelectedUTXOs(selected, {20'000, 80'000}), "");
-=======
     EXPECT_TRUE(verifySelectedUTXOs(selected, {20'000, 80'000}));
->>>>>>> be861142
 }
 
 TEST(BitcoinUnspentSelector, SelectTwoFirstEnoughButSecond) {
@@ -317,11 +225,7 @@
     auto selector = UnspentSelector();
     auto selected = selector.select(utxos, 18'000, 1);
 
-<<<<<<< HEAD
-    EXPECT_EQ(verifySelectedUTXOs(selected, {22'000}), "");
-=======
     EXPECT_TRUE(verifySelectedUTXOs(selected, {22'000}));
->>>>>>> be861142
 }
 
 TEST(BitcoinUnspentSelector, SelectTenThree) {
@@ -330,11 +234,7 @@
     auto selector = UnspentSelector();
     auto selected = selector.select(utxos, 300'000, 1);
 
-<<<<<<< HEAD
-    EXPECT_EQ(verifySelectedUTXOs(selected, {100'000, 125'000, 150'000}), "");
-=======
     EXPECT_TRUE(verifySelectedUTXOs(selected, {100'000, 125'000, 150'000}));
->>>>>>> be861142
 }
 
 TEST(BitcoinUnspentSelector, SelectTenThreeExact) {
@@ -344,22 +244,14 @@
     auto selector = UnspentSelector(feeCalculator);
     auto selected = selector.select(utxos, 375'000 - 522 - 546, 1);
 
-<<<<<<< HEAD
-    EXPECT_EQ(verifySelectedUTXOs(selected, {100'000, 125'000, 150'000}), "");
-=======
     EXPECT_TRUE(verifySelectedUTXOs(selected, {100'000, 125'000, 150'000}));
->>>>>>> be861142
 
     ASSERT_EQ(feeCalculator.calculate(3, 2, 1), 522);
 
     // one more, and it's too much
     selected = selector.select(utxos, 375'000 - 522 - 546 + 1, 1);
 
-<<<<<<< HEAD
-    EXPECT_EQ(verifySelectedUTXOs(selected, {7'000, 100'000, 125'000, 150'000}), "");
-=======
     EXPECT_TRUE(verifySelectedUTXOs(selected, {7'000, 100'000, 125'000, 150'000}));
->>>>>>> be861142
 }
 
 TEST(BitcoinUnspentSelector, SelectMaxAmountOne) {
@@ -369,11 +261,7 @@
     auto selector = UnspentSelector(feeCalculator);
     auto selected = selector.selectMaxAmount(utxos, 1);
 
-<<<<<<< HEAD
-    EXPECT_EQ(verifySelectedUTXOs(selected, {10189534}), "");
-=======
     EXPECT_TRUE(verifySelectedUTXOs(selected, {10189534}));
->>>>>>> be861142
 
     EXPECT_EQ(feeCalculator.calculate(1, 2, 1), 226);
 }
@@ -385,11 +273,7 @@
     auto selector = UnspentSelector(feeCalculator);
     auto selected = selector.select(utxos, 10189534 - 226, 1);
 
-<<<<<<< HEAD
-    EXPECT_EQ(verifySelectedUTXOs(selected, {10189534}), "");
-=======
     EXPECT_TRUE(verifySelectedUTXOs(selected, {10189534}));
->>>>>>> be861142
 
     EXPECT_EQ(feeCalculator.calculate(1, 2, 1), 226);
 }
@@ -402,11 +286,7 @@
     auto byteFee = 1;
     auto selected = selector.selectMaxAmount(utxos, byteFee);
 
-<<<<<<< HEAD
-    EXPECT_EQ(verifySelectedUTXOs(selected, {400, 500, 600, 800, 1000}), "");
-=======
     EXPECT_TRUE(verifySelectedUTXOs(selected, {400, 500, 600, 800, 1000}));
->>>>>>> be861142
 
     EXPECT_EQ(feeCalculator.calculateSingleInput(byteFee), 148);
     EXPECT_EQ(feeCalculator.calculate(5, 1, byteFee), 784);
@@ -420,11 +300,7 @@
     auto byteFee = 3;
     auto selected = selector.selectMaxAmount(utxos, byteFee);
 
-<<<<<<< HEAD
-    EXPECT_EQ(verifySelectedUTXOs(selected, {500, 600, 800, 1000}), "");
-=======
     EXPECT_TRUE(verifySelectedUTXOs(selected, {500, 600, 800, 1000}));
->>>>>>> be861142
 
     EXPECT_EQ(feeCalculator.calculateSingleInput(byteFee), 444);
     EXPECT_EQ(feeCalculator.calculate(4, 1, byteFee), 1908);
@@ -438,11 +314,7 @@
     auto byteFee = 6;
     auto selected = selector.selectMaxAmount(utxos, byteFee);
 
-<<<<<<< HEAD
-    EXPECT_EQ(verifySelectedUTXOs(selected, {1000}), "");
-=======
     EXPECT_TRUE(verifySelectedUTXOs(selected, {1000}));
->>>>>>> be861142
 
     EXPECT_EQ(feeCalculator.calculateSingleInput(byteFee), 888);
     EXPECT_EQ(feeCalculator.calculate(1, 1, byteFee), 1152);
@@ -456,11 +328,7 @@
     auto byteFee = 10;
     auto selected = selector.selectMaxAmount(utxos, byteFee);
 
-<<<<<<< HEAD
-    EXPECT_EQ(verifySelectedUTXOs(selected, {}), "");
-=======
-    EXPECT_TRUE(verifySelectedUTXOs(selected, {}));
->>>>>>> be861142
+    EXPECT_TRUE(verifySelectedUTXOs(selected, {}));
 
     EXPECT_EQ(feeCalculator.calculateSingleInput(byteFee), 1480);
 }
@@ -472,11 +340,7 @@
     auto selector = UnspentSelector(feeCalculator);
     auto selected = selector.selectMaxAmount(utxos, 1);
 
-<<<<<<< HEAD
-    EXPECT_EQ(verifySelectedUTXOs(selected, {}), "");
-=======
-    EXPECT_TRUE(verifySelectedUTXOs(selected, {}));
->>>>>>> be861142
+    EXPECT_TRUE(verifySelectedUTXOs(selected, {}));
 }
 
 TEST(BitcoinUnspentSelector, SelectZcashUnpsents) {
@@ -485,11 +349,7 @@
     auto selector = UnspentSelector(getFeeCalculator(TWCoinTypeZcash));
     auto selected = selector.select(utxos, 10000, 1);
 
-<<<<<<< HEAD
-    EXPECT_EQ(verifySelectedUTXOs(selected, {73774}), "");
-=======
     EXPECT_TRUE(verifySelectedUTXOs(selected, {73774}));
->>>>>>> be861142
 }
 
 TEST(BitcoinUnspentSelector, SelectGroestlUnpsents) {
@@ -498,11 +358,7 @@
     auto selector = UnspentSelector(getFeeCalculator(TWCoinTypeZcash));
     auto selected = selector.select(utxos, 499951976, 1, 1);
 
-<<<<<<< HEAD
-    EXPECT_EQ(verifySelectedUTXOs(selected, {499971976}), "");
-=======
     EXPECT_TRUE(verifySelectedUTXOs(selected, {499971976}));
->>>>>>> be861142
 }
 
 TEST(BitcoinUnspentSelector, SelectZcashMaxAmount) {
@@ -511,11 +367,7 @@
     auto selector = UnspentSelector(getFeeCalculator(TWCoinTypeZcash));
     auto selected = selector.selectMaxAmount(utxos, 1);
 
-<<<<<<< HEAD
-    EXPECT_EQ(verifySelectedUTXOs(selected, {100000, 2592, 73774}), "");
-=======
     EXPECT_TRUE(verifySelectedUTXOs(selected, {100000, 2592, 73774}));
->>>>>>> be861142
 }
 
 TEST(BitcoinUnspentSelector, SelectZcashMaxUnpsents2) {
@@ -524,9 +376,5 @@
     auto selector = UnspentSelector(getFeeCalculator(TWCoinTypeZcash));
     auto selected = selector.select(utxos, 176366 - 6, 1);
 
-<<<<<<< HEAD
-    EXPECT_EQ(verifySelectedUTXOs(selected, {}), "");
-=======
-    EXPECT_TRUE(verifySelectedUTXOs(selected, {}));
->>>>>>> be861142
+    EXPECT_TRUE(verifySelectedUTXOs(selected, {}));
 }