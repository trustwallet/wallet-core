// Copyright © 2017-2020 Trust Wallet.
//
// This file is part of Trust. The full Trust copyright notice, including
// terms governing use, modification, and redistribution, is contained in the
// file LICENSE at the root of the source code distribution tree.

#include "Bitcoin/OutPoint.h"
#include "Bitcoin/Script.h"
#include "Bitcoin/Transaction.h"
#include "Bitcoin/TransactionBuilder.h"
#include "Bitcoin/TransactionSigner.h"
#include "Hash.h"
#include "HexCoding.h"
#include "PrivateKey.h"
#include "proto/Bitcoin.pb.h"
#include "TxComparisonHelper.h"
#include "../interface/TWTestUtilities.h"

#include <TrustWalletCore/TWBitcoinScript.h>
#include <TrustWalletCore/TWAnySigner.h>
#include <TrustWalletCore/TWHash.h>
#include <TrustWalletCore/TWPrivateKey.h>

#include <gtest/gtest.h>
#include <cassert>

using namespace TW;
using namespace TW::Bitcoin;

Proto::SigningInput buildInputP2PKH(bool omitKey = false) {
    auto hash0 = parse_hex("fff7f7881a8099afa6940d42d1e7f6362bec38171ea3edf433541db4e4ad969f");
    auto hash1 = parse_hex("ef51e1b804cc89d182d279655c3aa89e815b1b309fe287d9b2b55d57b90ec68a");

    // Setup input
    Proto::SigningInput input;
    input.set_hash_type(TWBitcoinSigHashTypeAll);
    input.set_amount(335'790'000);
    input.set_byte_fee(1);
    input.set_to_address("1Bp9U1ogV3A14FMvKbRJms7ctyso4Z4Tcx");
    input.set_change_address("1FQc5LdgGHMHEN9nwkjmz6tWkxhPpxBvBU");

    auto utxoKey0 = PrivateKey(parse_hex("bbc27228ddcb9209d7fd6f36b02f7dfa6252af40bb2f1cbc7a557da8027ff866"));
    auto pubKey0 = utxoKey0.getPublicKey(TWPublicKeyTypeSECP256k1);
    auto utxoPubkeyHash0 = Hash::ripemd(Hash::sha256(pubKey0.bytes));
    assert(hex(utxoPubkeyHash0) == "b7cd046b6d522a3d61dbcb5235c0e9cc97265457");
    if (!omitKey) {
        input.add_private_key(utxoKey0.bytes.data(), utxoKey0.bytes.size());
    }

    auto utxoKey1 = PrivateKey(parse_hex("619c335025c7f4012e556c2a58b2506e30b8511b53ade95ea316fd8c3286feb9"));
    auto pubKey1 = utxoKey1.getPublicKey(TWPublicKeyTypeSECP256k1);
    auto utxoPubkeyHash1 = Hash::ripemd(Hash::sha256(pubKey1.bytes));
    assert(hex(utxoPubkeyHash1) == "1d0f172a0ecb48aee1be1f2687d2963ae33f71a1");
    if (!omitKey) {
        input.add_private_key(utxoKey1.bytes.data(), utxoKey1.bytes.size());
    }

    auto utxo0Script = Script::buildPayToPublicKeyHash(utxoPubkeyHash0);
    Data scriptHash;
    utxo0Script.matchPayToPublicKeyHash(scriptHash);
    assert(hex(scriptHash) == "b7cd046b6d522a3d61dbcb5235c0e9cc97265457");

    auto utxo0 = input.add_utxo();
    utxo0->set_script(utxo0Script.bytes.data(), utxo0Script.bytes.size());
    utxo0->set_amount(625'000'000);
    utxo0->mutable_out_point()->set_hash(hash0.data(), hash0.size());
    utxo0->mutable_out_point()->set_index(0);
    utxo0->mutable_out_point()->set_sequence(UINT32_MAX);

    auto utxo1 = input.add_utxo();
    auto utxo1Script = parse_hex("0014" "1d0f172a0ecb48aee1be1f2687d2963ae33f71a1");
    utxo1->set_script(utxo1Script.data(), utxo1Script.size());
    utxo1->set_amount(600'000'000);
    utxo1->mutable_out_point()->set_hash(hash1.data(), hash1.size());
    utxo1->mutable_out_point()->set_index(1);
    utxo1->mutable_out_point()->set_sequence(UINT32_MAX);
    return input;
}

TEST(BitcoinSigning, SignP2PKH) {
    auto input = buildInputP2PKH();

    {
        // test plan (but do not reuse plan result)
        auto plan = TransactionBuilder::plan(input);
<<<<<<< HEAD
        EXPECT_EQ(verifyPlan(plan, {625'000'000}, 335'790'000, 227), "");
=======
        EXPECT_TRUE(verifyPlan(plan, {625'000'000}, 335'790'000, 226));
>>>>>>> be861142
    }

    // Sign
    auto result = TransactionSigner<Transaction, TransactionBuilder>(std::move(input)).sign();

    ASSERT_TRUE(result) << result.error();
    auto signedTx = result.payload();

    Data serialized;
    signedTx.encode(true, serialized);
    EXPECT_EQ(getEncodedTxSize(signedTx), (EncodedTxSize{228, 225, 226}));
<<<<<<< HEAD
    EXPECT_EQ(validateEstimatedSize(signedTx, -1, 130), "");
    //prettyPrintTransaction(signedTx, true);
=======
    EXPECT_TRUE(validateEstimatedSize(signedTx, -1, 130));
>>>>>>> be861142
    ASSERT_EQ(hex(serialized),
        "01000000" // version
        "0001" // marker & flag
        "01" // inputs
            "fff7f7881a8099afa6940d42d1e7f6362bec38171ea3edf433541db4e4ad969f"  "00000000"  "6a"  "47304402206d58dfed623a041055ef2aaaf34494dcaa26e5d6f612cfcf3d010d96b118a541022055344b5f95253c6d4f320bae717285be85d2ad799a2c8e1021692499ac67a3d9012103c9f4836b9a4f77fc0d81f7bcb01b7f1b35916864b9476c241ce9fc198bd25432"  "ffffffff"
        "02" // outputs
            "b0bf031400000000"  "19"  "76a914769bdff96a02f9135a1d19b749db6a78fe07dc9088ac"
            "adfd3c1100000000"  "19"  "76a9149e089b6889e032d46e3b915a3392edfd616fb1c488ac"
        // witness
            "00"
        "00000000" // nLockTime
    );
}

TEST(BitcoinSigning, SignP2PKH_NegativeMissingKey) {
    auto input = buildInputP2PKH(true);

<<<<<<< HEAD
=======
    {
        // test plan (but do not reuse plan result)
        auto plan = TransactionBuilder::plan(input);
        EXPECT_TRUE(verifyPlan(plan, {625'000'000}, 335'790'000, 226));
    }

>>>>>>> be861142
    // Sign
    auto result = TransactionSigner<Transaction, TransactionBuilder>(std::move(input)).sign();

    ASSERT_FALSE(result);
}

TEST(BitcoinSigning, EncodeP2WPKH) {
    auto unsignedTx = Transaction(1, 0x11);

    auto hash0 = parse_hex("fff7f7881a8099afa6940d42d1e7f6362bec38171ea3edf433541db4e4ad969f");
    auto outpoint0 = TW::Bitcoin::OutPoint(hash0, 0);
    unsignedTx.inputs.emplace_back(outpoint0, Script(), 0xffffffee);

    auto hash1 = parse_hex("ef51e1b804cc89d182d279655c3aa89e815b1b309fe287d9b2b55d57b90ec68a");
    auto outpoint1 = TW::Bitcoin::OutPoint(hash1, 1);
    unsignedTx.inputs.emplace_back(outpoint1, Script(), UINT32_MAX);

    auto outScript0 = Script(parse_hex("76a9148280b37df378db99f66f85c95a783a76ac7a6d5988ac"));
    unsignedTx.outputs.emplace_back(112340000, outScript0);

    auto outScript1 = Script(parse_hex("76a9143bde42dbee7e4dbe6a21b2d50ce2f0167faa815988ac"));
    unsignedTx.outputs.emplace_back(223450000, outScript1);

    Data unsignedData;
<<<<<<< HEAD
    unsignedTx.encode(true, unsignedData);
    ASSERT_EQ(unsignedData.size(), 164);
    //prettyPrintTransaction(unsignedTx, true);
    ASSERT_EQ(hex(unsignedData),
        "01000000" // version
        "0001" // marker & flag
        "02" // inputs
            "fff7f7881a8099afa6940d42d1e7f6362bec38171ea3edf433541db4e4ad969f"  "00000000"  "00"  ""  "eeffffff"
            "ef51e1b804cc89d182d279655c3aa89e815b1b309fe287d9b2b55d57b90ec68a"  "01000000"  "00"  ""  "ffffffff"
        "02" // outputs
            "202cb20600000000"  "19"  "76a9148280b37df378db99f66f85c95a783a76ac7a6d5988ac"
            "9093510d00000000"  "19"  "76a9143bde42dbee7e4dbe6a21b2d50ce2f0167faa815988ac"
        // witness
            "00"
            "00"
        "11000000" // nLockTime
    );
=======
    unsignedTx.encode(false, unsignedData);
    ASSERT_EQ(unsignedData.size(), 160);
    ASSERT_EQ(hex(unsignedData),
        "01000000"
        "02"
            "fff7f7881a8099afa6940d42d1e7f6362bec38171ea3edf433541db4e4ad969f0000000000eeffffff"
            "ef51e1b804cc89d182d279655c3aa89e815b1b309fe287d9b2b55d57b90ec68a0100000000ffffffff"
        "02"
            "202cb206000000001976a9148280b37df378db99f66f85c95a783a76ac7a6d5988ac"
            "9093510d000000001976a9143bde42dbee7e4dbe6a21b2d50ce2f0167faa815988ac"
        "11000000");
>>>>>>> be861142
}

Proto::SigningInput buildInputP2WPKH(int64_t amount, TWBitcoinSigHashType hashType, int64_t utxo0Amount, int64_t utxo1Amount, bool useMaxAmount = false) {
    auto hash0 = parse_hex("fff7f7881a8099afa6940d42d1e7f6362bec38171ea3edf433541db4e4ad969f");
    auto hash1 = parse_hex("ef51e1b804cc89d182d279655c3aa89e815b1b309fe287d9b2b55d57b90ec68a");

    // Setup input
    Proto::SigningInput input;
    input.set_hash_type(hashType);
    input.set_amount(amount);
    input.set_use_max_amount(useMaxAmount);
    input.set_byte_fee(1);
    input.set_to_address("1Bp9U1ogV3A14FMvKbRJms7ctyso4Z4Tcx");
    input.set_change_address("1FQc5LdgGHMHEN9nwkjmz6tWkxhPpxBvBU");

    auto utxoKey0 = PrivateKey(parse_hex("bbc27228ddcb9209d7fd6f36b02f7dfa6252af40bb2f1cbc7a557da8027ff866"));
    auto pubKey0 = utxoKey0.getPublicKey(TWPublicKeyTypeSECP256k1);
    auto utxoPubkeyHash0 = Hash::ripemd(Hash::sha256(pubKey0.bytes));
    assert(hex(utxoPubkeyHash0) == "b7cd046b6d522a3d61dbcb5235c0e9cc97265457");
    input.add_private_key(utxoKey0.bytes.data(), utxoKey0.bytes.size());

    auto utxoKey1 = PrivateKey(parse_hex("619c335025c7f4012e556c2a58b2506e30b8511b53ade95ea316fd8c3286feb9"));
    auto pubKey1 = utxoKey1.getPublicKey(TWPublicKeyTypeSECP256k1);
    auto utxoPubkeyHash1 = Hash::ripemd(Hash::sha256(pubKey1.bytes));
    assert(hex(utxoPubkeyHash1) == "1d0f172a0ecb48aee1be1f2687d2963ae33f71a1");
    input.add_private_key(utxoKey1.bytes.data(), utxoKey1.bytes.size());

    auto scriptPub1 = Script(parse_hex("0014" "1d0f172a0ecb48aee1be1f2687d2963ae33f71a1"));
    Data scriptHash;
    scriptPub1.matchPayToWitnessPublicKeyHash(scriptHash);
    auto scriptHashHex = hex(scriptHash);
    assert(scriptHashHex == "1d0f172a0ecb48aee1be1f2687d2963ae33f71a1");

    auto redeemScript = Script::buildPayToPublicKeyHash(parse_hex("1d0f172a0ecb48aee1be1f2687d2963ae33f71a1"));
    auto scriptString = std::string(redeemScript.bytes.begin(), redeemScript.bytes.end());
    (*input.mutable_scripts())[scriptHashHex] = scriptString;

    auto utxo0 = input.add_utxo();
    auto utxo0Script = parse_hex("2103c9f4836b9a4f77fc0d81f7bcb01b7f1b35916864b9476c241ce9fc198bd25432ac");
    utxo0->set_script(utxo0Script.data(), utxo0Script.size());
    utxo0->set_amount(utxo0Amount);
    utxo0->mutable_out_point()->set_hash(hash0.data(), hash0.size());
    utxo0->mutable_out_point()->set_index(0);
    utxo0->mutable_out_point()->set_sequence(UINT32_MAX);

    auto utxo1 = input.add_utxo();
    auto utxo1Script = parse_hex("0014" "1d0f172a0ecb48aee1be1f2687d2963ae33f71a1");
    utxo1->set_script(utxo1Script.data(), utxo1Script.size());
    utxo1->set_amount(utxo1Amount);
    utxo1->mutable_out_point()->set_hash(hash1.data(), hash1.size());
    utxo1->mutable_out_point()->set_index(1);
    utxo1->mutable_out_point()->set_sequence(UINT32_MAX);
    return input;
}

TEST(BitcoinSigning, SignP2WPKH) {
    auto input = buildInputP2WPKH(335'790'000, TWBitcoinSigHashTypeAll, 625'000'000, 600'000'000);

    {
        // test plan (but do not reuse plan result)
        auto plan = TransactionBuilder::plan(input);
<<<<<<< HEAD
        EXPECT_EQ(verifyPlan(plan, {625'000'000}, 335'790'000, 193), "");
=======
        EXPECT_TRUE(verifyPlan(plan, {625'000'000}, 335'790'000, 226));
>>>>>>> be861142
    }

    // Sign
    auto result = TransactionSigner<Transaction, TransactionBuilder>(std::move(input)).sign();

    ASSERT_TRUE(result) << result.error();
    auto signedTx = result.payload();

    Data serialized;
    signedTx.encode(true, serialized);
    EXPECT_EQ(getEncodedTxSize(signedTx), (EncodedTxSize{195, 192, 193}));
    EXPECT_EQ(serialized.size(), 195);
<<<<<<< HEAD
    EXPECT_EQ(validateEstimatedSize(signedTx, -1, 130), "");
    //prettyPrintTransaction(signedTx, true);
=======
    EXPECT_TRUE(validateEstimatedSize(signedTx, -1, 130));
>>>>>>> be861142
    ASSERT_EQ(hex(serialized),
        "01000000" // version
        "0001" // marker & flag
        "01" // inputs
            "fff7f7881a8099afa6940d42d1e7f6362bec38171ea3edf433541db4e4ad969f"  "00000000"  "49"  "483045022100f3d21f2d75fc7e49c7d97a3207e8492f28ca84ee7f2188944b40dc1eca8c847d02207a14223dee5e55557b74af58c5fe5d97acacd8078ff702a2ef99705606b0f7c501"  "ffffffff"
        "02" // outputs
            "b0bf031400000000"  "19"  "76a914769bdff96a02f9135a1d19b749db6a78fe07dc9088ac"
            "cffd3c1100000000"  "19"  "76a9149e089b6889e032d46e3b915a3392edfd616fb1c488ac"
        // witness
            "00"
        "00000000" // nLockTime
    );

    {
        // Non-segwit encoded, for comparison
        Data serialized;
        signedTx.encode(false, serialized);
        EXPECT_EQ(getEncodedTxSize(signedTx), (EncodedTxSize{195, 192, 193}));
        EXPECT_EQ(serialized.size(), 192);
<<<<<<< HEAD
        //prettyPrintTransaction(signedTx, false);
        ASSERT_EQ(hex(serialized),
            "01000000" // version
            "01" // inputs
                "fff7f7881a8099afa6940d42d1e7f6362bec38171ea3edf433541db4e4ad969f"  "00000000"  "49"  "483045022100f3d21f2d75fc7e49c7d97a3207e8492f28ca84ee7f2188944b40dc1eca8c847d02207a14223dee5e55557b74af58c5fe5d97acacd8078ff702a2ef99705606b0f7c501"  "ffffffff"
            "02" // outputs
                "b0bf031400000000"  "19"  "76a914769bdff96a02f9135a1d19b749db6a78fe07dc9088ac"
                "cffd3c1100000000"  "19"  "76a9149e089b6889e032d46e3b915a3392edfd616fb1c488ac"
            "00000000" // nLockTime
=======
        ASSERT_EQ(hex(serialized),
            "01000000"
            "01"
                "fff7f7881a8099afa6940d42d1e7f6362bec38171ea3edf433541db4e4ad969f" "00000000" "49483045022100b6006eb0fe2da8cbbd204f702b1ffdb1e29c49f3de51c4983d420bf9f9125635022032a195b153ccb2c4978333b4aad72aaa7e6a0b334a14621d5d817a42489cb0d301" "ffffffff"
            "02"
                "b0bf031400000000" "1976a914769bdff96a02f9135a1d19b749db6a78fe07dc9088ac"
                "aefd3c1100000000" "1976a9149e089b6889e032d46e3b915a3392edfd616fb1c488ac"
            "00000000"
>>>>>>> be861142
        );
    }
}

TEST(BitcoinSigning, SignP2WPKH_HashSingle_TwoInput) {
    auto input = buildInputP2WPKH(335'790'000, TWBitcoinSigHashTypeSingle, 210'000'000, 210'000'000);

    {
        // test plan (but do not reuse plan result)
        auto plan = TransactionBuilder::plan(input);
<<<<<<< HEAD
        EXPECT_EQ(verifyPlan(plan, {210'000'000, 210'000'000}, 335'790'000, 261), "");
=======
        EXPECT_TRUE(verifyPlan(plan, {210'000'000, 210'000'000}, 335'790'000, 374));
>>>>>>> be861142
    }

    // Sign
    auto result = TransactionSigner<Transaction, TransactionBuilder>(std::move(input)).sign();

    ASSERT_TRUE(result) << result.error();
    auto signedTx = result.payload();

    Data serialized;
    signedTx.encode(true, serialized);
    EXPECT_EQ(getEncodedTxSize(signedTx), (EncodedTxSize{343, 233, 261}));
<<<<<<< HEAD
    EXPECT_EQ(validateEstimatedSize(signedTx, -1, 130), "");
    //prettyPrintTransaction(signedTx, true);
=======
    EXPECT_TRUE(validateEstimatedSize(signedTx, -1, 130));
>>>>>>> be861142
    ASSERT_EQ(hex(serialized),
        "01000000" // version
        "0001" // marker & flag
        "02" // inputs
            "fff7f7881a8099afa6940d42d1e7f6362bec38171ea3edf433541db4e4ad969f"  "00000000"  "49"  "483045022100fd8591c3611a07b55f509ec850534c7a9c49713c9b8fa0e844ea06c2e65e19d702205e3806676192e790bc93dd4c28e937c4bf97b15f189158ba1a30d7ecff5ee75503"  "ffffffff"
            "ef51e1b804cc89d182d279655c3aa89e815b1b309fe287d9b2b55d57b90ec68a"  "01000000"  "00"  ""  "ffffffff"
        "02" // outputs
            "b0bf031400000000"  "19"  "76a914769bdff96a02f9135a1d19b749db6a78fe07dc9088ac"
            "4bf0040500000000"  "19"  "76a9149e089b6889e032d46e3b915a3392edfd616fb1c488ac"
        // witness
            "00"
            "02"  "47"  "30440220096d20c7e92f991c2bf38dc28118feb34019ae74ec1c17179b28cb041de7517402204594f46a911f24bdc7109ca192e6860ebf2f3a0087579b3c128d5ce0cd5ed46803"  "21"  "025476c2e83188368da1ff3e292e7acafcdb3566bb0ad253f62fc70f07aeee6357"
        "00000000" // nLockTime
    );
}

TEST(BitcoinSigning, SignP2WPKH_HashAnyoneCanPay_TwoInput) {
    auto input = buildInputP2WPKH(335'790'000, TWBitcoinSigHashTypeAnyoneCanPay, 210'000'000, 210'000'000);

    {
        // test plan (but do not reuse plan result)
        auto plan = TransactionBuilder::plan(input);
<<<<<<< HEAD
        EXPECT_EQ(verifyPlan(plan, {210'000'000, 210'000'000}, 335'790'000, 261), "");
    }

    // Sign
    auto result = TransactionSigner<Transaction, TransactionBuilder>(std::move(input)).sign();

    ASSERT_TRUE(result) << result.error();
    auto signedTx = result.payload();

    Data serialized;
    signedTx.encode(true, serialized);
    EXPECT_EQ(getEncodedTxSize(signedTx), (EncodedTxSize{344, 233, 261}));
    EXPECT_EQ(validateEstimatedSize(signedTx, -1, 130), "");
    //prettyPrintTransaction(signedTx, true);
    ASSERT_EQ(hex(serialized),
        "01000000" // version
        "0001" // marker & flag
        "02" // inputs
            "fff7f7881a8099afa6940d42d1e7f6362bec38171ea3edf433541db4e4ad969f"  "00000000"  "49"  "483045022100e21fb2f1cfd59bdb3703fd45db38fd680d0c06e5d0be86fb7dc233c07ee7ab2f02207367220a73e43df4352a6831f6f31d8dc172c83c9f613a9caf679f0f15621c5e80"  "ffffffff"
            "ef51e1b804cc89d182d279655c3aa89e815b1b309fe287d9b2b55d57b90ec68a"  "01000000"  "00"  ""  "ffffffff"
        "02" // outputs
            "b0bf031400000000"  "19"  "76a914769bdff96a02f9135a1d19b749db6a78fe07dc9088ac"
            "4bf0040500000000"  "19"  "76a9149e089b6889e032d46e3b915a3392edfd616fb1c488ac"
        // witness
            "00"
            "02"  "48"  "304502210095f9cc913d2f0892b953f2380112533e8930b67c53e00a7bbd7a01d547156adc022026efe3a684aa7432a00a919dbf81b63e635fb92d3149453e95b4a7ccea59f7c480"  "21"  "025476c2e83188368da1ff3e292e7acafcdb3566bb0ad253f62fc70f07aeee6357"
        "00000000" // nLockTime
    );
}

TEST(BitcoinSigning, SignP2WPKH_MaxAmount) {
    auto input = buildInputP2WPKH(1'000, TWBitcoinSigHashTypeAll, 625'000'000, 600'000'000, true);

    {
        // test plan (but do not reuse plan result)
        auto plan = TransactionBuilder::plan(input);
        EXPECT_EQ(verifyPlan(plan, {625'000'000, 600'000'000}, 1224999773, 227), "");
=======
        EXPECT_TRUE(verifyPlan(plan, {210'000'000, 210'000'000}, 335'790'000, 374));
>>>>>>> be861142
    }

    // Sign
    auto result = TransactionSigner<Transaction, TransactionBuilder>(std::move(input)).sign();

    ASSERT_TRUE(result) << result.error();
    auto signedTx = result.payload();

    Data serialized;
    signedTx.encode(true, serialized);
<<<<<<< HEAD
    EXPECT_EQ(getEncodedTxSize(signedTx), (EncodedTxSize{310, 199, 227}));
    EXPECT_EQ(validateEstimatedSize(signedTx, -1, 130), "");
    //prettyPrintTransaction(signedTx, true);
=======
    EXPECT_EQ(getEncodedTxSize(signedTx), (EncodedTxSize{343, 232, 260}));
    EXPECT_TRUE(validateEstimatedSize(signedTx, -1, 130));
>>>>>>> be861142
    ASSERT_EQ(hex(serialized),
        "01000000" // version
        "0001" // marker & flag
        "02" // inputs
            "fff7f7881a8099afa6940d42d1e7f6362bec38171ea3edf433541db4e4ad969f"  "00000000"  "49"  "483045022100a8b3c1619e985923994e80efdc0be0eac12f2419e11ce5e4286a0a5ac27c775d02205d6feee85ffe19ae0835cba1562beb3beb172107cd02ac4caf24a8be3749811f01"  "ffffffff"
            "ef51e1b804cc89d182d279655c3aa89e815b1b309fe287d9b2b55d57b90ec68a"  "01000000"  "00"  ""  "ffffffff"
        "01" // outputs
            "5d03044900000000"  "19"  "76a914769bdff96a02f9135a1d19b749db6a78fe07dc9088ac"
        // witness
            "00"
            "02"  "48"  "3045022100db1199de92f6fb638a0ba706d13ec686bb01138a254dec2c397616cd74bad30e02200d7286d6d2d4e00d145955bf3d3b848b03c0d1eef8899e4645687a3035d7def401"  "21"  "025476c2e83188368da1ff3e292e7acafcdb3566bb0ad253f62fc70f07aeee6357"
        "00000000" // nLockTime
    );
}

TEST(BitcoinSigning, SignP2WPKH_MaxAmount) {
    auto input = buildInputP2WPKH(1'000, TWBitcoinSigHashTypeAll, 625'000'000, 600'000'000, true);

    {
        // test plan (but do not reuse plan result)
        auto plan = TransactionBuilder::plan(input);
        EXPECT_TRUE(verifyPlan(plan, {625'000'000, 600'000'000}, 1224999660, 340));
    }

    // Sign
    auto result = TransactionSigner<Transaction, TransactionBuilder>(std::move(input)).sign();

    ASSERT_TRUE(result) << result.error();
    auto signedTx = result.payload();

    Data serialized;
    signedTx.encode(true, serialized);
    EXPECT_EQ(getEncodedTxSize(signedTx), (EncodedTxSize{309, 199, 227}));
    EXPECT_TRUE(validateEstimatedSize(signedTx, -1, 130));
    ASSERT_EQ(hex(serialized),
        "01000000"
        "0001"
        "02"
            "fff7f7881a8099afa6940d42d1e7f6362bec38171ea3edf433541db4e4ad969f" "00000000" "49483045022100d173cb8d2f2c42824c49c316f2079e10c8a68cb434178ffa9d03f0081ab582ac02201a5e3874292f5452981f6914a7e8d8bb123b4af016eab91e4f25e38e8c9bdad001" "ffffffff"
            "ef51e1b804cc89d182d279655c3aa89e815b1b309fe287d9b2b55d57b90ec68a01" "00000000" "ffffffff"
        "01"
            "ec02044900000000" "1976a914769bdff96a02f9135a1d19b749db6a78fe07dc9088ac"
        "0002"
            "473044022058491ed1bee5072a3a4c8cc29a63eccf691de79df47fda7b768834c74a8ea19b022073ef4e72ceeec190133703a3f9eb9a15716ad0e489574469d5dab1a4ae360b010121025476c2e83188368da1ff3e292e7acafcdb3566bb0ad253f62fc70f07aeee6357"
        "00000000"
    );
}

TEST(BitcoinSigning, EncodeP2WSH) {
    auto unsignedTx = Transaction(1, 0);

    auto outpoint0 = OutPoint(parse_hex("0001000000000000000000000000000000000000000000000000000000000000"), 0);
    unsignedTx.inputs.emplace_back(outpoint0, Script(), UINT32_MAX);

    auto outScript0 = Script(parse_hex("76a9144c9c3dfac4207d5d8cb89df5722cb3d712385e3f88ac"));
    unsignedTx.outputs.emplace_back(1000, outScript0);

    Data unsignedData;
    unsignedTx.encode(false, unsignedData);
<<<<<<< HEAD
    //prettyPrintTransaction(unsignedTx, false);
    ASSERT_EQ(hex(unsignedData),
        "01000000" // version
        "01" // inputs
            "0001000000000000000000000000000000000000000000000000000000000000"  "00000000"  "00"  ""  "ffffffff"
        "01" // outputs
            "e803000000000000"  "19"  "76a9144c9c3dfac4207d5d8cb89df5722cb3d712385e3f88ac"
        "00000000" // nLockTime
    );
=======
    ASSERT_EQ(hex(unsignedData), ""
        "01000000"
        "01"
            "00010000000000000000000000000000000000000000000000000000000000000000000000ffffffff"
        "01"
            "e8030000000000001976a9144c9c3dfac4207d5d8cb89df5722cb3d712385e3f88ac"
        "00000000");
>>>>>>> be861142
}

Proto::SigningInput buildInputP2WSH(enum TWBitcoinSigHashType hashType, bool omitScript = false) {
    Proto::SigningInput input;
    input.set_hash_type(hashType);
    input.set_amount(1000);
    input.set_byte_fee(1);
    input.set_to_address("1Bp9U1ogV3A14FMvKbRJms7ctyso4Z4Tcx");
    input.set_change_address("1FQc5LdgGHMHEN9nwkjmz6tWkxhPpxBvBU");

    auto utxoKey0 = parse_hex("ed00a0841cd53aedf89b0c616742d1d2a930f8ae2b0fb514765a17bb62c7521a");
    input.add_private_key(utxoKey0.data(), utxoKey0.size());

    auto utxoKey1 = parse_hex("619c335025c7f4012e556c2a58b2506e30b8511b53ade95ea316fd8c3286feb9");
    input.add_private_key(utxoKey1.data(), utxoKey1.size());

    if (!omitScript) {
        auto redeemScript = Script(parse_hex("2103596d3451025c19dbbdeb932d6bf8bfb4ad499b95b6f88db8899efac102e5fc71ac"));
        auto scriptHash = "593128f9f90e38b706c18623151e37d2da05c229";
        auto scriptString = std::string(redeemScript.bytes.begin(), redeemScript.bytes.end());
        (*input.mutable_scripts())[scriptHash] = scriptString;
    }

    auto utxo0 = input.add_utxo();
    auto p2wsh = Script::buildPayToWitnessScriptHash(parse_hex("ff25429251b5a84f452230a3c75fd886b7fc5a7865ce4a7bb7a9d7c5be6da3db"));
    utxo0->set_script(p2wsh.bytes.data(), p2wsh.bytes.size());
    utxo0->set_amount(1226);
    auto hash0 = parse_hex("0001000000000000000000000000000000000000000000000000000000000000");
    utxo0->mutable_out_point()->set_hash(hash0.data(), hash0.size());
    utxo0->mutable_out_point()->set_index(0);
    utxo0->mutable_out_point()->set_sequence(UINT32_MAX);
    return input;
}

TEST(BitcoinSigning, SignP2WSH) {
    // Setup input
    const auto input = buildInputP2WSH(TWBitcoinSigHashTypeAll);

    {
        // test plan (but do not reuse plan result)
        auto plan = TransactionBuilder::plan(input);
<<<<<<< HEAD
        EXPECT_EQ(verifyPlan(plan, {1'226}, 1'000, 147), "");
=======
        EXPECT_TRUE(verifyPlan(plan, {1'226}, 1'000, 226));
>>>>>>> be861142
    }

    // Sign
    auto result = TransactionSigner<Transaction, TransactionBuilder>(std::move(input)).sign();

    ASSERT_TRUE(result) << result.error();
    auto signedTx = result.payload();

    Data serialized;
    signedTx.encode(true, serialized);
<<<<<<< HEAD
    EXPECT_EQ(getEncodedTxSize(signedTx), (EncodedTxSize{231, 119, 147}));
    EXPECT_EQ(validateEstimatedSize(signedTx, -1, 130), "");
    //prettyPrintTransaction(signedTx, true);
    ASSERT_EQ(hex(serialized),
        "01000000" // version
        "0001" // marker & flag
        "01" // inputs
            "0001000000000000000000000000000000000000000000000000000000000000"  "00000000"  "00"  ""  "ffffffff"
        "02" // outputs
            "e803000000000000"  "19"  "76a914769bdff96a02f9135a1d19b749db6a78fe07dc9088ac"
            "4f00000000000000"  "19"  "76a9149e089b6889e032d46e3b915a3392edfd616fb1c488ac"
        // witness
            "02"  "48"  "30450221009eefc1befe96158f82b74e6804f1f713768c6172636ca11fcc975c316ea86f75022057914c48bc24f717498b851a47a2926f96242e3943ebdf08d5a97a499efc8b9001"  "23"  "2103596d3451025c19dbbdeb932d6bf8bfb4ad499b95b6f88db8899efac102e5fc71ac"
        "00000000" // nLockTime
=======
    EXPECT_EQ(getEncodedTxSize(signedTx), (EncodedTxSize{196, 85, 113}));
    EXPECT_TRUE(validateEstimatedSize(signedTx, -1, 130));
    ASSERT_EQ(hex(serialized), "01000000"
        "0001"
        "01"
            "0001000000000000000000000000000000000000000000000000000000000000" "00000000" "00" "ffffffff"
        "01"
            "e803000000000000" "1976a914769bdff96a02f9135a1d19b749db6a78fe07dc9088ac"
        "02"
            "4730440220252e92b8757f1e5577c54ce5deb8072914c1f03333128777dee96ebceeb6a99b02202b7298789316779d0aa7595abeedc03054405c42ab9859e67d9253d2c9a0cdfa01232103596d3451025c"
            "19dbbdeb932d6bf8bfb4ad499b95b6f88db8899efac102e5fc71ac"
        "00000000"
>>>>>>> be861142
    );
}

TEST(BitcoinSigning, SignP2WSH_HashNone) {
    // Setup input
    const auto input = buildInputP2WSH(TWBitcoinSigHashTypeNone);

    {
        // test plan (but do not reuse plan result)
        auto plan = TransactionBuilder::plan(input);
<<<<<<< HEAD
        EXPECT_EQ(verifyPlan(plan, {1'226}, 1'000, 147), "");
=======
        EXPECT_TRUE(verifyPlan(plan, {1'226}, 1'000, 226));
>>>>>>> be861142
    }

    // Sign
    auto result = TransactionSigner<Transaction, TransactionBuilder>(std::move(input)).sign();

    ASSERT_TRUE(result) << result.error();
    auto signedTx = result.payload();

    Data serialized;
    signedTx.encode(true, serialized);
<<<<<<< HEAD
    EXPECT_EQ(getEncodedTxSize(signedTx), (EncodedTxSize{231, 119, 147}));
    EXPECT_EQ(validateEstimatedSize(signedTx, -1, 130), "");
    //prettyPrintTransaction(signedTx, true);
    ASSERT_EQ(hex(serialized),
        "01000000" // version
        "0001" // marker & flag
        "01" // inputs
            "0001000000000000000000000000000000000000000000000000000000000000"  "00000000"  "00"  ""  "ffffffff"
        "02" // outputs
            "e803000000000000"  "19"  "76a914769bdff96a02f9135a1d19b749db6a78fe07dc9088ac"
            "4f00000000000000"  "19"  "76a9149e089b6889e032d46e3b915a3392edfd616fb1c488ac"
        // witness
            "02"  "48"  "3045022100caa585732cfc50226a90834a306d23d5d2ab1e94af2c66136a637e3d9bad3688022069028750908e53a663bb1f434fd655bcc0cf8d394c6fa1fd5a4983790135722e02"  "23"  "2103596d3451025c19dbbdeb932d6bf8bfb4ad499b95b6f88db8899efac102e5fc71ac"
        "00000000" // nLockTime
=======
    EXPECT_EQ(getEncodedTxSize(signedTx), (EncodedTxSize{197, 85, 113}));
    EXPECT_TRUE(validateEstimatedSize(signedTx, -1, 130));
    ASSERT_EQ(hex(serialized), "01000000"
        "0001"
        "01"
            "0001000000000000000000000000000000000000000000000000000000000000" "00000000" "00" "ffffffff"
        "01"
            "e803000000000000" "1976a914769bdff96a02f9135a1d19b749db6a78fe07dc9088ac"
        "02"
            "483045022100caa585732cfc50226a90834a306d23d5d2ab1e94af2c66136a637e3d9bad3688022069028750908e53a663bb1f434fd655bcc0cf8d394c6fa1fd5a4983790135722e02232103596d3451025c"
            "19dbbdeb932d6bf8bfb4ad499b95b6f88db8899efac102e5fc71ac"
        "00000000"
>>>>>>> be861142
    );
}

TEST(BitcoinSigning, SignP2WSH_HashSingle) {
    // Setup input
    const auto input = buildInputP2WSH(TWBitcoinSigHashTypeSingle);

    {
        // test plan (but do not reuse plan result)
        auto plan = TransactionBuilder::plan(input);
<<<<<<< HEAD
        EXPECT_EQ(verifyPlan(plan, {1'226}, 1'000, 147), "");
=======
        EXPECT_TRUE(verifyPlan(plan, {1'226}, 1'000, 226));
>>>>>>> be861142
    }

    // Sign
    auto result = TransactionSigner<Transaction, TransactionBuilder>(std::move(input)).sign();

    ASSERT_TRUE(result) << result.error();
    auto signedTx = result.payload();

    Data serialized;
    signedTx.encode(true, serialized);
<<<<<<< HEAD
    EXPECT_EQ(getEncodedTxSize(signedTx), (EncodedTxSize{230, 119, 147}));
    EXPECT_EQ(validateEstimatedSize(signedTx, -1, 130), "");
    //prettyPrintTransaction(signedTx, true);
    ASSERT_EQ(hex(serialized),
        "01000000" // version
        "0001" // marker & flag
        "01" // inputs
            "0001000000000000000000000000000000000000000000000000000000000000"  "00000000"  "00"  ""  "ffffffff"
        "02" // outputs
            "e803000000000000"  "19"  "76a914769bdff96a02f9135a1d19b749db6a78fe07dc9088ac"
            "4f00000000000000"  "19"  "76a9149e089b6889e032d46e3b915a3392edfd616fb1c488ac"
        // witness
            "02"  "47"  "304402201ba80b2c48fe82915297dc9782ae2141e40263001fafd21b02c04a092503f01e0220666d6c63475c6c52abd09371c200ac319bcf4a7c72eb3782e95790f5c847f0b903"  "23"  "2103596d3451025c19dbbdeb932d6bf8bfb4ad499b95b6f88db8899efac102e5fc71ac"
        "00000000" // nLockTime
=======
    EXPECT_EQ(getEncodedTxSize(signedTx), (EncodedTxSize{196, 85, 113}));
    EXPECT_TRUE(validateEstimatedSize(signedTx, -1, 130));
    ASSERT_EQ(hex(serialized), "01000000"
        "0001"
        "01"
            "0001000000000000000000000000000000000000000000000000000000000000" "00000000" "00" "ffffffff"
        "01"
            "e803000000000000" "1976a914769bdff96a02f9135a1d19b749db6a78fe07dc9088ac"
        "02"
            "47304402201ba80b2c48fe82915297dc9782ae2141e40263001fafd21b02c04a092503f01e0220666d6c63475c6c52abd09371c200ac319bcf4a7c72eb3782e95790f5c847f0b903232103596d3451025c"
            "19dbbdeb932d6bf8bfb4ad499b95b6f88db8899efac102e5fc71ac"
        "00000000"
>>>>>>> be861142
    );
}

TEST(BitcoinSigning, SignP2WSH_HashAnyoneCanPay) {
    // Setup input
    const auto input = buildInputP2WSH(TWBitcoinSigHashTypeAnyoneCanPay);

    {
        // test plan (but do not reuse plan result)
        auto plan = TransactionBuilder::plan(input);
<<<<<<< HEAD
        EXPECT_EQ(verifyPlan(plan, {1'226}, 1'000, 147), "");
=======
        EXPECT_TRUE(verifyPlan(plan, {1'226}, 1'000, 226));
>>>>>>> be861142
    }

    // Sign
    auto result = TransactionSigner<Transaction, TransactionBuilder>(std::move(input)).sign();

    ASSERT_TRUE(result) << result.error();
    auto signedTx = result.payload();

    Data serialized;
    signedTx.encode(true, serialized);
<<<<<<< HEAD
    EXPECT_EQ(serialized.size(), 231);
    EXPECT_EQ(getEncodedTxSize(signedTx), (EncodedTxSize{231, 119, 147}));
    EXPECT_EQ(validateEstimatedSize(signedTx, -1, 130), "");
    //prettyPrintTransaction(signedTx, true);
    ASSERT_EQ(hex(serialized),
        "01000000" // version
        "0001" // marker & flag
        "01" // inputs
            "0001000000000000000000000000000000000000000000000000000000000000"  "00000000"  "00"  ""  "ffffffff"
        "02" // outputs
            "e803000000000000"  "19"  "76a914769bdff96a02f9135a1d19b749db6a78fe07dc9088ac"
            "4f00000000000000"  "19"  "76a9149e089b6889e032d46e3b915a3392edfd616fb1c488ac"
        // witness
            "02"  "48"  "3045022100d14699fc9b7337768bcd1430098d279cfaf05f6abfa75dd542da2dc038ae1700022063f0751c08796c086ac23b39c25f4320f432092e0c11bec46af0723cc4f55a3980"  "23"  "2103596d3451025c19dbbdeb932d6bf8bfb4ad499b95b6f88db8899efac102e5fc71ac"
        "00000000" // nLockTime
=======
    EXPECT_EQ(serialized.size(), 196);
    EXPECT_EQ(getEncodedTxSize(signedTx), (EncodedTxSize{196, 85, 113}));
    EXPECT_TRUE(validateEstimatedSize(signedTx, -1, 130));
    ASSERT_EQ(hex(serialized), "01000000"
        "0001"
        "01"
            "0001000000000000000000000000000000000000000000000000000000000000" "00000000" "00" "ffffffff"
        "01"
            "e803000000000000" "1976a914769bdff96a02f9135a1d19b749db6a78fe07dc9088ac"
        "02"
            "47304402206fc6f499c9b0080dd444b410ca0599b59321e7891fc8e59ab215f6d2995b2e5f0220182466b434e91d14c9d247d3726d3c7f22a2a1cbf6c172314e1155b307f467b080232103596d3451025c"
            "19dbbdeb932d6bf8bfb4ad499b95b6f88db8899efac102e5fc71ac"
        "00000000"
>>>>>>> be861142
    );
}

TEST(BitcoinSigning, SignP2WSH_NegativeMissingScript) {
    const auto input = buildInputP2WSH(TWBitcoinSigHashTypeAll, true);

    {
        // test plan (but do not reuse plan result)
        auto plan = TransactionBuilder::plan(input);
        EXPECT_TRUE(verifyPlan(plan, {1'226}, 1'000, 226));
    }

    // Sign
    auto result = TransactionSigner<Transaction, TransactionBuilder>(std::move(input)).sign();

    ASSERT_FALSE(result);
}

TEST(BitcoinSigning, SignP2WSH_NegativePlanWithNoUTXOs) {
    // Setup input
    auto input = buildInputP2WSH(TWBitcoinSigHashTypeAll);
    auto plan = Bitcoin::TransactionPlan();
    input.mutable_plan()->clear_utxos();

    // Sign
    auto result = TransactionSigner<Transaction, TransactionBuilder>(std::move(input)).sign();

    ASSERT_FALSE(result);
}

TEST(BitcoinSigning, EncodeP2SH_P2WPKH) {
    auto unsignedTx = Transaction(1, 0x492);

    auto outpoint0 = OutPoint(parse_hex("db6b1b20aa0fd7b23880be2ecbd4a98130974cf4748fb66092ac4d3ceb1a5477"), 1);
    unsignedTx.inputs.emplace_back(outpoint0, Script(), 0xfffffffe);

    auto outScript0 = Script(parse_hex("76a914a457b684d7f0d539a46a45bbc043f35b59d0d96388ac"));
    unsignedTx.outputs.emplace_back(199'996'600, outScript0);

    auto outScript1 = Script(parse_hex("76a914fd270b1ee6abcaea97fea7ad0402e8bd8ad6d77c88ac"));
    unsignedTx.outputs.emplace_back(800'000'000, outScript1);

    Data unsignedData;
    unsignedTx.encode(false, unsignedData);
<<<<<<< HEAD
    //prettyPrintTransaction(unsignedTx, false);
    ASSERT_EQ(hex(unsignedData),
        "01000000" // version
        "01" // inputs
            "db6b1b20aa0fd7b23880be2ecbd4a98130974cf4748fb66092ac4d3ceb1a5477"  "01000000"  "00"  ""  "feffffff"
        "02" // outputs
            "b8b4eb0b00000000"  "19"  "76a914a457b684d7f0d539a46a45bbc043f35b59d0d96388ac"
            "0008af2f00000000"  "19"  "76a914fd270b1ee6abcaea97fea7ad0402e8bd8ad6d77c88ac"
        "92040000" // nLockTime
    );
=======
    ASSERT_EQ(hex(unsignedData), ""
        "01000000"
        "01"
            "db6b1b20aa0fd7b23880be2ecbd4a98130974cf4748fb66092ac4d3ceb1a54770100000000feffffff"
        "02"
            "b8b4eb0b000000001976a914a457b684d7f0d539a46a45bbc043f35b59d0d96388ac"
            "0008af2f000000001976a914fd270b1ee6abcaea97fea7ad0402e8bd8ad6d77c88ac"
        "92040000");
>>>>>>> be861142
}

TEST(BitcoinSigning, SignP2SH_P2WPKH) {
    // Setup input
    Proto::SigningInput input;
    input.set_hash_type(TWBitcoinSigHashTypeAll);
    input.set_amount(200'000'000);
    input.set_byte_fee(1);
    input.set_to_address("1Bp9U1ogV3A14FMvKbRJms7ctyso4Z4Tcx");
    input.set_change_address("1FQc5LdgGHMHEN9nwkjmz6tWkxhPpxBvBU");

    auto utxoKey0 = PrivateKey(parse_hex("eb696a065ef48a2192da5b28b694f87544b30fae8327c4510137a922f32c6dcf"));
    auto pubKey0 = utxoKey0.getPublicKey(TWPublicKeyTypeSECP256k1);
    auto utxoPubkeyHash = Hash::ripemd(Hash::sha256(pubKey0.bytes));
    ASSERT_EQ(hex(utxoPubkeyHash), "79091972186c449eb1ded22b78e40d009bdf0089");
    input.add_private_key(utxoKey0.bytes.data(), utxoKey0.bytes.size());

    auto redeemScript = Script::buildPayToWitnessPublicKeyHash(utxoPubkeyHash);
    auto scriptHash = Hash::ripemd(Hash::sha256(redeemScript.bytes));
    ASSERT_EQ(hex(scriptHash), "4733f37cf4db86fbc2efed2500b4f4e49f312023");
    auto scriptString = std::string(redeemScript.bytes.begin(), redeemScript.bytes.end());
    (*input.mutable_scripts())[hex(scriptHash)] = scriptString;

    auto utxo0 = input.add_utxo();
    auto utxo0Script = Script(parse_hex("a9144733f37cf4db86fbc2efed2500b4f4e49f31202387"));
    utxo0->set_script(utxo0Script.bytes.data(), utxo0Script.bytes.size());
    utxo0->set_amount(1'000'000'000);
    auto hash0 = DATA("db6b1b20aa0fd7b23880be2ecbd4a98130974cf4748fb66092ac4d3ceb1a5477");
    utxo0->mutable_out_point()->set_hash(TWDataBytes(hash0.get()), TWDataSize(hash0.get()));
    utxo0->mutable_out_point()->set_index(1);
    utxo0->mutable_out_point()->set_sequence(UINT32_MAX);

    {
        // test plan (but do not reuse plan result)
        auto plan = TransactionBuilder::plan(input);
<<<<<<< HEAD
        EXPECT_EQ(verifyPlan(plan, {1'000'000'000}, 200'000'000, 170), "");
=======
        EXPECT_TRUE(verifyPlan(plan, {1'000'000'000}, 200'000'000, 226));
>>>>>>> be861142
    }

    // Sign
    auto result = TransactionSigner<Transaction, TransactionBuilder>(std::move(input)).sign();

    ASSERT_TRUE(result) << result.error();
    auto signedTx = result.payload();

    Data serialized;
    signedTx.encode(true, serialized);
    EXPECT_EQ(getEncodedTxSize(signedTx), (EncodedTxSize{251, 142, 170}));
<<<<<<< HEAD
    EXPECT_EQ(validateEstimatedSize(signedTx, -1, 130), "");
    //prettyPrintTransaction(signedTx, true);
    ASSERT_EQ(hex(serialized),
        "01000000" // version
        "0001" // marker & flag
        "01" // inputs
            "db6b1b20aa0fd7b23880be2ecbd4a98130974cf4748fb66092ac4d3ceb1a5477"  "01000000"  "17"  "16001479091972186c449eb1ded22b78e40d009bdf0089"  "ffffffff"
        "02" // outputs
            "00c2eb0b00000000"  "19"  "76a914769bdff96a02f9135a1d19b749db6a78fe07dc9088ac"
            "5607af2f00000000"  "19"  "76a9149e089b6889e032d46e3b915a3392edfd616fb1c488ac"
        // witness
            "02"  "47"  "3044022062b408cc7f92c8add622f3297b8992d68403849c6421ef58274ed6fc077102f30220250696eacc0aad022f55882d742dda7178bea780c03705bf9cdbee9f812f785301"  "21"  "03ad1d8e89212f0b92c74d23bb710c00662ad1470198ac48c43f7d6f93a2a26873"
        "00000000" // nLockTime
    );
=======
    EXPECT_TRUE(validateEstimatedSize(signedTx, -1, 130));
    ASSERT_EQ(hex(serialized), "01000000000101db6b1b20aa0fd7b23880be2ecbd4a98130974cf4748fb66092ac4d3ceb1a5477010000001716001479091972186c449eb1ded22b78e40d009bdf0089ffffffff0200c2eb0b000000001976a914769bdff96a02f9135a1d19b749db6a78fe07dc9088ac1e07af2f000000001976a9149e089b6889e032d46e3b915a3392edfd616fb1c488ac02473044022009195d870ecc40f54130008e392904e77d32b738c1add19d1d8ebba4edf812e602204f49de6dc60d9a3c3703e1e642942f8834f3a2cd81a6562a34b293942ce42f40012103ad1d8e89212f0b92c74d23bb710c00662ad1470198ac48c43f7d6f93a2a2687300000000");
>>>>>>> be861142
}

TEST(BitcoinSigning, EncodeP2SH_P2WSH) {
    auto unsignedTx = Transaction(1, 0);

    auto hash0 = parse_hex("36641869ca081e70f394c6948e8af409e18b619df2ed74aa106c1ca29787b96e");
    auto outpoint0 = OutPoint(hash0, 1);
    unsignedTx.inputs.emplace_back(outpoint0, Script(), 0xffffffff);

    auto outScript0 = Script(parse_hex("76a914389ffce9cd9ae88dcc0631e88a821ffdbe9bfe2688ac"));
    unsignedTx.outputs.emplace_back(0x0000000035a4e900, outScript0);

    auto outScript1 = Script(parse_hex("76a9147480a33f950689af511e6e84c138dbbd3c3ee41588ac"));
    unsignedTx.outputs.emplace_back(0x00000000052f83c0, outScript1);

    Data unsignedData;
    unsignedTx.encode(false, unsignedData);
<<<<<<< HEAD
    //prettyPrintTransaction(unsignedTx, false);
    ASSERT_EQ(hex(unsignedData),
        "01000000" // version
        "01" // inputs
            "36641869ca081e70f394c6948e8af409e18b619df2ed74aa106c1ca29787b96e"  "01000000"  "00"  ""  "ffffffff"
        "02" // outputs
            "00e9a43500000000"  "19"  "76a914389ffce9cd9ae88dcc0631e88a821ffdbe9bfe2688ac"
            "c0832f0500000000"  "19"  "76a9147480a33f950689af511e6e84c138dbbd3c3ee41588ac"
        "00000000" // nLockTime
    );
=======
    ASSERT_EQ(hex(unsignedData), ""
        "01000000"
        "01"
            "36641869ca081e70f394c6948e8af409e18b619df2ed74aa106c1ca29787b96e0100000000ffffffff"
        "02"
            "00e9a435000000001976a914389ffce9cd9ae88dcc0631e88a821ffdbe9bfe2688ac"
            "c0832f05000000001976a9147480a33f950689af511e6e84c138dbbd3c3ee41588ac"
        "00000000");
>>>>>>> be861142
}

TEST(BitcoinSigning, SignP2SH_P2WSH) {
    auto emptyScript = Script();
    auto unsignedTx = Transaction(1, 0);

    auto outpoint0 = OutPoint(parse_hex("36641869ca081e70f394c6948e8af409e18b619df2ed74aa106c1ca29787b96e"), 1);
    unsignedTx.inputs.emplace_back(outpoint0, emptyScript, 0xffffffff);

    auto outScript0 = Script(parse_hex("76a914389ffce9cd9ae88dcc0631e88a821ffdbe9bfe2688ac"));
    unsignedTx.outputs.emplace_back(0x0000000035a4e900, outScript0);

    auto outScript1 = Script(parse_hex("76a9147480a33f950689af511e6e84c138dbbd3c3ee41588ac"));
    unsignedTx.outputs.emplace_back(0x00000000052f83c0, outScript1);

    // Setup signing input
    auto input = Proto::SigningInput();

    auto key0 = parse_hex("730fff80e1413068a05b57d6a58261f07551163369787f349438ea38ca80fac6");
    input.add_private_key(key0.data(), key0.size());
    auto key1 = parse_hex("11fa3d25a17cbc22b29c44a484ba552b5a53149d106d3d853e22fdd05a2d8bb3");
    input.add_private_key(key1.data(), key1.size());
    auto key2 = parse_hex("77bf4141a87d55bdd7f3cd0bdccf6e9e642935fec45f2f30047be7b799120661");
    input.add_private_key(key2.data(), key2.size());
    auto key3 = parse_hex("14af36970f5025ea3e8b5542c0f8ebe7763e674838d08808896b63c3351ffe49");
    input.add_private_key(key3.data(), key3.size());
    auto key4 = parse_hex("fe9a95c19eef81dde2b95c1284ef39be497d128e2aa46916fb02d552485e0323");
    input.add_private_key(key4.data(), key4.size());
    auto key5 = parse_hex("428a7aee9f0c2af0cd19af3cf1c78149951ea528726989b2e83e4778d2c3f890");
    input.add_private_key(key5.data(), key5.size());

    auto redeemScript = Script::buildPayToWitnessScriptHash(parse_hex("a16b5755f7f6f96dbd65f5f0d6ab9418b89af4b1f14a1bb8a09062c35f0dcb54"));
    auto scriptHash = Hash::ripemd(Hash::sha256(redeemScript.bytes));
    auto scriptString = std::string(redeemScript.bytes.begin(), redeemScript.bytes.end());
    (*input.mutable_scripts())[hex(scriptHash)] = scriptString;

    auto witnessScript = Script(parse_hex(""
        "56"
            "210307b8ae49ac90a048e9b53357a2354b3334e9c8bee813ecb98e99a7e07e8c3ba3"
            "2103b28f0c28bfab54554ae8c658ac5c3e0ce6e79ad336331f78c428dd43eea8449b"
            "21034b8113d703413d57761b8b9781957b8c0ac1dfe69f492580ca4195f50376ba4a"
            "21033400f6afecb833092a9a21cfdf1ed1376e58c5d1f47de74683123987e967a8f4"
            "2103a6d48b1131e94ba04d9737d61acdaa1322008af9602b3b14862c07a1789aac16"
            "2102d8b661b0b3302ee2f162b09e07a55ad5dfbe673a9f01d9f0c19617681024306b"
        "56ae"
    ));
    auto witnessScriptHash = Hash::ripemd(Hash::sha256(witnessScript.bytes));
    auto witnessScriptString = std::string(witnessScript.bytes.begin(), witnessScript.bytes.end());
    (*input.mutable_scripts())[hex(witnessScriptHash)] = witnessScriptString;

    auto utxo0Script = Script(parse_hex("a9149993a429037b5d912407a71c252019287b8d27a587"));
    auto utxo = input.add_utxo();
    utxo->mutable_out_point()->set_hash(outpoint0.hash.data(), outpoint0.hash.size());
    utxo->mutable_out_point()->set_index(outpoint0.index);
    utxo->mutable_out_point()->set_sequence(UINT32_MAX);
    utxo->set_script(utxo0Script.bytes.data(), utxo0Script.bytes.size());
    utxo->set_amount(987654321);

    // Sign
    auto signer = TransactionSigner<Transaction, TransactionBuilder>(std::move(input));
    signer.transaction = unsignedTx;
    signer.plan.utxos = {*utxo};
    auto result = signer.sign();
    ASSERT_TRUE(result) << result.error();
    auto signedTx = result.payload();

<<<<<<< HEAD
    auto expected =
        "01000000" // version
        "0001" // marker & flag
        "01" // inputs
            "36641869ca081e70f394c6948e8af409e18b619df2ed74aa106c1ca29787b96e"  "01000000"  "23"  "220020a16b5755f7f6f96dbd65f5f0d6ab9418b89af4b1f14a1bb8a09062c35f0dcb54"  "ffffffff"
        "02" // outputs
            "00e9a43500000000"  "19"  "76a914389ffce9cd9ae88dcc0631e88a821ffdbe9bfe2688ac"
            "c0832f0500000000"  "19"  "76a9147480a33f950689af511e6e84c138dbbd3c3ee41588ac"
        // witness
            "08"  "00"  ""  "47"  "304402201992f5426ae0bab04cf206d7640b7e00410297bfe5487637f6c2427ee8496be002204ad4e64dc2d269f593cc4820db1fc1e8dc34774f602945115ce485940e05c64200"  "47"  "304402201e412363fa554b994528fd44149f3985b18bb901289ef6b71105b27c7d0e336c0220595e4a1e67154337757562ed5869127533e3e5084c3c2e128518f5f0b85b721800"  "47"  "3044022003b0a20ccf545b3f12c5ade10db8717e97b44da2e800387adfd82c95caf529d902206aee3a2395530d52f476d0ddd9d20ba062820ae6f4e1be4921c3630395743ad900"  "48"  "3045022100ed7a0eeaf72b84351bceac474b0c0510f67065b1b334f77e6843ed102f968afe022004d97d0cfc4bf5651e46487d6f87bd4af6aef894459f9778f2293b0b2c5b7bc700"  "48"  "3045022100934a0c364820588154aed2d519cbcc61969d837b91960f4abbf0e374f03aa39d022036b5c58b754bd44cb5c7d34806c89d9778ea1a1c900618a841e9fbfbe805ff9b00"  "47"  "3044022044e3b59b06931d46f857c82fa1d53d89b116a40a581527eac35c5eb5b7f0785302207d0f8b5d063ffc6749fb4e133db7916162b540c70dee40ec0b21e142d8843b3a00"  "cf"  "56210307b8ae49ac90a048e9b53357a2354b3334e9c8bee813ecb98e99a7e07e8c3ba32103b28f0c28bfab54554ae8c658ac5c3e0ce6e79ad336331f78c428dd43eea8449b21034b8113d703413d57761b8b9781957b8c0ac1dfe69f492580ca4195f50376ba4a21033400f6afecb833092a9a21cfdf1ed1376e58c5d1f47de74683123987e967a8f42103a6d48b1131e94ba04d9737d61acdaa1322008af9602b3b14862c07a1789aac162102d8b661b0b3302ee2f162b09e07a55ad5dfbe673a9f01d9f0c19617681024306b56ae"
        "00000000" // nLockTime
    ;
=======
    auto expected = ""
            "01000000"
            "0001"
            "01"
                "36641869ca081e70f394c6948e8af409e18b619df2ed74aa106c1ca29787b96e0100000023220020a16b5755f7f6f96dbd65f5f0d6ab9418b89af4b1f14a1bb8a09062c35f0dcb54ffffffff"
            "02"
                "00e9a43500000000" "1976a914389ffce9cd9ae88dcc0631e88a821ffdbe9bfe2688ac"
                "c0832f0500000000" "1976a9147480a33f950689af511e6e84c138dbbd3c3ee41588ac"
            "08"
                "00"
                "47304402201992f5426ae0bab04cf206d7640b7e00410297bfe5487637f6c2427ee8496be002204ad4e64dc2d269f593cc4820db1fc1e8dc34774f602945115ce485940e05c64200"
                "47304402201e412363fa554b994528fd44149f3985b18bb901289ef6b71105b27c7d0e336c0220595e4a1e67154337757562ed5869127533e3e5084c3c2e128518f5f0b85b721800"
                "473044022003b0a20ccf545b3f12c5ade10db8717e97b44da2e800387adfd82c95caf529d902206aee3a2395530d52f476d0ddd9d20ba062820ae6f4e1be4921c3630395743ad900"
                "483045022100ed7a0eeaf72b84351bceac474b0c0510f67065b1b334f77e6843ed102f968afe022004d97d0cfc4bf5651e46487d6f87bd4af6aef894459f9778f2293b0b2c5b7bc700"
                "483045022100934a0c364820588154aed2d519cbcc61969d837b91960f4abbf0e374f03aa39d022036b5c58b754bd44cb5c7d34806c89d9778ea1a1c900618a841e9fbfbe805ff9b00"
                "473044022044e3b59b06931d46f857c82fa1d53d89b116a40a581527eac35c5eb5b7f0785302207d0f8b5d063ffc6749fb4e133db7916162b540c70dee40ec0b21e142d8843b3a00"
            "cf56"
                "210307b8ae49ac90a048e9b53357a2354b3334e9c8bee813ecb98e99a7e07e8c3ba3"
                "2103b28f0c28bfab54554ae8c658ac5c3e0ce6e79ad336331f78c428dd43eea8449b"
                "21034b8113d703413d57761b8b9781957b8c0ac1dfe69f492580ca4195f50376ba4a"
                "21033400f6afecb833092a9a21cfdf1ed1376e58c5d1f47de74683123987e967a8f4"
                "2103a6d48b1131e94ba04d9737d61acdaa1322008af9602b3b14862c07a1789aac16"
                "2102d8b661b0b3302ee2f162b09e07a55ad5dfbe673a9f01d9f0c19617681024306b"
            "56ae"
            "00000000";
>>>>>>> be861142

    Data serialized;
    signedTx.encode(true, serialized);
    EXPECT_EQ(getEncodedTxSize(signedTx), (EncodedTxSize{800, 154, 316}));
<<<<<<< HEAD
    EXPECT_EQ(validateEstimatedSize(signedTx, -1, 130), "");
    //prettyPrintTransaction(signedTx, true);
=======
    EXPECT_TRUE(validateEstimatedSize(signedTx, -1, 130));
>>>>>>> be861142
    ASSERT_EQ(hex(serialized), expected);
}

TEST(BitcoinSigning, Sign_NegativeNoUtxos) {
    auto hash0 = parse_hex("fff7f7881a8099afa6940d42d1e7f6362bec38171ea3edf433541db4e4ad969f");
    auto hash1 = parse_hex("ef51e1b804cc89d182d279655c3aa89e815b1b309fe287d9b2b55d57b90ec68a");

    // Setup input
    Proto::SigningInput input;
    input.set_hash_type(TWBitcoinSigHashTypeAll);
    input.set_amount(335'790'000);
    input.set_byte_fee(1);
    input.set_to_address("1Bp9U1ogV3A14FMvKbRJms7ctyso4Z4Tcx");
    input.set_change_address("1FQc5LdgGHMHEN9nwkjmz6tWkxhPpxBvBU");

    auto scriptPub1 = Script(parse_hex("00141d0f172a0ecb48aee1be1f2687d2963ae33f71a1"));
    Data scriptHash;
    scriptPub1.matchPayToWitnessPublicKeyHash(scriptHash);
    auto scriptHashHex = hex(scriptHash);
    ASSERT_EQ(scriptHashHex, "1d0f172a0ecb48aee1be1f2687d2963ae33f71a1");

    auto redeemScript = Script::buildPayToPublicKeyHash(scriptHash);
    auto scriptString = std::string(redeemScript.bytes.begin(), redeemScript.bytes.end());
    (*input.mutable_scripts())[scriptHashHex] = scriptString;

    {
        // plan returns empty, as there are 0 utxos
        auto plan = TransactionBuilder::plan(input);
<<<<<<< HEAD
        EXPECT_EQ(verifyPlan(plan, {}, 0, 0), "");
=======
        EXPECT_TRUE(verifyPlan(plan, {}, 0, 0));
>>>>>>> be861142
    }

    // Sign
    auto result = TransactionSigner<Transaction, TransactionBuilder>(std::move(input)).sign();

    // Fails as there are 0 utxos
    ASSERT_FALSE(result);
}

TEST(BitcoinSigning, Sign_NegativeInvalidAddress) {
    auto hash0 = parse_hex("fff7f7881a8099afa6940d42d1e7f6362bec38171ea3edf433541db4e4ad969f");
    auto hash1 = parse_hex("ef51e1b804cc89d182d279655c3aa89e815b1b309fe287d9b2b55d57b90ec68a");

    // Setup input
    Proto::SigningInput input;
    input.set_hash_type(TWBitcoinSigHashTypeAll);
    input.set_amount(335'790'000);
    input.set_byte_fee(1);
    input.set_to_address("THIS-IS-NOT-A-BITCOIN-ADDRESS");
    input.set_change_address("THIS-IS-NOT-A-BITCOIN-ADDRESS-EITHER");

    auto utxoKey0 = parse_hex("bbc27228ddcb9209d7fd6f36b02f7dfa6252af40bb2f1cbc7a557da8027ff866");
    input.add_private_key(utxoKey0.data(), utxoKey0.size());

    auto utxoKey1 = parse_hex("619c335025c7f4012e556c2a58b2506e30b8511b53ade95ea316fd8c3286feb9");
    input.add_private_key(utxoKey1.data(), utxoKey1.size());

    auto scriptPub1 = Script(parse_hex("00141d0f172a0ecb48aee1be1f2687d2963ae33f71a1"));
    Data scriptHash;
    scriptPub1.matchPayToWitnessPublicKeyHash(scriptHash);
    auto scriptHashHex = hex(scriptHash);
    ASSERT_EQ(scriptHashHex, "1d0f172a0ecb48aee1be1f2687d2963ae33f71a1");

    auto redeemScript = Script::buildPayToPublicKeyHash(scriptHash);
    auto scriptString = std::string(redeemScript.bytes.begin(), redeemScript.bytes.end());
    (*input.mutable_scripts())[scriptHashHex] = scriptString;

    auto utxo0 = input.add_utxo();
    auto utxo0Script = parse_hex("2103c9f4836b9a4f77fc0d81f7bcb01b7f1b35916864b9476c241ce9fc198bd25432ac");
    utxo0->set_script(utxo0Script.data(), utxo0Script.size());
    utxo0->set_amount(625'000'000);
    utxo0->mutable_out_point()->set_hash(hash0.data(), hash0.size());
    utxo0->mutable_out_point()->set_index(0);
    utxo0->mutable_out_point()->set_sequence(UINT32_MAX);

    auto utxo1 = input.add_utxo();
    auto utxo1Script = parse_hex("00141d0f172a0ecb48aee1be1f2687d2963ae33f71a1");
    utxo1->set_script(utxo1Script.data(), utxo1Script.size());
    utxo1->set_amount(600'000'000);
    utxo1->mutable_out_point()->set_hash(hash1.data(), hash1.size());
    utxo1->mutable_out_point()->set_index(1);
    utxo1->mutable_out_point()->set_sequence(UINT32_MAX);

    {
        // test plan (but do not reuse plan result)
        auto plan = TransactionBuilder::plan(input);
        EXPECT_TRUE(verifyPlan(plan, {625'000'000}, 335'790'000, 226));
    }

    // Sign
    auto result = TransactionSigner<Transaction, TransactionBuilder>(std::move(input)).sign();

    ASSERT_FALSE(result);
}<|MERGE_RESOLUTION|>--- conflicted
+++ resolved
@@ -83,11 +83,7 @@
     {
         // test plan (but do not reuse plan result)
         auto plan = TransactionBuilder::plan(input);
-<<<<<<< HEAD
-        EXPECT_EQ(verifyPlan(plan, {625'000'000}, 335'790'000, 227), "");
-=======
-        EXPECT_TRUE(verifyPlan(plan, {625'000'000}, 335'790'000, 226));
->>>>>>> be861142
+        EXPECT_TRUE(verifyPlan(plan, {625'000'000}, 335'790'000, 227));
     }
 
     // Sign
@@ -99,12 +95,8 @@
     Data serialized;
     signedTx.encode(true, serialized);
     EXPECT_EQ(getEncodedTxSize(signedTx), (EncodedTxSize{228, 225, 226}));
-<<<<<<< HEAD
-    EXPECT_EQ(validateEstimatedSize(signedTx, -1, 130), "");
-    //prettyPrintTransaction(signedTx, true);
-=======
-    EXPECT_TRUE(validateEstimatedSize(signedTx, -1, 130));
->>>>>>> be861142
+    EXPECT_TRUE(validateEstimatedSize(signedTx, -1, 130));
+    //prettyPrintTransaction(signedTx, true);
     ASSERT_EQ(hex(serialized),
         "01000000" // version
         "0001" // marker & flag
@@ -122,15 +114,6 @@
 TEST(BitcoinSigning, SignP2PKH_NegativeMissingKey) {
     auto input = buildInputP2PKH(true);
 
-<<<<<<< HEAD
-=======
-    {
-        // test plan (but do not reuse plan result)
-        auto plan = TransactionBuilder::plan(input);
-        EXPECT_TRUE(verifyPlan(plan, {625'000'000}, 335'790'000, 226));
-    }
-
->>>>>>> be861142
     // Sign
     auto result = TransactionSigner<Transaction, TransactionBuilder>(std::move(input)).sign();
 
@@ -155,7 +138,6 @@
     unsignedTx.outputs.emplace_back(223450000, outScript1);
 
     Data unsignedData;
-<<<<<<< HEAD
     unsignedTx.encode(true, unsignedData);
     ASSERT_EQ(unsignedData.size(), 164);
     //prettyPrintTransaction(unsignedTx, true);
@@ -173,19 +155,6 @@
             "00"
         "11000000" // nLockTime
     );
-=======
-    unsignedTx.encode(false, unsignedData);
-    ASSERT_EQ(unsignedData.size(), 160);
-    ASSERT_EQ(hex(unsignedData),
-        "01000000"
-        "02"
-            "fff7f7881a8099afa6940d42d1e7f6362bec38171ea3edf433541db4e4ad969f0000000000eeffffff"
-            "ef51e1b804cc89d182d279655c3aa89e815b1b309fe287d9b2b55d57b90ec68a0100000000ffffffff"
-        "02"
-            "202cb206000000001976a9148280b37df378db99f66f85c95a783a76ac7a6d5988ac"
-            "9093510d000000001976a9143bde42dbee7e4dbe6a21b2d50ce2f0167faa815988ac"
-        "11000000");
->>>>>>> be861142
 }
 
 Proto::SigningInput buildInputP2WPKH(int64_t amount, TWBitcoinSigHashType hashType, int64_t utxo0Amount, int64_t utxo1Amount, bool useMaxAmount = false) {
@@ -247,11 +216,7 @@
     {
         // test plan (but do not reuse plan result)
         auto plan = TransactionBuilder::plan(input);
-<<<<<<< HEAD
-        EXPECT_EQ(verifyPlan(plan, {625'000'000}, 335'790'000, 193), "");
-=======
-        EXPECT_TRUE(verifyPlan(plan, {625'000'000}, 335'790'000, 226));
->>>>>>> be861142
+        EXPECT_TRUE(verifyPlan(plan, {625'000'000}, 335'790'000, 193));
     }
 
     // Sign
@@ -264,12 +229,8 @@
     signedTx.encode(true, serialized);
     EXPECT_EQ(getEncodedTxSize(signedTx), (EncodedTxSize{195, 192, 193}));
     EXPECT_EQ(serialized.size(), 195);
-<<<<<<< HEAD
-    EXPECT_EQ(validateEstimatedSize(signedTx, -1, 130), "");
-    //prettyPrintTransaction(signedTx, true);
-=======
-    EXPECT_TRUE(validateEstimatedSize(signedTx, -1, 130));
->>>>>>> be861142
+    EXPECT_TRUE(validateEstimatedSize(signedTx, -1, 130));
+    //prettyPrintTransaction(signedTx, true);
     ASSERT_EQ(hex(serialized),
         "01000000" // version
         "0001" // marker & flag
@@ -289,7 +250,6 @@
         signedTx.encode(false, serialized);
         EXPECT_EQ(getEncodedTxSize(signedTx), (EncodedTxSize{195, 192, 193}));
         EXPECT_EQ(serialized.size(), 192);
-<<<<<<< HEAD
         //prettyPrintTransaction(signedTx, false);
         ASSERT_EQ(hex(serialized),
             "01000000" // version
@@ -299,16 +259,6 @@
                 "b0bf031400000000"  "19"  "76a914769bdff96a02f9135a1d19b749db6a78fe07dc9088ac"
                 "cffd3c1100000000"  "19"  "76a9149e089b6889e032d46e3b915a3392edfd616fb1c488ac"
             "00000000" // nLockTime
-=======
-        ASSERT_EQ(hex(serialized),
-            "01000000"
-            "01"
-                "fff7f7881a8099afa6940d42d1e7f6362bec38171ea3edf433541db4e4ad969f" "00000000" "49483045022100b6006eb0fe2da8cbbd204f702b1ffdb1e29c49f3de51c4983d420bf9f9125635022032a195b153ccb2c4978333b4aad72aaa7e6a0b334a14621d5d817a42489cb0d301" "ffffffff"
-            "02"
-                "b0bf031400000000" "1976a914769bdff96a02f9135a1d19b749db6a78fe07dc9088ac"
-                "aefd3c1100000000" "1976a9149e089b6889e032d46e3b915a3392edfd616fb1c488ac"
-            "00000000"
->>>>>>> be861142
         );
     }
 }
@@ -319,11 +269,7 @@
     {
         // test plan (but do not reuse plan result)
         auto plan = TransactionBuilder::plan(input);
-<<<<<<< HEAD
-        EXPECT_EQ(verifyPlan(plan, {210'000'000, 210'000'000}, 335'790'000, 261), "");
-=======
-        EXPECT_TRUE(verifyPlan(plan, {210'000'000, 210'000'000}, 335'790'000, 374));
->>>>>>> be861142
+        EXPECT_TRUE(verifyPlan(plan, {210'000'000, 210'000'000}, 335'790'000, 261));
     }
 
     // Sign
@@ -335,12 +281,8 @@
     Data serialized;
     signedTx.encode(true, serialized);
     EXPECT_EQ(getEncodedTxSize(signedTx), (EncodedTxSize{343, 233, 261}));
-<<<<<<< HEAD
-    EXPECT_EQ(validateEstimatedSize(signedTx, -1, 130), "");
-    //prettyPrintTransaction(signedTx, true);
-=======
-    EXPECT_TRUE(validateEstimatedSize(signedTx, -1, 130));
->>>>>>> be861142
+    EXPECT_TRUE(validateEstimatedSize(signedTx, -1, 130));
+    //prettyPrintTransaction(signedTx, true);
     ASSERT_EQ(hex(serialized),
         "01000000" // version
         "0001" // marker & flag
@@ -363,8 +305,7 @@
     {
         // test plan (but do not reuse plan result)
         auto plan = TransactionBuilder::plan(input);
-<<<<<<< HEAD
-        EXPECT_EQ(verifyPlan(plan, {210'000'000, 210'000'000}, 335'790'000, 261), "");
+        EXPECT_TRUE(verifyPlan(plan, {210'000'000, 210'000'000}, 335'790'000, 261));
     }
 
     // Sign
@@ -376,7 +317,7 @@
     Data serialized;
     signedTx.encode(true, serialized);
     EXPECT_EQ(getEncodedTxSize(signedTx), (EncodedTxSize{344, 233, 261}));
-    EXPECT_EQ(validateEstimatedSize(signedTx, -1, 130), "");
+    EXPECT_TRUE(validateEstimatedSize(signedTx, -1, 130));
     //prettyPrintTransaction(signedTx, true);
     ASSERT_EQ(hex(serialized),
         "01000000" // version
@@ -400,28 +341,20 @@
     {
         // test plan (but do not reuse plan result)
         auto plan = TransactionBuilder::plan(input);
-        EXPECT_EQ(verifyPlan(plan, {625'000'000, 600'000'000}, 1224999773, 227), "");
-=======
-        EXPECT_TRUE(verifyPlan(plan, {210'000'000, 210'000'000}, 335'790'000, 374));
->>>>>>> be861142
-    }
-
-    // Sign
-    auto result = TransactionSigner<Transaction, TransactionBuilder>(std::move(input)).sign();
-
-    ASSERT_TRUE(result) << result.error();
-    auto signedTx = result.payload();
-
-    Data serialized;
-    signedTx.encode(true, serialized);
-<<<<<<< HEAD
+        EXPECT_TRUE(verifyPlan(plan, {625'000'000, 600'000'000}, 1224999773, 227));
+    }
+
+    // Sign
+    auto result = TransactionSigner<Transaction, TransactionBuilder>(std::move(input)).sign();
+
+    ASSERT_TRUE(result) << result.error();
+    auto signedTx = result.payload();
+
+    Data serialized;
+    signedTx.encode(true, serialized);
     EXPECT_EQ(getEncodedTxSize(signedTx), (EncodedTxSize{310, 199, 227}));
-    EXPECT_EQ(validateEstimatedSize(signedTx, -1, 130), "");
-    //prettyPrintTransaction(signedTx, true);
-=======
-    EXPECT_EQ(getEncodedTxSize(signedTx), (EncodedTxSize{343, 232, 260}));
-    EXPECT_TRUE(validateEstimatedSize(signedTx, -1, 130));
->>>>>>> be861142
+    EXPECT_TRUE(validateEstimatedSize(signedTx, -1, 130));
+    //prettyPrintTransaction(signedTx, true);
     ASSERT_EQ(hex(serialized),
         "01000000" // version
         "0001" // marker & flag
@@ -437,39 +370,6 @@
     );
 }
 
-TEST(BitcoinSigning, SignP2WPKH_MaxAmount) {
-    auto input = buildInputP2WPKH(1'000, TWBitcoinSigHashTypeAll, 625'000'000, 600'000'000, true);
-
-    {
-        // test plan (but do not reuse plan result)
-        auto plan = TransactionBuilder::plan(input);
-        EXPECT_TRUE(verifyPlan(plan, {625'000'000, 600'000'000}, 1224999660, 340));
-    }
-
-    // Sign
-    auto result = TransactionSigner<Transaction, TransactionBuilder>(std::move(input)).sign();
-
-    ASSERT_TRUE(result) << result.error();
-    auto signedTx = result.payload();
-
-    Data serialized;
-    signedTx.encode(true, serialized);
-    EXPECT_EQ(getEncodedTxSize(signedTx), (EncodedTxSize{309, 199, 227}));
-    EXPECT_TRUE(validateEstimatedSize(signedTx, -1, 130));
-    ASSERT_EQ(hex(serialized),
-        "01000000"
-        "0001"
-        "02"
-            "fff7f7881a8099afa6940d42d1e7f6362bec38171ea3edf433541db4e4ad969f" "00000000" "49483045022100d173cb8d2f2c42824c49c316f2079e10c8a68cb434178ffa9d03f0081ab582ac02201a5e3874292f5452981f6914a7e8d8bb123b4af016eab91e4f25e38e8c9bdad001" "ffffffff"
-            "ef51e1b804cc89d182d279655c3aa89e815b1b309fe287d9b2b55d57b90ec68a01" "00000000" "ffffffff"
-        "01"
-            "ec02044900000000" "1976a914769bdff96a02f9135a1d19b749db6a78fe07dc9088ac"
-        "0002"
-            "473044022058491ed1bee5072a3a4c8cc29a63eccf691de79df47fda7b768834c74a8ea19b022073ef4e72ceeec190133703a3f9eb9a15716ad0e489574469d5dab1a4ae360b010121025476c2e83188368da1ff3e292e7acafcdb3566bb0ad253f62fc70f07aeee6357"
-        "00000000"
-    );
-}
-
 TEST(BitcoinSigning, EncodeP2WSH) {
     auto unsignedTx = Transaction(1, 0);
 
@@ -481,7 +381,6 @@
 
     Data unsignedData;
     unsignedTx.encode(false, unsignedData);
-<<<<<<< HEAD
     //prettyPrintTransaction(unsignedTx, false);
     ASSERT_EQ(hex(unsignedData),
         "01000000" // version
@@ -491,15 +390,6 @@
             "e803000000000000"  "19"  "76a9144c9c3dfac4207d5d8cb89df5722cb3d712385e3f88ac"
         "00000000" // nLockTime
     );
-=======
-    ASSERT_EQ(hex(unsignedData), ""
-        "01000000"
-        "01"
-            "00010000000000000000000000000000000000000000000000000000000000000000000000ffffffff"
-        "01"
-            "e8030000000000001976a9144c9c3dfac4207d5d8cb89df5722cb3d712385e3f88ac"
-        "00000000");
->>>>>>> be861142
 }
 
 Proto::SigningInput buildInputP2WSH(enum TWBitcoinSigHashType hashType, bool omitScript = false) {
@@ -541,24 +431,19 @@
     {
         // test plan (but do not reuse plan result)
         auto plan = TransactionBuilder::plan(input);
-<<<<<<< HEAD
-        EXPECT_EQ(verifyPlan(plan, {1'226}, 1'000, 147), "");
-=======
-        EXPECT_TRUE(verifyPlan(plan, {1'226}, 1'000, 226));
->>>>>>> be861142
-    }
-
-    // Sign
-    auto result = TransactionSigner<Transaction, TransactionBuilder>(std::move(input)).sign();
-
-    ASSERT_TRUE(result) << result.error();
-    auto signedTx = result.payload();
-
-    Data serialized;
-    signedTx.encode(true, serialized);
-<<<<<<< HEAD
+        EXPECT_TRUE(verifyPlan(plan, {1'226}, 1'000, 147));
+    }
+
+    // Sign
+    auto result = TransactionSigner<Transaction, TransactionBuilder>(std::move(input)).sign();
+
+    ASSERT_TRUE(result) << result.error();
+    auto signedTx = result.payload();
+
+    Data serialized;
+    signedTx.encode(true, serialized);
     EXPECT_EQ(getEncodedTxSize(signedTx), (EncodedTxSize{231, 119, 147}));
-    EXPECT_EQ(validateEstimatedSize(signedTx, -1, 130), "");
+    EXPECT_TRUE(validateEstimatedSize(signedTx, -1, 130));
     //prettyPrintTransaction(signedTx, true);
     ASSERT_EQ(hex(serialized),
         "01000000" // version
@@ -571,20 +456,6 @@
         // witness
             "02"  "48"  "30450221009eefc1befe96158f82b74e6804f1f713768c6172636ca11fcc975c316ea86f75022057914c48bc24f717498b851a47a2926f96242e3943ebdf08d5a97a499efc8b9001"  "23"  "2103596d3451025c19dbbdeb932d6bf8bfb4ad499b95b6f88db8899efac102e5fc71ac"
         "00000000" // nLockTime
-=======
-    EXPECT_EQ(getEncodedTxSize(signedTx), (EncodedTxSize{196, 85, 113}));
-    EXPECT_TRUE(validateEstimatedSize(signedTx, -1, 130));
-    ASSERT_EQ(hex(serialized), "01000000"
-        "0001"
-        "01"
-            "0001000000000000000000000000000000000000000000000000000000000000" "00000000" "00" "ffffffff"
-        "01"
-            "e803000000000000" "1976a914769bdff96a02f9135a1d19b749db6a78fe07dc9088ac"
-        "02"
-            "4730440220252e92b8757f1e5577c54ce5deb8072914c1f03333128777dee96ebceeb6a99b02202b7298789316779d0aa7595abeedc03054405c42ab9859e67d9253d2c9a0cdfa01232103596d3451025c"
-            "19dbbdeb932d6bf8bfb4ad499b95b6f88db8899efac102e5fc71ac"
-        "00000000"
->>>>>>> be861142
     );
 }
 
@@ -595,24 +466,19 @@
     {
         // test plan (but do not reuse plan result)
         auto plan = TransactionBuilder::plan(input);
-<<<<<<< HEAD
-        EXPECT_EQ(verifyPlan(plan, {1'226}, 1'000, 147), "");
-=======
-        EXPECT_TRUE(verifyPlan(plan, {1'226}, 1'000, 226));
->>>>>>> be861142
-    }
-
-    // Sign
-    auto result = TransactionSigner<Transaction, TransactionBuilder>(std::move(input)).sign();
-
-    ASSERT_TRUE(result) << result.error();
-    auto signedTx = result.payload();
-
-    Data serialized;
-    signedTx.encode(true, serialized);
-<<<<<<< HEAD
+        EXPECT_TRUE(verifyPlan(plan, {1'226}, 1'000, 147));
+    }
+
+    // Sign
+    auto result = TransactionSigner<Transaction, TransactionBuilder>(std::move(input)).sign();
+
+    ASSERT_TRUE(result) << result.error();
+    auto signedTx = result.payload();
+
+    Data serialized;
+    signedTx.encode(true, serialized);
     EXPECT_EQ(getEncodedTxSize(signedTx), (EncodedTxSize{231, 119, 147}));
-    EXPECT_EQ(validateEstimatedSize(signedTx, -1, 130), "");
+    EXPECT_TRUE(validateEstimatedSize(signedTx, -1, 130));
     //prettyPrintTransaction(signedTx, true);
     ASSERT_EQ(hex(serialized),
         "01000000" // version
@@ -625,20 +491,6 @@
         // witness
             "02"  "48"  "3045022100caa585732cfc50226a90834a306d23d5d2ab1e94af2c66136a637e3d9bad3688022069028750908e53a663bb1f434fd655bcc0cf8d394c6fa1fd5a4983790135722e02"  "23"  "2103596d3451025c19dbbdeb932d6bf8bfb4ad499b95b6f88db8899efac102e5fc71ac"
         "00000000" // nLockTime
-=======
-    EXPECT_EQ(getEncodedTxSize(signedTx), (EncodedTxSize{197, 85, 113}));
-    EXPECT_TRUE(validateEstimatedSize(signedTx, -1, 130));
-    ASSERT_EQ(hex(serialized), "01000000"
-        "0001"
-        "01"
-            "0001000000000000000000000000000000000000000000000000000000000000" "00000000" "00" "ffffffff"
-        "01"
-            "e803000000000000" "1976a914769bdff96a02f9135a1d19b749db6a78fe07dc9088ac"
-        "02"
-            "483045022100caa585732cfc50226a90834a306d23d5d2ab1e94af2c66136a637e3d9bad3688022069028750908e53a663bb1f434fd655bcc0cf8d394c6fa1fd5a4983790135722e02232103596d3451025c"
-            "19dbbdeb932d6bf8bfb4ad499b95b6f88db8899efac102e5fc71ac"
-        "00000000"
->>>>>>> be861142
     );
 }
 
@@ -649,24 +501,19 @@
     {
         // test plan (but do not reuse plan result)
         auto plan = TransactionBuilder::plan(input);
-<<<<<<< HEAD
-        EXPECT_EQ(verifyPlan(plan, {1'226}, 1'000, 147), "");
-=======
-        EXPECT_TRUE(verifyPlan(plan, {1'226}, 1'000, 226));
->>>>>>> be861142
-    }
-
-    // Sign
-    auto result = TransactionSigner<Transaction, TransactionBuilder>(std::move(input)).sign();
-
-    ASSERT_TRUE(result) << result.error();
-    auto signedTx = result.payload();
-
-    Data serialized;
-    signedTx.encode(true, serialized);
-<<<<<<< HEAD
+        EXPECT_TRUE(verifyPlan(plan, {1'226}, 1'000, 147));
+    }
+
+    // Sign
+    auto result = TransactionSigner<Transaction, TransactionBuilder>(std::move(input)).sign();
+
+    ASSERT_TRUE(result) << result.error();
+    auto signedTx = result.payload();
+
+    Data serialized;
+    signedTx.encode(true, serialized);
     EXPECT_EQ(getEncodedTxSize(signedTx), (EncodedTxSize{230, 119, 147}));
-    EXPECT_EQ(validateEstimatedSize(signedTx, -1, 130), "");
+    EXPECT_TRUE(validateEstimatedSize(signedTx, -1, 130));
     //prettyPrintTransaction(signedTx, true);
     ASSERT_EQ(hex(serialized),
         "01000000" // version
@@ -679,20 +526,6 @@
         // witness
             "02"  "47"  "304402201ba80b2c48fe82915297dc9782ae2141e40263001fafd21b02c04a092503f01e0220666d6c63475c6c52abd09371c200ac319bcf4a7c72eb3782e95790f5c847f0b903"  "23"  "2103596d3451025c19dbbdeb932d6bf8bfb4ad499b95b6f88db8899efac102e5fc71ac"
         "00000000" // nLockTime
-=======
-    EXPECT_EQ(getEncodedTxSize(signedTx), (EncodedTxSize{196, 85, 113}));
-    EXPECT_TRUE(validateEstimatedSize(signedTx, -1, 130));
-    ASSERT_EQ(hex(serialized), "01000000"
-        "0001"
-        "01"
-            "0001000000000000000000000000000000000000000000000000000000000000" "00000000" "00" "ffffffff"
-        "01"
-            "e803000000000000" "1976a914769bdff96a02f9135a1d19b749db6a78fe07dc9088ac"
-        "02"
-            "47304402201ba80b2c48fe82915297dc9782ae2141e40263001fafd21b02c04a092503f01e0220666d6c63475c6c52abd09371c200ac319bcf4a7c72eb3782e95790f5c847f0b903232103596d3451025c"
-            "19dbbdeb932d6bf8bfb4ad499b95b6f88db8899efac102e5fc71ac"
-        "00000000"
->>>>>>> be861142
     );
 }
 
@@ -703,25 +536,20 @@
     {
         // test plan (but do not reuse plan result)
         auto plan = TransactionBuilder::plan(input);
-<<<<<<< HEAD
-        EXPECT_EQ(verifyPlan(plan, {1'226}, 1'000, 147), "");
-=======
-        EXPECT_TRUE(verifyPlan(plan, {1'226}, 1'000, 226));
->>>>>>> be861142
-    }
-
-    // Sign
-    auto result = TransactionSigner<Transaction, TransactionBuilder>(std::move(input)).sign();
-
-    ASSERT_TRUE(result) << result.error();
-    auto signedTx = result.payload();
-
-    Data serialized;
-    signedTx.encode(true, serialized);
-<<<<<<< HEAD
+        EXPECT_TRUE(verifyPlan(plan, {1'226}, 1'000, 147));
+    }
+
+    // Sign
+    auto result = TransactionSigner<Transaction, TransactionBuilder>(std::move(input)).sign();
+
+    ASSERT_TRUE(result) << result.error();
+    auto signedTx = result.payload();
+
+    Data serialized;
+    signedTx.encode(true, serialized);
     EXPECT_EQ(serialized.size(), 231);
     EXPECT_EQ(getEncodedTxSize(signedTx), (EncodedTxSize{231, 119, 147}));
-    EXPECT_EQ(validateEstimatedSize(signedTx, -1, 130), "");
+    EXPECT_TRUE(validateEstimatedSize(signedTx, -1, 130));
     //prettyPrintTransaction(signedTx, true);
     ASSERT_EQ(hex(serialized),
         "01000000" // version
@@ -734,32 +562,11 @@
         // witness
             "02"  "48"  "3045022100d14699fc9b7337768bcd1430098d279cfaf05f6abfa75dd542da2dc038ae1700022063f0751c08796c086ac23b39c25f4320f432092e0c11bec46af0723cc4f55a3980"  "23"  "2103596d3451025c19dbbdeb932d6bf8bfb4ad499b95b6f88db8899efac102e5fc71ac"
         "00000000" // nLockTime
-=======
-    EXPECT_EQ(serialized.size(), 196);
-    EXPECT_EQ(getEncodedTxSize(signedTx), (EncodedTxSize{196, 85, 113}));
-    EXPECT_TRUE(validateEstimatedSize(signedTx, -1, 130));
-    ASSERT_EQ(hex(serialized), "01000000"
-        "0001"
-        "01"
-            "0001000000000000000000000000000000000000000000000000000000000000" "00000000" "00" "ffffffff"
-        "01"
-            "e803000000000000" "1976a914769bdff96a02f9135a1d19b749db6a78fe07dc9088ac"
-        "02"
-            "47304402206fc6f499c9b0080dd444b410ca0599b59321e7891fc8e59ab215f6d2995b2e5f0220182466b434e91d14c9d247d3726d3c7f22a2a1cbf6c172314e1155b307f467b080232103596d3451025c"
-            "19dbbdeb932d6bf8bfb4ad499b95b6f88db8899efac102e5fc71ac"
-        "00000000"
->>>>>>> be861142
     );
 }
 
 TEST(BitcoinSigning, SignP2WSH_NegativeMissingScript) {
     const auto input = buildInputP2WSH(TWBitcoinSigHashTypeAll, true);
-
-    {
-        // test plan (but do not reuse plan result)
-        auto plan = TransactionBuilder::plan(input);
-        EXPECT_TRUE(verifyPlan(plan, {1'226}, 1'000, 226));
-    }
 
     // Sign
     auto result = TransactionSigner<Transaction, TransactionBuilder>(std::move(input)).sign();
@@ -793,7 +600,6 @@
 
     Data unsignedData;
     unsignedTx.encode(false, unsignedData);
-<<<<<<< HEAD
     //prettyPrintTransaction(unsignedTx, false);
     ASSERT_EQ(hex(unsignedData),
         "01000000" // version
@@ -804,16 +610,6 @@
             "0008af2f00000000"  "19"  "76a914fd270b1ee6abcaea97fea7ad0402e8bd8ad6d77c88ac"
         "92040000" // nLockTime
     );
-=======
-    ASSERT_EQ(hex(unsignedData), ""
-        "01000000"
-        "01"
-            "db6b1b20aa0fd7b23880be2ecbd4a98130974cf4748fb66092ac4d3ceb1a54770100000000feffffff"
-        "02"
-            "b8b4eb0b000000001976a914a457b684d7f0d539a46a45bbc043f35b59d0d96388ac"
-            "0008af2f000000001976a914fd270b1ee6abcaea97fea7ad0402e8bd8ad6d77c88ac"
-        "92040000");
->>>>>>> be861142
 }
 
 TEST(BitcoinSigning, SignP2SH_P2WPKH) {
@@ -849,11 +645,7 @@
     {
         // test plan (but do not reuse plan result)
         auto plan = TransactionBuilder::plan(input);
-<<<<<<< HEAD
-        EXPECT_EQ(verifyPlan(plan, {1'000'000'000}, 200'000'000, 170), "");
-=======
-        EXPECT_TRUE(verifyPlan(plan, {1'000'000'000}, 200'000'000, 226));
->>>>>>> be861142
+        EXPECT_TRUE(verifyPlan(plan, {1'000'000'000}, 200'000'000, 170));
     }
 
     // Sign
@@ -865,8 +657,7 @@
     Data serialized;
     signedTx.encode(true, serialized);
     EXPECT_EQ(getEncodedTxSize(signedTx), (EncodedTxSize{251, 142, 170}));
-<<<<<<< HEAD
-    EXPECT_EQ(validateEstimatedSize(signedTx, -1, 130), "");
+    EXPECT_TRUE(validateEstimatedSize(signedTx, -1, 130));
     //prettyPrintTransaction(signedTx, true);
     ASSERT_EQ(hex(serialized),
         "01000000" // version
@@ -880,10 +671,6 @@
             "02"  "47"  "3044022062b408cc7f92c8add622f3297b8992d68403849c6421ef58274ed6fc077102f30220250696eacc0aad022f55882d742dda7178bea780c03705bf9cdbee9f812f785301"  "21"  "03ad1d8e89212f0b92c74d23bb710c00662ad1470198ac48c43f7d6f93a2a26873"
         "00000000" // nLockTime
     );
-=======
-    EXPECT_TRUE(validateEstimatedSize(signedTx, -1, 130));
-    ASSERT_EQ(hex(serialized), "01000000000101db6b1b20aa0fd7b23880be2ecbd4a98130974cf4748fb66092ac4d3ceb1a5477010000001716001479091972186c449eb1ded22b78e40d009bdf0089ffffffff0200c2eb0b000000001976a914769bdff96a02f9135a1d19b749db6a78fe07dc9088ac1e07af2f000000001976a9149e089b6889e032d46e3b915a3392edfd616fb1c488ac02473044022009195d870ecc40f54130008e392904e77d32b738c1add19d1d8ebba4edf812e602204f49de6dc60d9a3c3703e1e642942f8834f3a2cd81a6562a34b293942ce42f40012103ad1d8e89212f0b92c74d23bb710c00662ad1470198ac48c43f7d6f93a2a2687300000000");
->>>>>>> be861142
 }
 
 TEST(BitcoinSigning, EncodeP2SH_P2WSH) {
@@ -901,7 +688,6 @@
 
     Data unsignedData;
     unsignedTx.encode(false, unsignedData);
-<<<<<<< HEAD
     //prettyPrintTransaction(unsignedTx, false);
     ASSERT_EQ(hex(unsignedData),
         "01000000" // version
@@ -912,16 +698,6 @@
             "c0832f0500000000"  "19"  "76a9147480a33f950689af511e6e84c138dbbd3c3ee41588ac"
         "00000000" // nLockTime
     );
-=======
-    ASSERT_EQ(hex(unsignedData), ""
-        "01000000"
-        "01"
-            "36641869ca081e70f394c6948e8af409e18b619df2ed74aa106c1ca29787b96e0100000000ffffffff"
-        "02"
-            "00e9a435000000001976a914389ffce9cd9ae88dcc0631e88a821ffdbe9bfe2688ac"
-            "c0832f05000000001976a9147480a33f950689af511e6e84c138dbbd3c3ee41588ac"
-        "00000000");
->>>>>>> be861142
 }
 
 TEST(BitcoinSigning, SignP2SH_P2WSH) {
@@ -988,7 +764,6 @@
     ASSERT_TRUE(result) << result.error();
     auto signedTx = result.payload();
 
-<<<<<<< HEAD
     auto expected =
         "01000000" // version
         "0001" // marker & flag
@@ -1001,43 +776,12 @@
             "08"  "00"  ""  "47"  "304402201992f5426ae0bab04cf206d7640b7e00410297bfe5487637f6c2427ee8496be002204ad4e64dc2d269f593cc4820db1fc1e8dc34774f602945115ce485940e05c64200"  "47"  "304402201e412363fa554b994528fd44149f3985b18bb901289ef6b71105b27c7d0e336c0220595e4a1e67154337757562ed5869127533e3e5084c3c2e128518f5f0b85b721800"  "47"  "3044022003b0a20ccf545b3f12c5ade10db8717e97b44da2e800387adfd82c95caf529d902206aee3a2395530d52f476d0ddd9d20ba062820ae6f4e1be4921c3630395743ad900"  "48"  "3045022100ed7a0eeaf72b84351bceac474b0c0510f67065b1b334f77e6843ed102f968afe022004d97d0cfc4bf5651e46487d6f87bd4af6aef894459f9778f2293b0b2c5b7bc700"  "48"  "3045022100934a0c364820588154aed2d519cbcc61969d837b91960f4abbf0e374f03aa39d022036b5c58b754bd44cb5c7d34806c89d9778ea1a1c900618a841e9fbfbe805ff9b00"  "47"  "3044022044e3b59b06931d46f857c82fa1d53d89b116a40a581527eac35c5eb5b7f0785302207d0f8b5d063ffc6749fb4e133db7916162b540c70dee40ec0b21e142d8843b3a00"  "cf"  "56210307b8ae49ac90a048e9b53357a2354b3334e9c8bee813ecb98e99a7e07e8c3ba32103b28f0c28bfab54554ae8c658ac5c3e0ce6e79ad336331f78c428dd43eea8449b21034b8113d703413d57761b8b9781957b8c0ac1dfe69f492580ca4195f50376ba4a21033400f6afecb833092a9a21cfdf1ed1376e58c5d1f47de74683123987e967a8f42103a6d48b1131e94ba04d9737d61acdaa1322008af9602b3b14862c07a1789aac162102d8b661b0b3302ee2f162b09e07a55ad5dfbe673a9f01d9f0c19617681024306b56ae"
         "00000000" // nLockTime
     ;
-=======
-    auto expected = ""
-            "01000000"
-            "0001"
-            "01"
-                "36641869ca081e70f394c6948e8af409e18b619df2ed74aa106c1ca29787b96e0100000023220020a16b5755f7f6f96dbd65f5f0d6ab9418b89af4b1f14a1bb8a09062c35f0dcb54ffffffff"
-            "02"
-                "00e9a43500000000" "1976a914389ffce9cd9ae88dcc0631e88a821ffdbe9bfe2688ac"
-                "c0832f0500000000" "1976a9147480a33f950689af511e6e84c138dbbd3c3ee41588ac"
-            "08"
-                "00"
-                "47304402201992f5426ae0bab04cf206d7640b7e00410297bfe5487637f6c2427ee8496be002204ad4e64dc2d269f593cc4820db1fc1e8dc34774f602945115ce485940e05c64200"
-                "47304402201e412363fa554b994528fd44149f3985b18bb901289ef6b71105b27c7d0e336c0220595e4a1e67154337757562ed5869127533e3e5084c3c2e128518f5f0b85b721800"
-                "473044022003b0a20ccf545b3f12c5ade10db8717e97b44da2e800387adfd82c95caf529d902206aee3a2395530d52f476d0ddd9d20ba062820ae6f4e1be4921c3630395743ad900"
-                "483045022100ed7a0eeaf72b84351bceac474b0c0510f67065b1b334f77e6843ed102f968afe022004d97d0cfc4bf5651e46487d6f87bd4af6aef894459f9778f2293b0b2c5b7bc700"
-                "483045022100934a0c364820588154aed2d519cbcc61969d837b91960f4abbf0e374f03aa39d022036b5c58b754bd44cb5c7d34806c89d9778ea1a1c900618a841e9fbfbe805ff9b00"
-                "473044022044e3b59b06931d46f857c82fa1d53d89b116a40a581527eac35c5eb5b7f0785302207d0f8b5d063ffc6749fb4e133db7916162b540c70dee40ec0b21e142d8843b3a00"
-            "cf56"
-                "210307b8ae49ac90a048e9b53357a2354b3334e9c8bee813ecb98e99a7e07e8c3ba3"
-                "2103b28f0c28bfab54554ae8c658ac5c3e0ce6e79ad336331f78c428dd43eea8449b"
-                "21034b8113d703413d57761b8b9781957b8c0ac1dfe69f492580ca4195f50376ba4a"
-                "21033400f6afecb833092a9a21cfdf1ed1376e58c5d1f47de74683123987e967a8f4"
-                "2103a6d48b1131e94ba04d9737d61acdaa1322008af9602b3b14862c07a1789aac16"
-                "2102d8b661b0b3302ee2f162b09e07a55ad5dfbe673a9f01d9f0c19617681024306b"
-            "56ae"
-            "00000000";
->>>>>>> be861142
 
     Data serialized;
     signedTx.encode(true, serialized);
     EXPECT_EQ(getEncodedTxSize(signedTx), (EncodedTxSize{800, 154, 316}));
-<<<<<<< HEAD
-    EXPECT_EQ(validateEstimatedSize(signedTx, -1, 130), "");
-    //prettyPrintTransaction(signedTx, true);
-=======
-    EXPECT_TRUE(validateEstimatedSize(signedTx, -1, 130));
->>>>>>> be861142
+    EXPECT_TRUE(validateEstimatedSize(signedTx, -1, 130));
+    //prettyPrintTransaction(signedTx, true);
     ASSERT_EQ(hex(serialized), expected);
 }
 
@@ -1066,11 +810,7 @@
     {
         // plan returns empty, as there are 0 utxos
         auto plan = TransactionBuilder::plan(input);
-<<<<<<< HEAD
-        EXPECT_EQ(verifyPlan(plan, {}, 0, 0), "");
-=======
         EXPECT_TRUE(verifyPlan(plan, {}, 0, 0));
->>>>>>> be861142
     }
 
     // Sign
@@ -1124,12 +864,6 @@
     utxo1->mutable_out_point()->set_index(1);
     utxo1->mutable_out_point()->set_sequence(UINT32_MAX);
 
-    {
-        // test plan (but do not reuse plan result)
-        auto plan = TransactionBuilder::plan(input);
-        EXPECT_TRUE(verifyPlan(plan, {625'000'000}, 335'790'000, 226));
-    }
-
     // Sign
     auto result = TransactionSigner<Transaction, TransactionBuilder>(std::move(input)).sign();
 
