// Copyright © 2017-2021 Trust Wallet.
//
// This file is part of Trust. The full Trust copyright notice, including
// terms governing use, modification, and redistribution, is contained in the
// file LICENSE at the root of the source code distribution tree.

#include "Bitcoin/Address.h"
#include "Bitcoin/SegwitAddress.h"
#include "Bitcoin/OutPoint.h"
#include "Bitcoin/Script.h"
#include "Bitcoin/Transaction.h"
#include "Bitcoin/TransactionBuilder.h"
#include "Bitcoin/TransactionSigner.h"
#include "Bitcoin/SigHashType.h"
#include "Bitcoin/SegwitAddress.h"
#include "Base58.h"
#include "Hash.h"
#include "HexCoding.h"
#include "PrivateKey.h"
#include "proto/Bitcoin.pb.h"
#include "TxComparisonHelper.h"
#include "../interface/TWTestUtilities.h"

#include <TrustWalletCore/TWAnySigner.h>
#include <TrustWalletCore/TWBitcoinScript.h>
#include <TrustWalletCore/TWCoinType.h>
#include <TrustWalletCore/TWHash.h>
#include <TrustWalletCore/TWPrivateKey.h>
#include <TrustWalletCore/TWPublicKeyType.h>

#include <gtest/gtest.h>
#include <cassert>

using namespace TW;
using namespace TW::Bitcoin;

SigningInput buildInputP2PKH(bool omitKey = false) {
    auto hash0 = parse_hex("fff7f7881a8099afa6940d42d1e7f6362bec38171ea3edf433541db4e4ad969f");
    auto hash1 = parse_hex("ef51e1b804cc89d182d279655c3aa89e815b1b309fe287d9b2b55d57b90ec68a");

    // Setup input
    SigningInput input;
    input.hashType = hashTypeForCoin(TWCoinTypeBitcoin);
    input.amount = 335'790'000;
    input.byteFee = 1;
    input.toAddress = "1Bp9U1ogV3A14FMvKbRJms7ctyso4Z4Tcx";
    input.changeAddress = "1FQc5LdgGHMHEN9nwkjmz6tWkxhPpxBvBU";
    input.coinType = TWCoinTypeBitcoin;

    auto utxoKey0 = PrivateKey(parse_hex("bbc27228ddcb9209d7fd6f36b02f7dfa6252af40bb2f1cbc7a557da8027ff866"));
    auto pubKey0 = utxoKey0.getPublicKey(TWPublicKeyTypeSECP256k1);
    auto utxoPubkeyHash0 = Hash::ripemd(Hash::sha256(pubKey0.bytes));
    assert(hex(utxoPubkeyHash0) == "b7cd046b6d522a3d61dbcb5235c0e9cc97265457");
    if (!omitKey) {
        input.privateKeys.push_back(utxoKey0);
    }

    auto utxoKey1 = PrivateKey(parse_hex("619c335025c7f4012e556c2a58b2506e30b8511b53ade95ea316fd8c3286feb9"));
    auto pubKey1 = utxoKey1.getPublicKey(TWPublicKeyTypeSECP256k1);
    auto utxoPubkeyHash1 = Hash::ripemd(Hash::sha256(pubKey1.bytes));
    assert(hex(utxoPubkeyHash1) == "1d0f172a0ecb48aee1be1f2687d2963ae33f71a1");
    if (!omitKey) {
        input.privateKeys.push_back(utxoKey1);
    }

    auto utxo0Script = Script::buildPayToPublicKeyHash(utxoPubkeyHash0);
    Data scriptHash;
    utxo0Script.matchPayToPublicKeyHash(scriptHash);
    assert(hex(scriptHash) == "b7cd046b6d522a3d61dbcb5235c0e9cc97265457");

    UTXO utxo0;
    utxo0.script = utxo0Script;
    utxo0.amount = 625'000'000;
    utxo0.outPoint = OutPoint(hash0, 0, UINT32_MAX);
    input.utxos.push_back(utxo0);

    UTXO utxo1;
    utxo1.script = Script(parse_hex("0014" "1d0f172a0ecb48aee1be1f2687d2963ae33f71a1"));
    utxo1.amount = 600'000'000;
    utxo1.outPoint = OutPoint(hash1, 1, UINT32_MAX);
    input.utxos.push_back(utxo1);

    return input;
}

TEST(BitcoinSigning, SignP2PKH) {
    auto input = buildInputP2PKH();

    {
        // test plan (but do not reuse plan result)
        auto plan = TransactionBuilder::plan(input);
        EXPECT_TRUE(verifyPlan(plan, {625'000'000}, 335'790'000, 226));
    }

    // Sign
    auto result = TransactionSigner<Transaction, TransactionBuilder>::sign(input);

    ASSERT_TRUE(result) << std::to_string(result.error());
    auto signedTx = result.payload();

    Data serialized;
    signedTx.encode(serialized);
    EXPECT_EQ(getEncodedTxSize(signedTx), (EncodedTxSize{228, 225, 226}));
    EXPECT_TRUE(validateEstimatedSize(signedTx, -1, 1));
    ASSERT_EQ(hex(serialized), // printed using prettyPrintTransaction
        "01000000" // version
        "01" // inputs
            "fff7f7881a8099afa6940d42d1e7f6362bec38171ea3edf433541db4e4ad969f"  "00000000"  "6a"  "47304402202819d70d4bec472113a1392cadc0860a7a1b34ea0869abb4bdce3290c3aba086022023eff75f410ad19cdbe6c6a017362bd554ce5fb906c13534ddc306be117ad30a012103c9f4836b9a4f77fc0d81f7bcb01b7f1b35916864b9476c241ce9fc198bd25432"  "ffffffff"
        "02" // outputs
            "b0bf031400000000"  "19"  "76a914769bdff96a02f9135a1d19b749db6a78fe07dc9088ac"
            "aefd3c1100000000"  "19"  "76a9149e089b6889e032d46e3b915a3392edfd616fb1c488ac"
        "00000000" // nLockTime
    );
}

TEST(BitcoinSigning, SignP2PKH_NegativeMissingKey) {
    auto input = buildInputP2PKH(true);

    {
        // test plan (but do not reuse plan result). Plan works even with missing keys.
        auto plan = TransactionBuilder::plan(input);
        EXPECT_TRUE(verifyPlan(plan, {625'000'000}, 335'790'000, 226));
    }

    // Sign
    auto result = TransactionSigner<Transaction, TransactionBuilder>::sign(input);

    ASSERT_FALSE(result);
    EXPECT_EQ(result.error(), Common::Proto::Error_missing_private_key);
}

TEST(BitcoinSigning, EncodeP2WPKH) {
    auto unsignedTx = Transaction(1, 0x11);

    auto hash0 = parse_hex("fff7f7881a8099afa6940d42d1e7f6362bec38171ea3edf433541db4e4ad969f");
    auto outpoint0 = TW::Bitcoin::OutPoint(hash0, 0);
    unsignedTx.inputs.emplace_back(outpoint0, Script(), 0xffffffee);

    auto hash1 = parse_hex("ef51e1b804cc89d182d279655c3aa89e815b1b309fe287d9b2b55d57b90ec68a");
    auto outpoint1 = TW::Bitcoin::OutPoint(hash1, 1);
    unsignedTx.inputs.emplace_back(outpoint1, Script(), UINT32_MAX);

    auto outScript0 = Script(parse_hex("76a9148280b37df378db99f66f85c95a783a76ac7a6d5988ac"));
    unsignedTx.outputs.emplace_back(112340000, outScript0);

    auto outScript1 = Script(parse_hex("76a9143bde42dbee7e4dbe6a21b2d50ce2f0167faa815988ac"));
    unsignedTx.outputs.emplace_back(223450000, outScript1);

    Data unsignedData;
    unsignedTx.encode(unsignedData, Transaction::SegwitFormatMode::Segwit);
    ASSERT_EQ(unsignedData.size(), 164);
    ASSERT_EQ(hex(unsignedData),
        "01000000" // version
        "0001" // marker & flag
        "02" // inputs
            "fff7f7881a8099afa6940d42d1e7f6362bec38171ea3edf433541db4e4ad969f"  "00000000"  "00"  ""  "eeffffff"
            "ef51e1b804cc89d182d279655c3aa89e815b1b309fe287d9b2b55d57b90ec68a"  "01000000"  "00"  ""  "ffffffff"
        "02" // outputs
            "202cb20600000000"  "19"  "76a9148280b37df378db99f66f85c95a783a76ac7a6d5988ac"
            "9093510d00000000"  "19"  "76a9143bde42dbee7e4dbe6a21b2d50ce2f0167faa815988ac"
        // witness
            "00"
            "00"
        "11000000" // nLockTime
    );
}

TEST(BitcoinSigning, SignP2WPKH_Bip143) {
    // https://github.com/bitcoin/bips/blob/master/bip-0143.mediawiki#native-p2wpkh

    SigningInput input;
    input.hashType = TWBitcoinSigHashTypeAll;
    const auto amount = 112340000; // 0x06B22C20
    input.amount = amount;
    input.byteFee = 20; // not relevant
    input.toAddress = "1Cu32FVupVCgHkMMRJdYJugxwo2Aprgk7H";
    input.changeAddress = "16TZ8J6Q5iZKBWizWzFAYnrsaox5Z5aBRV";

    const auto hash0 = parse_hex("fff7f7881a8099afa6940d42d1e7f6362bec38171ea3edf433541db4e4ad969f");
    const auto utxoKey0 = PrivateKey(parse_hex("bbc27228ddcb9209d7fd6f36b02f7dfa6252af40bb2f1cbc7a557da8027ff866"));
    const auto pubKey0 = utxoKey0.getPublicKey(TWPublicKeyTypeSECP256k1);
    EXPECT_EQ(hex(pubKey0.bytes), "03c9f4836b9a4f77fc0d81f7bcb01b7f1b35916864b9476c241ce9fc198bd25432");

    const auto utxo0Script = Script::buildPayToPublicKey(pubKey0.bytes);
    Data key2;
    utxo0Script.matchPayToPublicKey(key2);
    EXPECT_EQ(hex(key2), hex(pubKey0.bytes));
    input.privateKeys.push_back(utxoKey0);

    const auto hash1 = parse_hex("ef51e1b804cc89d182d279655c3aa89e815b1b309fe287d9b2b55d57b90ec68a");
    const auto utxoKey1 = PrivateKey(parse_hex("619c335025c7f4012e556c2a58b2506e30b8511b53ade95ea316fd8c3286feb9"));
    const auto pubKey1 = utxoKey1.getPublicKey(TWPublicKeyTypeSECP256k1);
    EXPECT_EQ(hex(pubKey1.bytes), "025476c2e83188368da1ff3e292e7acafcdb3566bb0ad253f62fc70f07aeee6357");
    const auto utxoPubkeyHash1 = Hash::ripemd(Hash::sha256(pubKey1.bytes));
    EXPECT_EQ(hex(utxoPubkeyHash1), "1d0f172a0ecb48aee1be1f2687d2963ae33f71a1");
    input.privateKeys.push_back(utxoKey1);
    input.lockTime = 0x11;

    UTXO utxo0;
    utxo0.script = utxo0Script;
    utxo0.amount = 1000000; // note: this amount is not specified in the test
    utxo0.outPoint = OutPoint(hash0, 0, 0xffffffee);
    input.utxos.push_back(utxo0);

    UTXO utxo1;
    auto utxo1Script = Script::buildPayToV0WitnessProgram(utxoPubkeyHash1);
    utxo1.script = utxo1Script;
    utxo1.amount = 600000000; // 0x23C34600 0046c323
    utxo1.outPoint = OutPoint(hash1, 1, UINT32_MAX);
    input.utxos.push_back(utxo1); 

    // Set plan to force both UTXOs and exact output amounts
    TransactionPlan plan;
    plan.amount = amount;
    plan.availableAmount = 600000000 + 1000000;
    plan.fee = 265210000; // very large, the amounts specified (in1, out0, out1) are not consistent/realistic
    plan.change = 223450000; // 0x0d519390
    plan.branchId = {0};
    plan.utxos.push_back(utxo0);
    plan.utxos.push_back(utxo1);
    input.plan = plan;

    // Sign
    auto result = TransactionSigner<Transaction, TransactionBuilder>::sign(input);

    ASSERT_TRUE(result) << std::to_string(result.error());
    const auto signedTx = result.payload();

    Data serialized;
    signedTx.encode(serialized);
    EXPECT_EQ(getEncodedTxSize(signedTx), (EncodedTxSize{343, 233, 261}));
    // expected in one string for easy comparison/copy:
    ASSERT_EQ(hex(serialized), "01000000000102fff7f7881a8099afa6940d42d1e7f6362bec38171ea3edf433541db4e4ad969f00000000494830450221008b9d1dc26ba6a9cb62127b02742fa9d754cd3bebf337f7a55d114c8e5cdd30be022040529b194ba3f9281a99f2b1c0a19c0489bc22ede944ccf4ecbab4cc618ef3ed01eeffffffef51e1b804cc89d182d279655c3aa89e815b1b309fe287d9b2b55d57b90ec68a0100000000ffffffff02202cb206000000001976a9148280b37df378db99f66f85c95a783a76ac7a6d5988ac9093510d000000001976a9143bde42dbee7e4dbe6a21b2d50ce2f0167faa815988ac000247304402203609e17b84f6a7d30c80bfa610b5b4542f32a8a0d5447a12fb1366d7f01cc44a0220573a954c4518331561406f90300e8f3358f51928d43c212a8caed02de67eebee0121025476c2e83188368da1ff3e292e7acafcdb3566bb0ad253f62fc70f07aeee635711000000");
    // expected in structured format:
    ASSERT_EQ(hex(serialized), // printed using prettyPrintTransaction
        "01000000" // version
        "0001" // marker & flag
        "02" // inputs
            "fff7f7881a8099afa6940d42d1e7f6362bec38171ea3edf433541db4e4ad969f"  "00000000"  "49"  "4830450221008b9d1dc26ba6a9cb62127b02742fa9d754cd3bebf337f7a55d114c8e5cdd30be022040529b194ba3f9281a99f2b1c0a19c0489bc22ede944ccf4ecbab4cc618ef3ed01"  "eeffffff"
            "ef51e1b804cc89d182d279655c3aa89e815b1b309fe287d9b2b55d57b90ec68a"  "01000000"  "00"  ""  "ffffffff"
        "02" // outputs
            "202cb20600000000"  "19"  "76a9148280b37df378db99f66f85c95a783a76ac7a6d5988ac"
            "9093510d00000000"  "19"  "76a9143bde42dbee7e4dbe6a21b2d50ce2f0167faa815988ac"
        // witness
            "00"
            "02"
                "47"  "304402203609e17b84f6a7d30c80bfa610b5b4542f32a8a0d5447a12fb1366d7f01cc44a0220573a954c4518331561406f90300e8f3358f51928d43c212a8caed02de67eebee01"
                "21"  "025476c2e83188368da1ff3e292e7acafcdb3566bb0ad253f62fc70f07aeee6357"
        "11000000" // nLockTime
    );
}

SigningInput buildInputP2WPKH(int64_t amount, TWBitcoinSigHashType hashType, int64_t utxo0Amount, int64_t utxo1Amount, bool useMaxAmount = false) {
    auto hash0 = parse_hex("fff7f7881a8099afa6940d42d1e7f6362bec38171ea3edf433541db4e4ad969f");
    auto hash1 = parse_hex("ef51e1b804cc89d182d279655c3aa89e815b1b309fe287d9b2b55d57b90ec68a");

    // Setup input
    SigningInput input;
    input.hashType = hashType;
    input.amount = amount;
    input.useMaxAmount = useMaxAmount;
    input.byteFee = 1;
    input.toAddress = "1Bp9U1ogV3A14FMvKbRJms7ctyso4Z4Tcx";
    input.changeAddress = "1FQc5LdgGHMHEN9nwkjmz6tWkxhPpxBvBU";
    input.coinType = TWCoinTypeBitcoin;

    auto utxoKey0 = PrivateKey(parse_hex("bbc27228ddcb9209d7fd6f36b02f7dfa6252af40bb2f1cbc7a557da8027ff866"));
    auto pubKey0 = utxoKey0.getPublicKey(TWPublicKeyTypeSECP256k1);
    auto utxoPubkeyHash0 = Hash::ripemd(Hash::sha256(pubKey0.bytes));
    assert(hex(utxoPubkeyHash0) == "b7cd046b6d522a3d61dbcb5235c0e9cc97265457");
    input.privateKeys.push_back(utxoKey0);

    auto utxoKey1 = PrivateKey(parse_hex("619c335025c7f4012e556c2a58b2506e30b8511b53ade95ea316fd8c3286feb9"));
    auto pubKey1 = utxoKey1.getPublicKey(TWPublicKeyTypeSECP256k1);
    auto utxoPubkeyHash1 = Hash::ripemd(Hash::sha256(pubKey1.bytes));
    assert(hex(utxoPubkeyHash1) == "1d0f172a0ecb48aee1be1f2687d2963ae33f71a1");
    input.privateKeys.push_back(utxoKey1);

    auto scriptPub1 = Script(parse_hex("0014" "1d0f172a0ecb48aee1be1f2687d2963ae33f71a1"));
    Data scriptHash;
    scriptPub1.matchPayToWitnessPublicKeyHash(scriptHash);
    auto scriptHashHex = hex(scriptHash);
    assert(scriptHashHex == "1d0f172a0ecb48aee1be1f2687d2963ae33f71a1");

    auto redeemScript = Script::buildPayToPublicKeyHash(parse_hex("1d0f172a0ecb48aee1be1f2687d2963ae33f71a1"));
    input.scripts[scriptHashHex] = redeemScript;

    UTXO utxo0;
    utxo0.script = Script(parse_hex("2103c9f4836b9a4f77fc0d81f7bcb01b7f1b35916864b9476c241ce9fc198bd25432ac"));
    utxo0.amount = utxo0Amount;
    utxo0.outPoint = OutPoint(hash0, 0, UINT32_MAX);
    input.utxos.push_back(utxo0);

    UTXO utxo1;
    utxo1.script = Script(parse_hex("0014" "1d0f172a0ecb48aee1be1f2687d2963ae33f71a1"));
    utxo1.amount = utxo1Amount;
    utxo1.outPoint = OutPoint(hash1, 1, UINT32_MAX);
    input.utxos.push_back(utxo1);

    return input;
}

TEST(BitcoinSigning, SignP2WPKH) {
    auto input = buildInputP2WPKH(335'790'000, TWBitcoinSigHashTypeAll, 625'000'000, 600'000'000);

    {
        // test plan (but do not reuse plan result)
        auto plan = TransactionBuilder::plan(input);
        EXPECT_TRUE(verifyPlan(plan, {625'000'000}, 335'790'000, 192));
    }

    // Signs
    auto result = TransactionSigner<Transaction, TransactionBuilder>::sign(input);

    ASSERT_TRUE(result) << std::to_string(result.error());
    auto signedTx = result.payload();

    Data serialized;
    signedTx.encode(serialized);
    EXPECT_EQ(getEncodedTxSize(signedTx), (EncodedTxSize{195, 192, 193}));
    EXPECT_EQ(serialized.size(), 192);
    EXPECT_TRUE(validateEstimatedSize(signedTx, -1, 1));
    ASSERT_EQ(hex(serialized), // printed using prettyPrintTransaction
        "01000000" // version
        "01" // inputs
            "fff7f7881a8099afa6940d42d1e7f6362bec38171ea3edf433541db4e4ad969f"  "00000000"  "49"  "483045022100c327babdd370f0fc5b24cf920736446bf7d9c5660e4a5f7df432386fd652fe280220269c4fc3690c1c248e50c8bf2435c20b4ef00f308b403575f4437f862a91c53a01"  "ffffffff"
        "02" // outputs
            "b0bf031400000000"  "19"  "76a914769bdff96a02f9135a1d19b749db6a78fe07dc9088ac"
            "d0fd3c1100000000"  "19"  "76a9149e089b6889e032d46e3b915a3392edfd616fb1c488ac"
        "00000000" // nLockTime
    );

    {
        // Non-segwit encoded, for comparison
        Data serialized;
        signedTx.encode(serialized, Transaction::SegwitFormatMode::NonSegwit);
        EXPECT_EQ(getEncodedTxSize(signedTx), (EncodedTxSize{195, 192, 193}));
        EXPECT_EQ(serialized.size(), 192);
        ASSERT_EQ(hex(serialized), // printed using prettyPrintTransaction
            "01000000" // version
            "01" // inputs
                "fff7f7881a8099afa6940d42d1e7f6362bec38171ea3edf433541db4e4ad969f"  "00000000"  "49"  "483045022100c327babdd370f0fc5b24cf920736446bf7d9c5660e4a5f7df432386fd652fe280220269c4fc3690c1c248e50c8bf2435c20b4ef00f308b403575f4437f862a91c53a01"  "ffffffff"
            "02" // outputs
                "b0bf031400000000"  "19"  "76a914769bdff96a02f9135a1d19b749db6a78fe07dc9088ac"
                "d0fd3c1100000000"  "19"  "76a9149e089b6889e032d46e3b915a3392edfd616fb1c488ac"
            "00000000" // nLockTime
        );
    }
}

TEST(BitcoinSigning, SignP2WPKH_HashSingle_TwoInput) {
    auto input = buildInputP2WPKH(335'790'000, TWBitcoinSigHashTypeSingle, 210'000'000, 210'000'000);

    {
        // test plan (but do not reuse plan result)
        auto plan = TransactionBuilder::plan(input);
        EXPECT_TRUE(verifyPlan(plan, {210'000'000, 210'000'000}, 335'790'000, 261));
    }

    // Sign
    auto result = TransactionSigner<Transaction, TransactionBuilder>::sign(input);

    ASSERT_TRUE(result) << std::to_string(result.error());
    auto signedTx = result.payload();

    Data serialized;
    signedTx.encode(serialized);
    EXPECT_EQ(getEncodedTxSize(signedTx), (EncodedTxSize{343, 233, 261}));
    EXPECT_TRUE(validateEstimatedSize(signedTx, -1, 1));
    ASSERT_EQ(hex(serialized), // printed using prettyPrintTransaction
        "01000000" // version
        "0001" // marker & flag
        "02" // inputs
            "fff7f7881a8099afa6940d42d1e7f6362bec38171ea3edf433541db4e4ad969f"  "00000000"  "49"  "483045022100fd8591c3611a07b55f509ec850534c7a9c49713c9b8fa0e844ea06c2e65e19d702205e3806676192e790bc93dd4c28e937c4bf97b15f189158ba1a30d7ecff5ee75503"  "ffffffff"
            "ef51e1b804cc89d182d279655c3aa89e815b1b309fe287d9b2b55d57b90ec68a"  "01000000"  "00"  ""  "ffffffff"
        "02" // outputs
            "b0bf031400000000"  "19"  "76a914769bdff96a02f9135a1d19b749db6a78fe07dc9088ac"
            "4bf0040500000000"  "19"  "76a9149e089b6889e032d46e3b915a3392edfd616fb1c488ac"
        // witness
            "00"
            "02"  "47"  "30440220096d20c7e92f991c2bf38dc28118feb34019ae74ec1c17179b28cb041de7517402204594f46a911f24bdc7109ca192e6860ebf2f3a0087579b3c128d5ce0cd5ed46803"  "21"  "025476c2e83188368da1ff3e292e7acafcdb3566bb0ad253f62fc70f07aeee6357"
        "00000000" // nLockTime
    );
}

TEST(BitcoinSigning, SignP2WPKH_HashAnyoneCanPay_TwoInput) {
    auto input = buildInputP2WPKH(335'790'000, TWBitcoinSigHashTypeAnyoneCanPay, 210'000'000, 210'000'000);

    {
        // test plan (but do not reuse plan result)
        auto plan = TransactionBuilder::plan(input);
        EXPECT_TRUE(verifyPlan(plan, {210'000'000, 210'000'000}, 335'790'000, 261));
    }

    // Sign
    auto result = TransactionSigner<Transaction, TransactionBuilder>::sign(input);

    ASSERT_TRUE(result) << std::to_string(result.error());
    auto signedTx = result.payload();

    Data serialized;
    signedTx.encode(serialized);
    EXPECT_EQ(getEncodedTxSize(signedTx), (EncodedTxSize{344, 233, 261}));
    EXPECT_TRUE(validateEstimatedSize(signedTx, -1, 1));
    ASSERT_EQ(hex(serialized), // printed using prettyPrintTransaction
        "01000000" // version
        "0001" // marker & flag
        "02" // inputs
            "fff7f7881a8099afa6940d42d1e7f6362bec38171ea3edf433541db4e4ad969f"  "00000000"  "49"  "483045022100e21fb2f1cfd59bdb3703fd45db38fd680d0c06e5d0be86fb7dc233c07ee7ab2f02207367220a73e43df4352a6831f6f31d8dc172c83c9f613a9caf679f0f15621c5e80"  "ffffffff"
            "ef51e1b804cc89d182d279655c3aa89e815b1b309fe287d9b2b55d57b90ec68a"  "01000000"  "00"  ""  "ffffffff"
        "02" // outputs
            "b0bf031400000000"  "19"  "76a914769bdff96a02f9135a1d19b749db6a78fe07dc9088ac"
            "4bf0040500000000"  "19"  "76a9149e089b6889e032d46e3b915a3392edfd616fb1c488ac"
        // witness
            "00"
            "02"  "48"  "304502210095f9cc913d2f0892b953f2380112533e8930b67c53e00a7bbd7a01d547156adc022026efe3a684aa7432a00a919dbf81b63e635fb92d3149453e95b4a7ccea59f7c480"  "21"  "025476c2e83188368da1ff3e292e7acafcdb3566bb0ad253f62fc70f07aeee6357"
        "00000000" // nLockTime
    );
}

TEST(BitcoinSigning, SignP2WPKH_MaxAmount) {
    auto input = buildInputP2WPKH(1'000, TWBitcoinSigHashTypeAll, 625'000'000, 600'000'000, true);

    {
        // test plan (but do not reuse plan result)
        auto plan = TransactionBuilder::plan(input);
        EXPECT_TRUE(verifyPlan(plan, {625'000'000, 600'000'000}, 1224999773, 227));
    }

    // Sign
    auto result = TransactionSigner<Transaction, TransactionBuilder>::sign(input);

    ASSERT_TRUE(result) << std::to_string(result.error());
    auto signedTx = result.payload();

    Data serialized;
    signedTx.encode(serialized);
    EXPECT_EQ(getEncodedTxSize(signedTx), (EncodedTxSize{310, 199, 227}));
    EXPECT_TRUE(validateEstimatedSize(signedTx, -1, 1));
    ASSERT_EQ(hex(serialized), // printed using prettyPrintTransaction
        "01000000" // version
        "0001" // marker & flag
        "02" // inputs
            "fff7f7881a8099afa6940d42d1e7f6362bec38171ea3edf433541db4e4ad969f"  "00000000"  "49"  "483045022100a8b3c1619e985923994e80efdc0be0eac12f2419e11ce5e4286a0a5ac27c775d02205d6feee85ffe19ae0835cba1562beb3beb172107cd02ac4caf24a8be3749811f01"  "ffffffff"
            "ef51e1b804cc89d182d279655c3aa89e815b1b309fe287d9b2b55d57b90ec68a"  "01000000"  "00"  ""  "ffffffff"
        "01" // outputs
            "5d03044900000000"  "19"  "76a914769bdff96a02f9135a1d19b749db6a78fe07dc9088ac"
        // witness
            "00"
            "02"  "48"  "3045022100db1199de92f6fb638a0ba706d13ec686bb01138a254dec2c397616cd74bad30e02200d7286d6d2d4e00d145955bf3d3b848b03c0d1eef8899e4645687a3035d7def401"  "21"  "025476c2e83188368da1ff3e292e7acafcdb3566bb0ad253f62fc70f07aeee6357"
        "00000000" // nLockTime
    );
}

TEST(BitcoinSigning, EncodeP2WSH) {
    auto unsignedTx = Transaction(1);

    auto outpoint0 = OutPoint(parse_hex("0001000000000000000000000000000000000000000000000000000000000000"), 0);
    unsignedTx.inputs.emplace_back(outpoint0, Script(), UINT32_MAX);

    auto outScript0 = Script(parse_hex("76a9144c9c3dfac4207d5d8cb89df5722cb3d712385e3f88ac"));
    unsignedTx.outputs.emplace_back(1000, outScript0);

    Data unsignedData;
    unsignedTx.encode(unsignedData, Transaction::SegwitFormatMode::NonSegwit);
    ASSERT_EQ(hex(unsignedData),
        "01000000" // version
        "01" // inputs
            "0001000000000000000000000000000000000000000000000000000000000000"  "00000000"  "00"  ""  "ffffffff"
        "01" // outputs
            "e803000000000000"  "19"  "76a9144c9c3dfac4207d5d8cb89df5722cb3d712385e3f88ac"
        "00000000" // nLockTime
    );
}

SigningInput buildInputP2WSH(enum TWBitcoinSigHashType hashType, bool omitScript = false, bool omitKeys = false) {
    SigningInput input;
    input.hashType = hashType;
    input.amount = 1000;
    input.byteFee = 1;
    input.toAddress = "1Bp9U1ogV3A14FMvKbRJms7ctyso4Z4Tcx";
    input.changeAddress = "1FQc5LdgGHMHEN9nwkjmz6tWkxhPpxBvBU";

    if (!omitKeys) {
        auto utxoKey0 = PrivateKey(parse_hex("ed00a0841cd53aedf89b0c616742d1d2a930f8ae2b0fb514765a17bb62c7521a"));
        input.privateKeys.push_back(utxoKey0);

        auto utxoKey1 = PrivateKey(parse_hex("619c335025c7f4012e556c2a58b2506e30b8511b53ade95ea316fd8c3286feb9"));
        input.privateKeys.push_back(utxoKey1);
    }

    if (!omitScript) {
        auto redeemScript = Script(parse_hex("2103596d3451025c19dbbdeb932d6bf8bfb4ad499b95b6f88db8899efac102e5fc71ac"));
        auto scriptHash = "593128f9f90e38b706c18623151e37d2da05c229";
        input.scripts[scriptHash] = redeemScript;
    }

    UTXO utxo0;
    auto p2wsh = Script::buildPayToWitnessScriptHash(parse_hex("ff25429251b5a84f452230a3c75fd886b7fc5a7865ce4a7bb7a9d7c5be6da3db"));
    utxo0.script = p2wsh;
    utxo0.amount = 1226;
    auto hash0 = parse_hex("0001000000000000000000000000000000000000000000000000000000000000");
    utxo0.outPoint = OutPoint(hash0, 0, UINT32_MAX);
    input.utxos.push_back(utxo0);
    
    return input;
}

TEST(BitcoinSigning, SignP2WSH) {
    // Setup input
    const auto input = buildInputP2WSH(hashTypeForCoin(TWCoinTypeBitcoin));

    {
        // test plan (but do not reuse plan result)
        auto plan = TransactionBuilder::plan(input);
        EXPECT_TRUE(verifyPlan(plan, {1'226}, 1'000, 147));
    }

    // Sign
    auto result = TransactionSigner<Transaction, TransactionBuilder>::sign(input);

    ASSERT_TRUE(result) << std::to_string(result.error());
    auto signedTx = result.payload();

    Data serialized;
    signedTx.encode(serialized);
    EXPECT_EQ(getEncodedTxSize(signedTx), (EncodedTxSize{231, 119, 147}));
    EXPECT_TRUE(validateEstimatedSize(signedTx, -1, 1));
    ASSERT_EQ(hex(serialized), // printed using prettyPrintTransaction
        "01000000" // version
        "0001" // marker & flag
        "01" // inputs
            "0001000000000000000000000000000000000000000000000000000000000000"  "00000000"  "00"  ""  "ffffffff"
        "02" // outputs
            "e803000000000000"  "19"  "76a914769bdff96a02f9135a1d19b749db6a78fe07dc9088ac"
            "4f00000000000000"  "19"  "76a9149e089b6889e032d46e3b915a3392edfd616fb1c488ac"
        // witness
            "02"  "48"  "30450221009eefc1befe96158f82b74e6804f1f713768c6172636ca11fcc975c316ea86f75022057914c48bc24f717498b851a47a2926f96242e3943ebdf08d5a97a499efc8b9001"  "23"  "2103596d3451025c19dbbdeb932d6bf8bfb4ad499b95b6f88db8899efac102e5fc71ac"
        "00000000" // nLockTime
    );
}

TEST(BitcoinSigning, SignP2WSH_HashNone) {
    // Setup input
    const auto input = buildInputP2WSH(TWBitcoinSigHashTypeNone);

    {
        // test plan (but do not reuse plan result)
        auto plan = TransactionBuilder::plan(input);
        EXPECT_TRUE(verifyPlan(plan, {1'226}, 1'000, 147));
    }

    // Sign
    auto result = TransactionSigner<Transaction, TransactionBuilder>::sign(input);

    ASSERT_TRUE(result) << std::to_string(result.error());
    auto signedTx = result.payload();

    Data serialized;
    signedTx.encode(serialized);
    EXPECT_EQ(getEncodedTxSize(signedTx), (EncodedTxSize{231, 119, 147}));
    EXPECT_TRUE(validateEstimatedSize(signedTx, -1, 1));
    ASSERT_EQ(hex(serialized), // printed using prettyPrintTransaction
        "01000000" // version
        "0001" // marker & flag
        "01" // inputs
            "0001000000000000000000000000000000000000000000000000000000000000"  "00000000"  "00"  ""  "ffffffff"
        "02" // outputs
            "e803000000000000"  "19"  "76a914769bdff96a02f9135a1d19b749db6a78fe07dc9088ac"
            "4f00000000000000"  "19"  "76a9149e089b6889e032d46e3b915a3392edfd616fb1c488ac"
        // witness
            "02"  "48"  "3045022100caa585732cfc50226a90834a306d23d5d2ab1e94af2c66136a637e3d9bad3688022069028750908e53a663bb1f434fd655bcc0cf8d394c6fa1fd5a4983790135722e02"  "23"  "2103596d3451025c19dbbdeb932d6bf8bfb4ad499b95b6f88db8899efac102e5fc71ac"
        "00000000" // nLockTime
    );
}

TEST(BitcoinSigning, SignP2WSH_HashSingle) {
    // Setup input
    const auto input = buildInputP2WSH(TWBitcoinSigHashTypeSingle);

    {
        // test plan (but do not reuse plan result)
        auto plan = TransactionBuilder::plan(input);
        EXPECT_TRUE(verifyPlan(plan, {1'226}, 1'000, 147));
    }

    // Sign
    auto result = TransactionSigner<Transaction, TransactionBuilder>::sign(input);

    ASSERT_TRUE(result) << std::to_string(result.error());
    auto signedTx = result.payload();

    Data serialized;
    signedTx.encode(serialized);
    EXPECT_EQ(getEncodedTxSize(signedTx), (EncodedTxSize{230, 119, 147}));
    EXPECT_TRUE(validateEstimatedSize(signedTx, -1, 1));
    ASSERT_EQ(hex(serialized), // printed using prettyPrintTransaction
        "01000000" // version
        "0001" // marker & flag
        "01" // inputs
            "0001000000000000000000000000000000000000000000000000000000000000"  "00000000"  "00"  ""  "ffffffff"
        "02" // outputs
            "e803000000000000"  "19"  "76a914769bdff96a02f9135a1d19b749db6a78fe07dc9088ac"
            "4f00000000000000"  "19"  "76a9149e089b6889e032d46e3b915a3392edfd616fb1c488ac"
        // witness
            "02"  "47"  "304402201ba80b2c48fe82915297dc9782ae2141e40263001fafd21b02c04a092503f01e0220666d6c63475c6c52abd09371c200ac319bcf4a7c72eb3782e95790f5c847f0b903"  "23"  "2103596d3451025c19dbbdeb932d6bf8bfb4ad499b95b6f88db8899efac102e5fc71ac"
        "00000000" // nLockTime
    );
}

TEST(BitcoinSigning, SignP2WSH_HashAnyoneCanPay) {
    // Setup input
    const auto input = buildInputP2WSH(TWBitcoinSigHashTypeAnyoneCanPay);

    {
        // test plan (but do not reuse plan result)
        auto plan = TransactionBuilder::plan(input);
        EXPECT_TRUE(verifyPlan(plan, {1'226}, 1'000, 147));
    }

    // Sign
    auto result = TransactionSigner<Transaction, TransactionBuilder>::sign(input);

    ASSERT_TRUE(result) << std::to_string(result.error());
    auto signedTx = result.payload();

    Data serialized;
    signedTx.encode(serialized);
    EXPECT_EQ(serialized.size(), 231);
    EXPECT_EQ(getEncodedTxSize(signedTx), (EncodedTxSize{231, 119, 147}));
    EXPECT_TRUE(validateEstimatedSize(signedTx, -1, 1));
    ASSERT_EQ(hex(serialized), // printed using prettyPrintTransaction
        "01000000" // version
        "0001" // marker & flag
        "01" // inputs
            "0001000000000000000000000000000000000000000000000000000000000000"  "00000000"  "00"  ""  "ffffffff"
        "02" // outputs
            "e803000000000000"  "19"  "76a914769bdff96a02f9135a1d19b749db6a78fe07dc9088ac"
            "4f00000000000000"  "19"  "76a9149e089b6889e032d46e3b915a3392edfd616fb1c488ac"
        // witness
            "02"  "48"  "3045022100d14699fc9b7337768bcd1430098d279cfaf05f6abfa75dd542da2dc038ae1700022063f0751c08796c086ac23b39c25f4320f432092e0c11bec46af0723cc4f55a3980"  "23"  "2103596d3451025c19dbbdeb932d6bf8bfb4ad499b95b6f88db8899efac102e5fc71ac"
        "00000000" // nLockTime
    );
}

TEST(BitcoinSigning, SignP2WSH_NegativeMissingScript) {
    const auto input = buildInputP2WSH(TWBitcoinSigHashTypeAll, true);

    {
        // test plan (but do not reuse plan result)
        auto plan = TransactionBuilder::plan(input);
        EXPECT_TRUE(verifyPlan(plan, {1'226}, 1'000, 174));
    }

    // Sign
    auto result = TransactionSigner<Transaction, TransactionBuilder>::sign(input);

    ASSERT_FALSE(result);
    EXPECT_EQ(result.error(), Common::Proto::Error_script_redeem);
}

TEST(BitcoinSigning, SignP2WSH_NegativeMissingKeys) {
    const auto input = buildInputP2WSH(TWBitcoinSigHashTypeAll, false, true);

    {
        // test plan (but do not reuse plan result). Plan works even with missing keys.
        auto plan = TransactionBuilder::plan(input);
        EXPECT_TRUE(verifyPlan(plan, {1'226}, 1'000, 147));
    }

    // Sign
    auto result = TransactionSigner<Transaction, TransactionBuilder>::sign(input);

    ASSERT_FALSE(result);
    EXPECT_EQ(result.error(), Common::Proto::Error_missing_private_key);
}

TEST(BitcoinSigning, SignP2WSH_NegativePlanWithError) {
    // Setup input
    auto input = buildInputP2WSH(TWBitcoinSigHashTypeAll);
    input.plan = TransactionBuilder::plan(input);
    input.plan->error = Common::Proto::Error_missing_input_utxos;

    // Sign
    auto result = TransactionSigner<Transaction, TransactionBuilder>::sign(input);

    ASSERT_FALSE(result);
    EXPECT_EQ(result.error(), Common::Proto::Error_missing_input_utxos);
}

TEST(BitcoinSigning, SignP2WSH_NegativeNoUTXOs) {
    // Setup input
    auto input = buildInputP2WSH(TWBitcoinSigHashTypeAll);
    input.utxos.clear();
    ASSERT_FALSE(input.plan.has_value());

    // Sign
    auto result = TransactionSigner<Transaction, TransactionBuilder>::sign(input);

    ASSERT_FALSE(result);
    EXPECT_EQ(result.error(), Common::Proto::Error_missing_input_utxos);
}

TEST(BitcoinSigning, SignP2WSH_NegativePlanWithNoUTXOs) {
    // Setup input
    auto input = buildInputP2WSH(TWBitcoinSigHashTypeAll);
    input.plan = TransactionBuilder::plan(input);
    input.plan->utxos.clear();

    // Sign
    auto result = TransactionSigner<Transaction, TransactionBuilder>::sign(input);

    ASSERT_FALSE(result);
    EXPECT_EQ(result.error(), Common::Proto::Error_missing_input_utxos);
}

TEST(BitcoinSigning, EncodeP2SH_P2WPKH) {
    auto unsignedTx = Transaction(1, 0x492);

    auto outpoint0 = OutPoint(parse_hex("db6b1b20aa0fd7b23880be2ecbd4a98130974cf4748fb66092ac4d3ceb1a5477"), 1);
    unsignedTx.inputs.emplace_back(outpoint0, Script(), 0xfffffffe);

    auto outScript0 = Script(parse_hex("76a914a457b684d7f0d539a46a45bbc043f35b59d0d96388ac"));
    unsignedTx.outputs.emplace_back(199'996'600, outScript0);

    auto outScript1 = Script(parse_hex("76a914fd270b1ee6abcaea97fea7ad0402e8bd8ad6d77c88ac"));
    unsignedTx.outputs.emplace_back(800'000'000, outScript1);

    Data unsignedData;
    unsignedTx.encode(unsignedData, Transaction::SegwitFormatMode::NonSegwit);
    ASSERT_EQ(hex(unsignedData),
        "01000000" // version
        "01" // inputs
            "db6b1b20aa0fd7b23880be2ecbd4a98130974cf4748fb66092ac4d3ceb1a5477"  "01000000"  "00"  ""  "feffffff"
        "02" // outputs
            "b8b4eb0b00000000"  "19"  "76a914a457b684d7f0d539a46a45bbc043f35b59d0d96388ac"
            "0008af2f00000000"  "19"  "76a914fd270b1ee6abcaea97fea7ad0402e8bd8ad6d77c88ac"
        "92040000" // nLockTime
    );
}

SigningInput buildInputP2SH_P2WPKH(bool omitScript = false, bool omitKeys = false, bool invalidOutputScript = false, bool invalidRedeemScript = false) {
    // Setup input
    SigningInput input;
    input.hashType = hashTypeForCoin(TWCoinTypeBitcoin);
    input.amount = 200'000'000;
    input.byteFee = 1;
    input.toAddress = "1Bp9U1ogV3A14FMvKbRJms7ctyso4Z4Tcx";
    input.changeAddress = "1FQc5LdgGHMHEN9nwkjmz6tWkxhPpxBvBU";
    input.coinType = TWCoinTypeBitcoin;

    auto utxoKey0 = PrivateKey(parse_hex("eb696a065ef48a2192da5b28b694f87544b30fae8327c4510137a922f32c6dcf"));
    auto pubKey0 = utxoKey0.getPublicKey(TWPublicKeyTypeSECP256k1);
    auto utxoPubkeyHash = Hash::ripemd(Hash::sha256(pubKey0.bytes));
    assert(hex(utxoPubkeyHash) == "79091972186c449eb1ded22b78e40d009bdf0089");
    if (!omitKeys) {
        input.privateKeys.push_back(utxoKey0);
    }

    if (!omitScript && !invalidRedeemScript) {
        auto redeemScript = Script::buildPayToWitnessPublicKeyHash(utxoPubkeyHash);
        auto scriptHash = Hash::ripemd(Hash::sha256(redeemScript.bytes));
        assert(hex(scriptHash) == "4733f37cf4db86fbc2efed2500b4f4e49f312023");
        input.scripts[hex(scriptHash)] = redeemScript;
    } else if (invalidRedeemScript) {
        auto redeemScript = Script(parse_hex("FAFBFCFDFE"));
        auto scriptHash = Hash::ripemd(Hash::sha256(redeemScript.bytes));
        input.scripts[hex(scriptHash)] = redeemScript;
    }

    UTXO utxo0;
    auto utxo0Script = Script(parse_hex("a9144733f37cf4db86fbc2efed2500b4f4e49f31202387"));
    if (invalidOutputScript) {
        utxo0Script = Script(parse_hex("FFFEFDFCFB"));
    }
    utxo0.script = utxo0Script;
    utxo0.amount = 1'000'000'000;
    auto hash0 = parse_hex("db6b1b20aa0fd7b23880be2ecbd4a98130974cf4748fb66092ac4d3ceb1a5477");
    utxo0.outPoint = OutPoint(hash0, 1, UINT32_MAX);
    input.utxos.push_back(utxo0);

    return input;
}

TEST(BitcoinSigning, SignP2SH_P2WPKH) {
    auto input = buildInputP2SH_P2WPKH();
    {
        // test plan (but do not reuse plan result)
        auto plan = TransactionBuilder::plan(input);
        EXPECT_TRUE(verifyPlan(plan, {1'000'000'000}, 200'000'000, 170));
    }

    // Sign
    auto result = TransactionSigner<Transaction, TransactionBuilder>::sign(input);

    ASSERT_TRUE(result) << std::to_string(result.error());
    auto signedTx = result.payload();

    Data serialized;
    signedTx.encode(serialized);
    EXPECT_EQ(getEncodedTxSize(signedTx), (EncodedTxSize{251, 142, 170}));
    EXPECT_TRUE(validateEstimatedSize(signedTx, -1, 1));
    ASSERT_EQ(hex(serialized), // printed using prettyPrintTransaction
        "01000000" // version
        "0001" // marker & flag
        "01" // inputs
            "db6b1b20aa0fd7b23880be2ecbd4a98130974cf4748fb66092ac4d3ceb1a5477"  "01000000"  "17"  "16001479091972186c449eb1ded22b78e40d009bdf0089"  "ffffffff"
        "02" // outputs
            "00c2eb0b00000000"  "19"  "76a914769bdff96a02f9135a1d19b749db6a78fe07dc9088ac"
            "5607af2f00000000"  "19"  "76a9149e089b6889e032d46e3b915a3392edfd616fb1c488ac"
        // witness
            "02"  "47"  "3044022062b408cc7f92c8add622f3297b8992d68403849c6421ef58274ed6fc077102f30220250696eacc0aad022f55882d742dda7178bea780c03705bf9cdbee9f812f785301"  "21"  "03ad1d8e89212f0b92c74d23bb710c00662ad1470198ac48c43f7d6f93a2a26873"
        "00000000" // nLockTime
    );
}

TEST(BitcoinSigning, SignP2SH_P2WPKH_NegativeOmitScript) {
    auto input = buildInputP2SH_P2WPKH(true, false);
    {
        // test plan (but do not reuse plan result)
        auto plan = TransactionBuilder::plan(input);
        EXPECT_TRUE(verifyPlan(plan, {1'000'000'000}, 200'000'000, 174));
    }

    // Sign
    auto result = TransactionSigner<Transaction, TransactionBuilder>::sign(input);

    ASSERT_FALSE(result);
    EXPECT_EQ(result.error(), Common::Proto::Error_script_redeem);
}

TEST(BitcoinSigning, SignP2SH_P2WPKH_NegativeInvalidOutputScript) {
    auto input = buildInputP2SH_P2WPKH(false, false, true);
    {
        // test plan (but do not reuse plan result)
        auto plan = TransactionBuilder::plan(input);
        EXPECT_TRUE(verifyPlan(plan, {1'000'000'000}, 200'000'000, 174));
    }

    // Sign
    auto result = TransactionSigner<Transaction, TransactionBuilder>::sign(input);

    ASSERT_FALSE(result);
    EXPECT_EQ(result.error(), Common::Proto::Error_script_output);
}

TEST(BitcoinSigning, SignP2SH_P2WPKH_NegativeInvalidRedeemScript) {
    auto input = buildInputP2SH_P2WPKH(false, false, false, true);
    {
        // test plan (but do not reuse plan result)
        auto plan = TransactionBuilder::plan(input);
        EXPECT_TRUE(verifyPlan(plan, {1'000'000'000}, 200'000'000, 174));
    }

    // Sign
    auto result = TransactionSigner<Transaction, TransactionBuilder>::sign(input);

    ASSERT_FALSE(result);
    EXPECT_EQ(result.error(), Common::Proto::Error_script_redeem);
}

TEST(BitcoinSigning, SignP2SH_P2WPKH_NegativeOmitKeys) {
    auto input = buildInputP2SH_P2WPKH(false, true);
    {
        // test plan (but do not reuse plan result). Plan works even with missing keys.
        auto plan = TransactionBuilder::plan(input);
        EXPECT_TRUE(verifyPlan(plan, {1'000'000'000}, 200'000'000, 170));
    }

    // Sign
    auto result = TransactionSigner<Transaction, TransactionBuilder>::sign(input);

    ASSERT_FALSE(result);
    EXPECT_EQ(result.error(), Common::Proto::Error_missing_private_key);
}

TEST(BitcoinSigning, EncodeP2SH_P2WSH) {
    auto unsignedTx = Transaction(1);

    auto hash0 = parse_hex("36641869ca081e70f394c6948e8af409e18b619df2ed74aa106c1ca29787b96e");
    auto outpoint0 = OutPoint(hash0, 1);
    unsignedTx.inputs.emplace_back(outpoint0, Script(), 0xffffffff);

    auto outScript0 = Script(parse_hex("76a914389ffce9cd9ae88dcc0631e88a821ffdbe9bfe2688ac"));
    unsignedTx.outputs.emplace_back(0x0000000035a4e900, outScript0);

    auto outScript1 = Script(parse_hex("76a9147480a33f950689af511e6e84c138dbbd3c3ee41588ac"));
    unsignedTx.outputs.emplace_back(0x00000000052f83c0, outScript1);

    Data unsignedData;
    unsignedTx.encode(unsignedData, Transaction::SegwitFormatMode::NonSegwit);
    ASSERT_EQ(hex(unsignedData),
        "01000000" // version
        "01" // inputs
            "36641869ca081e70f394c6948e8af409e18b619df2ed74aa106c1ca29787b96e"  "01000000"  "00"  ""  "ffffffff"
        "02" // outputs
            "00e9a43500000000"  "19"  "76a914389ffce9cd9ae88dcc0631e88a821ffdbe9bfe2688ac"
            "c0832f0500000000"  "19"  "76a9147480a33f950689af511e6e84c138dbbd3c3ee41588ac"
        "00000000" // nLockTime
    );
}

TEST(BitcoinSigning, SignP2SH_P2WSH) {
    // Setup signing input
    SigningInput input;
    input.amount = 900000000;
    input.hashType = (TWBitcoinSigHashType)0;
    input.toAddress = "16AQVuBMt818u2HBcbxztAZTT2VTDKupPS";
    input.changeAddress = "1Bd1VA2bnLjoBk4ook3H19tZWETk8s6Ym5";

    auto key0 = parse_hex("730fff80e1413068a05b57d6a58261f07551163369787f349438ea38ca80fac6");
    input.privateKeys.push_back(PrivateKey(key0));
    auto key1 = parse_hex("11fa3d25a17cbc22b29c44a484ba552b5a53149d106d3d853e22fdd05a2d8bb3");
    input.privateKeys.push_back(PrivateKey(key1));
    auto key2 = parse_hex("77bf4141a87d55bdd7f3cd0bdccf6e9e642935fec45f2f30047be7b799120661");
    input.privateKeys.push_back(PrivateKey(key2));
    auto key3 = parse_hex("14af36970f5025ea3e8b5542c0f8ebe7763e674838d08808896b63c3351ffe49");
    input.privateKeys.push_back(PrivateKey(key3));
    auto key4 = parse_hex("fe9a95c19eef81dde2b95c1284ef39be497d128e2aa46916fb02d552485e0323");
    input.privateKeys.push_back(PrivateKey(key4));
    auto key5 = parse_hex("428a7aee9f0c2af0cd19af3cf1c78149951ea528726989b2e83e4778d2c3f890");
    input.privateKeys.push_back(PrivateKey(key5));

    auto redeemScript = Script::buildPayToWitnessScriptHash(parse_hex("a16b5755f7f6f96dbd65f5f0d6ab9418b89af4b1f14a1bb8a09062c35f0dcb54"));
    auto scriptHash = Hash::ripemd(Hash::sha256(redeemScript.bytes));
    input.scripts[hex(scriptHash)] = redeemScript;

    auto witnessScript = Script(parse_hex(
        "56"
            "210307b8ae49ac90a048e9b53357a2354b3334e9c8bee813ecb98e99a7e07e8c3ba3"
            "2103b28f0c28bfab54554ae8c658ac5c3e0ce6e79ad336331f78c428dd43eea8449b"
            "21034b8113d703413d57761b8b9781957b8c0ac1dfe69f492580ca4195f50376ba4a"
            "21033400f6afecb833092a9a21cfdf1ed1376e58c5d1f47de74683123987e967a8f4"
            "2103a6d48b1131e94ba04d9737d61acdaa1322008af9602b3b14862c07a1789aac16"
            "2102d8b661b0b3302ee2f162b09e07a55ad5dfbe673a9f01d9f0c19617681024306b"
        "56ae"
    ));
    auto witnessScriptHash = Hash::ripemd(Hash::sha256(witnessScript.bytes));
    input.scripts[hex(witnessScriptHash)] = witnessScript;

    auto utxo0Script = Script(parse_hex("a9149993a429037b5d912407a71c252019287b8d27a587"));
    UTXO utxo;
    utxo.outPoint = OutPoint(parse_hex("36641869ca081e70f394c6948e8af409e18b619df2ed74aa106c1ca29787b96e"), 1, UINT32_MAX);
    utxo.script = utxo0Script;
    utxo.amount = 987654321;
    input.utxos.push_back(utxo);

    TransactionPlan plan;
    plan.amount = input.amount;
    plan.availableAmount = input.utxos[0].amount;
    plan.change = 87000000;
    plan.fee = plan.availableAmount - plan.amount - plan.change;
    plan.utxos = input.utxos;
    input.plan = plan;

    // Sign
    auto result = TransactionSigner<Transaction, TransactionBuilder>::sign(input);

    ASSERT_TRUE(result) << std::to_string(result.error());
    auto signedTx = result.payload();

    auto expected =
        "01000000" // version
        "0001" // marker & flag
        "01" // inputs
            "36641869ca081e70f394c6948e8af409e18b619df2ed74aa106c1ca29787b96e"  "01000000"  "23"  "220020a16b5755f7f6f96dbd65f5f0d6ab9418b89af4b1f14a1bb8a09062c35f0dcb54"  "ffffffff"
        "02" // outputs
            "00e9a43500000000"  "19"  "76a914389ffce9cd9ae88dcc0631e88a821ffdbe9bfe2688ac"
            "c0832f0500000000"  "19"  "76a9147480a33f950689af511e6e84c138dbbd3c3ee41588ac"
        // witness
            "08"
                "00"  ""
                "47"  "304402201992f5426ae0bab04cf206d7640b7e00410297bfe5487637f6c2427ee8496be002204ad4e64dc2d269f593cc4820db1fc1e8dc34774f602945115ce485940e05c64200"
                "47"  "304402201e412363fa554b994528fd44149f3985b18bb901289ef6b71105b27c7d0e336c0220595e4a1e67154337757562ed5869127533e3e5084c3c2e128518f5f0b85b721800"
                "47"  "3044022003b0a20ccf545b3f12c5ade10db8717e97b44da2e800387adfd82c95caf529d902206aee3a2395530d52f476d0ddd9d20ba062820ae6f4e1be4921c3630395743ad900"
                "48"  "3045022100ed7a0eeaf72b84351bceac474b0c0510f67065b1b334f77e6843ed102f968afe022004d97d0cfc4bf5651e46487d6f87bd4af6aef894459f9778f2293b0b2c5b7bc700"
                "48"  "3045022100934a0c364820588154aed2d519cbcc61969d837b91960f4abbf0e374f03aa39d022036b5c58b754bd44cb5c7d34806c89d9778ea1a1c900618a841e9fbfbe805ff9b00"
                "47"  "3044022044e3b59b06931d46f857c82fa1d53d89b116a40a581527eac35c5eb5b7f0785302207d0f8b5d063ffc6749fb4e133db7916162b540c70dee40ec0b21e142d8843b3a00"
                "cf"  "56210307b8ae49ac90a048e9b53357a2354b3334e9c8bee813ecb98e99a7e07e8c3ba32103b28f0c28bfab54554ae8c658ac5c3e0ce6e79ad336331f78c428dd43eea8449b21034b8113d703413d57761b8b9781957b8c0ac1dfe69f492580ca4195f50376ba4a21033400f6afecb833092a9a21cfdf1ed1376e58c5d1f47de74683123987e967a8f42103a6d48b1131e94ba04d9737d61acdaa1322008af9602b3b14862c07a1789aac162102d8b661b0b3302ee2f162b09e07a55ad5dfbe673a9f01d9f0c19617681024306b56ae"
        "00000000" // nLockTime
    ;

    Data serialized;
    signedTx.encode(serialized);
    EXPECT_EQ(getEncodedTxSize(signedTx), (EncodedTxSize{800, 154, 316}));
    EXPECT_TRUE(validateEstimatedSize(signedTx, -1, 1));
    ASSERT_EQ(hex(serialized), expected);
}

TEST(BitcoinSigning, Sign_NegativeNoUtxos) {
    auto hash0 = parse_hex("fff7f7881a8099afa6940d42d1e7f6362bec38171ea3edf433541db4e4ad969f");
    auto hash1 = parse_hex("ef51e1b804cc89d182d279655c3aa89e815b1b309fe287d9b2b55d57b90ec68a");

    // Setup input
    SigningInput input;
    input.hashType = TWBitcoinSigHashTypeAll;
    input.amount = 335'790'000;
    input.byteFee = 1;
    input.toAddress = "1Bp9U1ogV3A14FMvKbRJms7ctyso4Z4Tcx";
    input.changeAddress = "1FQc5LdgGHMHEN9nwkjmz6tWkxhPpxBvBU";

    auto scriptPub1 = Script(parse_hex("00141d0f172a0ecb48aee1be1f2687d2963ae33f71a1"));
    Data scriptHash;
    scriptPub1.matchPayToWitnessPublicKeyHash(scriptHash);
    auto scriptHashHex = hex(scriptHash);
    ASSERT_EQ(scriptHashHex, "1d0f172a0ecb48aee1be1f2687d2963ae33f71a1");

    auto redeemScript = Script::buildPayToPublicKeyHash(scriptHash);
    input.scripts[scriptHashHex] = redeemScript;

    {
        // plan returns empty, as there are 0 utxos
        auto plan = TransactionBuilder::plan(input);
        EXPECT_TRUE(verifyPlan(plan, {}, 0, 0, Common::Proto::Error_missing_input_utxos));
    }

    // Invoke Sign nonetheless
    auto result = TransactionSigner<Transaction, TransactionBuilder>::sign(input);

    // Fails as there are 0 utxos
    ASSERT_FALSE(result);
    EXPECT_EQ(result.error(), Common::Proto::Error_missing_input_utxos);
}

TEST(BitcoinSigning, Sign_NegativeInvalidAddress) {
    auto hash0 = parse_hex("fff7f7881a8099afa6940d42d1e7f6362bec38171ea3edf433541db4e4ad969f");
    auto hash1 = parse_hex("ef51e1b804cc89d182d279655c3aa89e815b1b309fe287d9b2b55d57b90ec68a");

    // Setup input
    SigningInput input;
    input.hashType = TWBitcoinSigHashTypeAll;
    input.amount = 335'790'000;
    input.byteFee = 1;
    input.toAddress = "THIS-IS-NOT-A-BITCOIN-ADDRESS";
    input.changeAddress = "THIS-IS-NOT-A-BITCOIN-ADDRESS-EITHER";

    auto utxoKey0 = PrivateKey(parse_hex("bbc27228ddcb9209d7fd6f36b02f7dfa6252af40bb2f1cbc7a557da8027ff866"));
    input.privateKeys.push_back(utxoKey0);

    auto utxoKey1 = PrivateKey(parse_hex("619c335025c7f4012e556c2a58b2506e30b8511b53ade95ea316fd8c3286feb9"));
    input.privateKeys.push_back(utxoKey1);

    auto scriptPub1 = Script(parse_hex("00141d0f172a0ecb48aee1be1f2687d2963ae33f71a1"));
    Data scriptHash;
    scriptPub1.matchPayToWitnessPublicKeyHash(scriptHash);
    auto scriptHashHex = hex(scriptHash);
    ASSERT_EQ(scriptHashHex, "1d0f172a0ecb48aee1be1f2687d2963ae33f71a1");

    auto redeemScript = Script::buildPayToPublicKeyHash(scriptHash);
    input.scripts[scriptHashHex] = redeemScript;

    UTXO utxo0;
    auto utxo0Script = Script(parse_hex("2103c9f4836b9a4f77fc0d81f7bcb01b7f1b35916864b9476c241ce9fc198bd25432ac"));
    utxo0.script = utxo0Script;
    utxo0.amount = 625'000'000;
    utxo0.outPoint = OutPoint(hash0, 0, UINT32_MAX);
    input.utxos.push_back(utxo0);

    UTXO utxo1;
    auto utxo1Script = Script(parse_hex("00141d0f172a0ecb48aee1be1f2687d2963ae33f71a1"));
    utxo1.script = utxo1Script;
    utxo1.amount = 600'000'000;
    utxo1.outPoint = OutPoint(hash1, 1, UINT32_MAX);
    input.utxos.push_back(utxo1);

    {
        // test plan (but do not reuse plan result)
        auto plan = TransactionBuilder::plan(std::move(input));
        EXPECT_TRUE(verifyPlan(plan, {625'000'000}, 335'790'000, 174));
    }

    // Sign
    auto result = TransactionSigner<Transaction, TransactionBuilder>::sign(input);

    ASSERT_FALSE(result);
    EXPECT_EQ(result.error(), Common::Proto::Error_missing_input_utxos);
}

TEST(BitcoinSigning, Plan_10input_MaxAmount) {
    auto ownAddress = "bc1q0yy3juscd3zfavw76g4h3eqdqzda7qyf58rj4m";
    auto ownPrivateKey = "eb696a065ef48a2192da5b28b694f87544b30fae8327c4510137a922f32c6dcf";

    SigningInput input;

    for (int i = 0; i < 10; ++i) {
        auto utxoScript = Script::lockScriptForAddress(ownAddress, TWCoinTypeBitcoin);
        Data keyHash;
        EXPECT_TRUE(utxoScript.matchPayToWitnessPublicKeyHash(keyHash));
        EXPECT_EQ(hex(keyHash), "79091972186c449eb1ded22b78e40d009bdf0089");

        auto redeemScript = Script::buildPayToPublicKeyHash(keyHash);
        input.scripts[std::string(keyHash.begin(), keyHash.end())] = redeemScript;

        UTXO utxo;
        utxo.script = utxoScript;
        utxo.amount = 1'000'000 + i * 10'000;
        auto hash = parse_hex("a85fd6a9a7f2f54cacb57e83dfd408e51c0a5fc82885e3fa06be8692962bc407");
        std::reverse(hash.begin(), hash.end());
        utxo.outPoint = OutPoint(hash, 0, UINT32_MAX);
        input.utxos.push_back(utxo);
    }

    input.coinType = TWCoinTypeBitcoin;
    input.hashType = hashTypeForCoin(TWCoinTypeBitcoin);
    input.useMaxAmount = true;
    input.amount = 2'000'000;
    input.byteFee = 1;
    input.toAddress = "bc1qauwlpmzamwlf9tah6z4w0t8sunh6pnyyjgk0ne";
    input.changeAddress = ownAddress;

    // Plan.  
    // Estimated size: witness size: 10 * (1 + 1 + 72 + 1 + 33) + 2 = 1082; base 451; raw 451 + 1082 = 1533; vsize 451 + 1082/4 --> 722
    // Actual size:    witness size:                                  1078; base 451; raw 451 + 1078 = 1529; vsize 451 + 1078/4 --> 721
    auto plan = TransactionBuilder::plan(input);
    EXPECT_TRUE(verifyPlan(plan, {1'000'000, 1'010'000, 1'020'000, 1'030'000, 1'040'000, 1'050'000, 1'060'000, 1'070'000, 1'080'000, 1'090'000}, 10'449'278, 722));

    // Extend input with keys, reuse plan, Sign
    auto privKey = PrivateKey(parse_hex(ownPrivateKey));
    input.privateKeys.push_back(privKey);
    input.plan = plan;

    // Sign
    auto result = TransactionSigner<Transaction, TransactionBuilder>::sign(input);

    ASSERT_TRUE(result) << std::to_string(result.error());
    auto signedTx = result.payload();

    Data serialized;
    signedTx.encode(serialized);
    EXPECT_EQ(getEncodedTxSize(signedTx), (EncodedTxSize{1529, 451, 721}));
    EXPECT_TRUE(validateEstimatedSize(signedTx, -1, 1));

    ASSERT_EQ(serialized.size(), 1529);
}

TEST(BitcoinSigning, Sign_LitecoinReal_a85f) {
    auto coin = TWCoinTypeLitecoin;
    auto ownAddress = "ltc1qt36tu30tgk35tyzsve6jjq3dnhu2rm8l8v5q00";
    auto ownPrivateKey = "b820f41f96c8b7442f3260acd23b3897e1450b8c7c6580136a3c2d3a14e34674";

    // Setup input
    SigningInput input;
    input.coinType = coin;
    input.hashType = hashTypeForCoin(coin);
    input.amount = 3'899'774;
    input.useMaxAmount = true;
    input.byteFee = 1;
    input.toAddress = "ltc1q0dvup9kzplv6yulzgzzxkge8d35axkq4n45hum";
    input.changeAddress = ownAddress;

    auto privKey = PrivateKey(parse_hex(ownPrivateKey));
    input.privateKeys.push_back(privKey);

    auto utxo0Script = Script::lockScriptForAddress(ownAddress, coin);
    Data keyHash0;
    EXPECT_TRUE(utxo0Script.matchPayToWitnessPublicKeyHash(keyHash0));
    EXPECT_EQ(hex(keyHash0), "5c74be45eb45a3459050667529022d9df8a1ecff");

    auto redeemScript = Script::buildPayToPublicKeyHash(keyHash0);
    input.scripts[std::string(keyHash0.begin(), keyHash0.end())] = redeemScript;

    UTXO utxo0;
    utxo0.script = utxo0Script;
    utxo0.amount = 3'900'000;
    auto hash0 = parse_hex("7051cd18189401a844abf0f9c67e791315c4c154393870453f8ad98a818efdb5");
    std::reverse(hash0.begin(), hash0.end());
    utxo0.outPoint = OutPoint(hash0, 9, UINT32_MAX - 1);
    input.utxos.push_back(utxo0);

    // set plan, to match real tx
    TransactionPlan plan;
    plan.availableAmount = 3'900'000;
    plan.amount = 3'899'774;
    plan.fee = 226;
    plan.change = 0;
    plan.utxos.push_back(input.utxos[0]);
    input.plan = plan;
    EXPECT_TRUE(verifyPlan(input.plan.value(), {3'900'000}, 3'899'774, 226));

    // Sign
    auto result = TransactionSigner<Transaction, TransactionBuilder>::sign(input);

    ASSERT_TRUE(result) << std::to_string(result.error());
    auto signedTx = result.payload();

    Data serialized;
    signedTx.encode(serialized);

    // https://blockchair.com/litecoin/transaction/a85fd6a9a7f2f54cacb57e83dfd408e51c0a5fc82885e3fa06be8692962bc407
    ASSERT_EQ(hex(serialized), // printed using prettyPrintTransaction
        "01000000" // version
        "0001" // marker & flag
        "01" // inputs
            "b5fd8e818ad98a3f4570383954c1c41513797ec6f9f0ab44a801941818cd5170"  "09000000"  "00"  ""  "feffffff"
        "01" // outputs
            "7e813b0000000000"  "16"  "00147b59c096c20fd9a273e240846b23276c69d35815"
        // witness
            "02"
                "47"  "3044022029153096af176f9cca0ba9b827e947689a8bb8d11dda570c880f9108bc590b3002202410c78b666722ade1ef4547ad85a128ddcbd4695c40f942457bea3d043b9bb301"
                "21"  "036739829f2cfec79cfe6aaf1c22ecb7d4867dfd8ab4deb7121b36a00ab646caed"
        "00000000" // nLockTime
    );
}

TEST(BitcoinSigning, PlanAndSign_LitecoinReal_8435) {
    auto coin = TWCoinTypeLitecoin;
    auto ownAddress = "ltc1q0dvup9kzplv6yulzgzzxkge8d35axkq4n45hum";
    auto ownPrivateKey = "690b34763f34e0226ad2a4d47098269322e0402f847c97166e8f39959fcaff5a";

    // Setup input for Plan
    SigningInput input;
    input.coinType = coin;
    input.hashType = hashTypeForCoin(coin);
    input.amount = 1'200'000;
    input.useMaxAmount = false;
    input.byteFee = 1;
    input.toAddress = "ltc1qt36tu30tgk35tyzsve6jjq3dnhu2rm8l8v5q00";
    input.changeAddress = ownAddress;

    auto utxo0Script = Script::lockScriptForAddress(ownAddress, coin);
    Data keyHash0;
    EXPECT_TRUE(utxo0Script.matchPayToWitnessPublicKeyHash(keyHash0));
    EXPECT_EQ(hex(keyHash0), "7b59c096c20fd9a273e240846b23276c69d35815");

    auto redeemScript = Script::buildPayToPublicKeyHash(keyHash0);
    input.scripts[std::string(keyHash0.begin(), keyHash0.end())] = redeemScript;

    UTXO utxo0;
    utxo0.script = utxo0Script;
    utxo0.amount = 3'899'774;
    auto hash0 = parse_hex("a85fd6a9a7f2f54cacb57e83dfd408e51c0a5fc82885e3fa06be8692962bc407");
    std::reverse(hash0.begin(), hash0.end());
    utxo0.outPoint = OutPoint(hash0, 0, UINT32_MAX);
    input.utxos.push_back(utxo0);

    // Plan
    auto plan = TransactionBuilder::plan(input);
    EXPECT_TRUE(verifyPlan(plan, {3'899'774}, 1'200'000, 141));

    // Extend input with keys and plan, for Sign
    auto privKey = PrivateKey(parse_hex(ownPrivateKey));
    input.privateKeys.push_back(privKey);
    input.plan = plan;

    // Sign
    auto result = TransactionSigner<Transaction, TransactionBuilder>::sign(input);

    ASSERT_TRUE(result) << std::to_string(result.error());
    auto signedTx = result.payload();

    Data serialized;
    signedTx.encode(serialized);
    EXPECT_EQ(getEncodedTxSize(signedTx), (EncodedTxSize{222, 113, 141}));
    EXPECT_TRUE(validateEstimatedSize(signedTx, -1, 1));

    // https://blockchair.com/litecoin/transaction/8435d205614ee70066060734adf03af4194d0c3bc66dd01bb124ab7fd25e2ef8
    ASSERT_EQ(hex(serialized), // printed using prettyPrintTransaction
        "01000000" // version
        "0001" // marker & flag
        "01" // inputs
            "07c42b969286be06fae38528c85f0a1ce508d4df837eb5ac4cf5f2a7a9d65fa8"  "00000000"  "00"  ""  "ffffffff"
        "02" // outputs
            "804f120000000000"  "16"  "00145c74be45eb45a3459050667529022d9df8a1ecff"
            "7131290000000000"  "16"  "00147b59c096c20fd9a273e240846b23276c69d35815"
        // witness
            "02"
                "47"  "304402204139b82927dd80445f27a5d2c29fa4881dbd2911714452a4a706145bc43cc4bf022016fbdf4b09bc5a9c43e79edb1c1061759779a20c35535082bdc469a61ed0771f01"
                "21"  "02499e327a05cc8bb4b3c34c8347ecfcb152517c9927c092fa273be5379fde3226"
        "00000000" // nLockTime
    );
}

TEST(BitcoinSigning, Sign_ManyUtxos_400) {
    auto ownAddress = "bc1q0yy3juscd3zfavw76g4h3eqdqzda7qyf58rj4m";
    auto ownPrivateKey = "eb696a065ef48a2192da5b28b694f87544b30fae8327c4510137a922f32c6dcf";

    // Setup input
    SigningInput input;

    const auto n = 400;
    uint64_t utxoSum = 0;
    for (int i = 0; i < n; ++i) {
        auto utxoScript = Script::lockScriptForAddress(ownAddress, TWCoinTypeBitcoin);
        Data keyHash;
        EXPECT_TRUE(utxoScript.matchPayToWitnessPublicKeyHash(keyHash));
        EXPECT_EQ(hex(keyHash), "79091972186c449eb1ded22b78e40d009bdf0089");

        auto redeemScript = Script::buildPayToPublicKeyHash(keyHash);
        input.scripts[std::string(keyHash.begin(), keyHash.end())] = redeemScript;

        UTXO utxo;
        utxo.script = utxoScript;
        utxo.amount = 1000 + (i + 1) * 10;
        auto hash = parse_hex("a85fd6a9a7f2f54cacb57e83dfd408e51c0a5fc82885e3fa06be8692962bc407");
        std::reverse(hash.begin(), hash.end());
        utxo.outPoint = OutPoint(hash, 0, UINT32_MAX);
        input.utxos.push_back(utxo);
        utxoSum += utxo.amount;
    }
    EXPECT_EQ(utxoSum, 1'202'000);

    input.coinType = TWCoinTypeBitcoin;
    input.hashType = hashTypeForCoin(TWCoinTypeBitcoin);
    input.useMaxAmount = false;
    input.amount = 300'000;
    input.byteFee = 1;
    input.toAddress = "bc1qauwlpmzamwlf9tah6z4w0t8sunh6pnyyjgk0ne";
    input.changeAddress = ownAddress;

    // Plan
    auto plan = TransactionBuilder::plan(input);

    // expected result: 66 utxos, with the largest amounts
    std::vector<int64_t> subset;
    uint64_t subsetSum = 0;
    for (int i = n - 66; i < n; ++i) {
        const uint64_t val = 1000 + (i + 1) * 10;
        subset.push_back(val);
        subsetSum += val;
    }
    EXPECT_EQ(subset.size(), 66);
    EXPECT_EQ(subsetSum, 308'550);
    EXPECT_TRUE(verifyPlan(plan, subset, 300'000, 4'561));

    // Extend input with keys, reuse plan, Sign
    auto privKey = PrivateKey(parse_hex(ownPrivateKey));
    input.privateKeys.push_back(privKey);
    input.plan = plan;

    // Sign
    auto result = TransactionSigner<Transaction, TransactionBuilder>::sign(input);

    ASSERT_TRUE(result) << std::to_string(result.error());
    auto signedTx = result.payload();

    Data serialized;
    signedTx.encode(serialized);

    EXPECT_EQ(serialized.size(), 9871);
}

TEST(BitcoinSigning, Sign_ManyUtxos_2000) {
    auto ownAddress = "bc1q0yy3juscd3zfavw76g4h3eqdqzda7qyf58rj4m";
    auto ownPrivateKey = "eb696a065ef48a2192da5b28b694f87544b30fae8327c4510137a922f32c6dcf";

    // Setup input
    SigningInput input;

    const auto n = 2000;
    uint64_t utxoSum = 0;
    for (int i = 0; i < n; ++i) {
        auto utxoScript = Script::lockScriptForAddress(ownAddress, TWCoinTypeBitcoin);
        Data keyHash;
        EXPECT_TRUE(utxoScript.matchPayToWitnessPublicKeyHash(keyHash));
        EXPECT_EQ(hex(keyHash), "79091972186c449eb1ded22b78e40d009bdf0089");

        auto redeemScript = Script::buildPayToPublicKeyHash(keyHash);
        input.scripts[std::string(keyHash.begin(), keyHash.end())] = redeemScript;

        UTXO utxo;
        utxo.script = utxoScript;
        utxo.amount = 1000 + (i + 1) * 10;
        auto hash = parse_hex("a85fd6a9a7f2f54cacb57e83dfd408e51c0a5fc82885e3fa06be8692962bc407");
        std::reverse(hash.begin(), hash.end());
        utxo.outPoint = OutPoint(hash, 0, UINT32_MAX);
        input.utxos.push_back(utxo);
        utxoSum += utxo.amount;
    }
    EXPECT_EQ(utxoSum, 22'010'000);

    input.coinType = TWCoinTypeBitcoin;
    input.hashType = hashTypeForCoin(TWCoinTypeBitcoin);
    input.useMaxAmount = false;
    input.amount = 2'000'000;
    input.byteFee = 1;
    input.toAddress = "bc1qauwlpmzamwlf9tah6z4w0t8sunh6pnyyjgk0ne";
    input.changeAddress = ownAddress;

    // Plan
    auto plan = TransactionBuilder::plan(input);

    // expected result: 601 utxos (smaller ones)
    std::vector<int64_t> subset;
    uint64_t subsetSum = 0;
    for (int i = 0; i < 601; ++i) {
        const uint64_t val = 1000 + (i + 1) * 10;
        subset.push_back(val);
        subsetSum += val;
    }
    EXPECT_EQ(subset.size(), 601);
    EXPECT_EQ(subsetSum, 2'410'010);
    EXPECT_TRUE(verifyPlan(plan, subset, 2'000'000, 40'943));

    // Extend input with keys, reuse plan, Sign
    auto privKey = PrivateKey(parse_hex(ownPrivateKey));
    input.privateKeys.push_back(privKey);
    input.plan = plan;

    // Sign
    auto result = TransactionSigner<Transaction, TransactionBuilder>::sign(input);

    ASSERT_TRUE(result) << std::to_string(result.error());
    auto signedTx = result.payload();

    Data serialized;
    signedTx.encode(serialized);

    EXPECT_EQ(serialized.size(), 89'339);
}

TEST(BitcoinSigning, EncodeThreeOutput) {
    auto coin = TWCoinTypeLitecoin;
    auto ownAddress = "ltc1qt36tu30tgk35tyzsve6jjq3dnhu2rm8l8v5q00";
    auto ownPrivateKey = "b820f41f96c8b7442f3260acd23b3897e1450b8c7c6580136a3c2d3a14e34674";
    auto toAddress0 = "ltc1qgknskahmm6svn42e33gum5wc4dz44wt9vc76q4";
    auto toAddress1 = "ltc1qulgtqdgxyd9nxnn5yxft6jykskz0ffl30nu32z";
    auto utxo0Amount = 3'851'829;
    auto toAmount0 = 1'000'000;
    auto toAmount1 = 2'000'000;

    auto unsignedTx = Transaction(1);

    auto hash0 = parse_hex("bbe736ada63c4678025dff0ff24d5f38970a3e4d7a2f77808689ed68004f55fe");
    std::reverse(hash0.begin(), hash0.end());
    auto outpoint0 = TW::Bitcoin::OutPoint(hash0, 0);
    unsignedTx.inputs.emplace_back(outpoint0, Script(), UINT32_MAX);

    auto lockingScript0 = Script::lockScriptForAddress(toAddress0, coin);
    unsignedTx.outputs.emplace_back(toAmount0, lockingScript0);
    auto lockingScript1 = Script::lockScriptForAddress(toAddress1, coin);
    unsignedTx.outputs.emplace_back(toAmount1, lockingScript1);
    // change
    auto lockingScript2 = Script::lockScriptForAddress(ownAddress, coin);
    unsignedTx.outputs.emplace_back(utxo0Amount - toAmount0 - toAmount1 - 172, lockingScript2);

    Data unsignedData;
    unsignedTx.encode(unsignedData, Transaction::SegwitFormatMode::Segwit);
    EXPECT_EQ(unsignedData.size(), 147);
    EXPECT_EQ(hex(unsignedData), // printed using prettyPrintTransaction
        "01000000" // version
        "0001" // marker & flag
        "01" // inputs
            "fe554f0068ed898680772f7a4d3e0a97385f4df20fff5d0278463ca6ad36e7bb"  "00000000"  "00"  ""  "ffffffff"
        "03" // outputs
            "40420f0000000000"  "16"  "001445a70b76fbdea0c9d5598c51cdd1d8ab455ab965"
            "80841e0000000000"  "16"  "0014e7d0b03506234b334e742192bd48968584f4a7f1"
            "c9fe0c0000000000"  "16"  "00145c74be45eb45a3459050667529022d9df8a1ecff"
        // witness
            "00"
        "00000000" // nLockTime
    );

    // add signature

    auto privkey = PrivateKey(parse_hex(ownPrivateKey));
    auto pubkey = PrivateKey(privkey).getPublicKey(TWPublicKeyTypeSECP256k1);
    EXPECT_EQ(hex(pubkey.bytes), "036739829f2cfec79cfe6aaf1c22ecb7d4867dfd8ab4deb7121b36a00ab646caed");

    auto utxo0Script = Script::lockScriptForAddress(ownAddress, coin); // buildPayToV0WitnessProgram()
    Data keyHashIn0;
    EXPECT_TRUE(utxo0Script.matchPayToWitnessPublicKeyHash(keyHashIn0));
    EXPECT_EQ(hex(keyHashIn0), "5c74be45eb45a3459050667529022d9df8a1ecff");

    auto redeemScript0 = Script::buildPayToPublicKeyHash(keyHashIn0);
    EXPECT_EQ(hex(redeemScript0.bytes), "76a9145c74be45eb45a3459050667529022d9df8a1ecff88ac");

    auto hashType = TWBitcoinSigHashType::TWBitcoinSigHashTypeAll;
    Data sighash = unsignedTx.getSignatureHash(redeemScript0, unsignedTx.inputs[0].previousOutput.index,
        hashType, utxo0Amount, static_cast<SignatureVersion>(unsignedTx.version));
    auto sig = privkey.signAsDER(sighash, TWCurveSECP256k1);
    ASSERT_FALSE(sig.empty());
    sig.push_back(hashType);
    EXPECT_EQ(hex(sig), "30450221008d88197a37ffcb51ecacc7e826aa588cb1068a107a82373c4b54ec42318a395c02204abbf5408504614d8f943d67e7873506c575e85a5e1bd92a02cd345e5192a82701");
    
    // add witness stack
    unsignedTx.inputs[0].scriptWitness.push_back(sig);
    unsignedTx.inputs[0].scriptWitness.push_back(pubkey.bytes);

    unsignedData.clear();
    unsignedTx.encode(unsignedData, Transaction::SegwitFormatMode::Segwit);
    EXPECT_EQ(unsignedData.size(), 254);
    // https://blockchair.com/litecoin/transaction/9e3fe98565a904d2da5ec1b3ba9d2b3376dfc074f43d113ce1caac01bf51b34c
    EXPECT_EQ(hex(unsignedData), // printed using prettyPrintTransaction
        "01000000" // version
        "0001" // marker & flag
        "01" // inputs
            "fe554f0068ed898680772f7a4d3e0a97385f4df20fff5d0278463ca6ad36e7bb"  "00000000"  "00"  ""  "ffffffff"
        "03" // outputs
            "40420f0000000000"  "16"  "001445a70b76fbdea0c9d5598c51cdd1d8ab455ab965"
            "80841e0000000000"  "16"  "0014e7d0b03506234b334e742192bd48968584f4a7f1"
            "c9fe0c0000000000"  "16"  "00145c74be45eb45a3459050667529022d9df8a1ecff"
        // witness
            "02"
                "48"  "30450221008d88197a37ffcb51ecacc7e826aa588cb1068a107a82373c4b54ec42318a395c02204abbf5408504614d8f943d67e7873506c575e85a5e1bd92a02cd345e5192a82701"
                "21"  "036739829f2cfec79cfe6aaf1c22ecb7d4867dfd8ab4deb7121b36a00ab646caed"
        "00000000" // nLockTime
    );
}

TEST(BitcoinSigning, RedeemExtendedPubkeyUTXO) {
    auto wif = "L4BeKzm3AHDUMkxLRVKTSVxkp6Hz9FcMQPh18YCKU1uioXfovzwP";
    auto decoded = Base58::bitcoin.decodeCheck(wif);
    auto key = PrivateKey(Data(decoded.begin() + 1, decoded.begin() + 33));
    auto pubkey = key.getPublicKey(TWPublicKeyTypeSECP256k1Extended);
    auto hash = Hash::sha256ripemd(pubkey.bytes.data(), pubkey.bytes.size());

    Data data;
    append(data, 0x00);
    append(data, hash);
    auto address = Bitcoin::Address(data);
    auto addressString = address.string();

    EXPECT_EQ(addressString, "1PAmpW5igXUJnuuzRa5yTcsWHwBamZG7Y2");

    // Setup input for Plan
    SigningInput input;
    input.coinType = TWCoinTypeBitcoin;
    input.hashType = hashTypeForCoin(TWCoinTypeBitcoin);
    input.amount = 26972;
    input.useMaxAmount = true;
    input.byteFee = 1;
    input.toAddress = addressString;

    auto utxo0Script = Script::lockScriptForAddress(addressString, TWCoinTypeBitcoin);

    UTXO utxo0;
    utxo0.script = utxo0Script;
    utxo0.amount = 16874;
    auto hash0 = parse_hex("6ae3f1d245521b0ea7627231d27d613d58c237d6bf97a1471341a3532e31906c");
    std::reverse(hash0.begin(), hash0.end());
    utxo0.outPoint = OutPoint(hash0, 0, UINT32_MAX);
    input.utxos.push_back(utxo0);

    UTXO utxo1;
    utxo1.script = utxo0Script;
    utxo1.amount = 10098;
    auto hash1 = parse_hex("fd1ea8178228e825d4106df0acb61a4fb14a8f04f30cd7c1f39c665c9427bf13");
    std::reverse(hash1.begin(), hash1.end());
    utxo1.outPoint = OutPoint(hash1, 0, UINT32_MAX);
    input.utxos.push_back(utxo1);

    input.privateKeys.push_back(key);

    // Sign
    auto result = TransactionSigner<Transaction, TransactionBuilder>::sign(input);

    ASSERT_TRUE(result) << std::to_string(result.error());
    auto signedTx = result.payload();

    Data encoded;
    signedTx.encode(encoded);
    EXPECT_EQ(encoded.size(), 402);
}

<<<<<<< HEAD
TEST(BitcoinSigning, Build_OpReturn_THORSwap_eb4c) {
    auto coin = TWCoinTypeBitcoin;
    auto ownAddress = "bc1q7s0a2l4aguksehx8hf93hs9yggl6njxds6m02g";
    auto toAddress = "bc1qxu5a8gtnjxw3xwdlmr2gl9d76h9fysu3zl656e";
    auto utxoAmount = 342101;
    auto toAmount = 300000;
    int fee = 36888;

    auto unsignedTx = Transaction(2, 0);

    auto hash0 = parse_hex("30b82960291a39de3664ec4c844a815e3e680e29b4d3a919e450f0c119cf4e35");
    std::reverse(hash0.begin(), hash0.end());
    auto outpoint0 = TW::Bitcoin::OutPoint(hash0, 1);
    unsignedTx.inputs.emplace_back(outpoint0, Script(), UINT32_MAX);

    auto lockingScriptTo = Script::lockScriptForAddress(toAddress, coin);
    unsignedTx.outputs.push_back(TransactionOutput(toAmount, lockingScriptTo));
    // change
    auto lockingScriptChange = Script::lockScriptForAddress(ownAddress, coin);
    unsignedTx.outputs.push_back(TransactionOutput(utxoAmount - toAmount - fee, lockingScriptChange));
    // memo OP_RETURN
    Data memo = data("SWAP:THOR.RUNE:thor1tpercamkkxec0q0jk6ltdnlqvsw29guap8wmcl:");
    auto lockingScriptOpReturn = Script::buildOpReturnScript(memo);
    EXPECT_EQ(hex(lockingScriptOpReturn.bytes), "6a3b535741503a54484f522e52554e453a74686f72317470657263616d6b6b7865633071306a6b366c74646e6c7176737732396775617038776d636c3a");
    unsignedTx.outputs.push_back(TransactionOutput(0, lockingScriptOpReturn));

    Data unsignedData;
    unsignedTx.encode(unsignedData, Transaction::SegwitFormatMode::Segwit);
    EXPECT_EQ(unsignedData.size(), 186);
    EXPECT_EQ(hex(unsignedData), // printed using prettyPrintTransaction
        "02000000" // version
        "0001" // marker & flag
        "01" // inputs
            "354ecf19c1f050e419a9d3b4290e683e5e814a844cec6436de391a296029b830"  "01000000"  "00"  ""  "ffffffff"
        "03" // outputs
            "e093040000000000"  "16"  "00143729d3a173919d1339bfd8d48f95bed5ca924391"
            "5d14000000000000"  "16"  "0014f41fd57ebd472d0cdcc7ba4b1bc0a4423fa9c8cd"
            "0000000000000000"  "3d"  "6a3b535741503a54484f522e52554e453a74686f72317470657263616d6b6b7865633071306a6b366c74646e6c7176737732396775617038776d636c3a"
        // witness
            "00"
        "00000000" // nLockTime
    );

    // add signature
    auto pubkey = parse_hex("0206121b83ebfddbb1997b50cb87b968190857269333e21e295142c8b88af9312a");
    auto sig = parse_hex("3045022100876eba8f9324d3fbb00b9dad9a34a8166dd75127d4facda63484c19703e9c178022052495a6229cc465d5f0fcf3cde3b22a0f861e762d0bb10acde26a57598bfe7e701");

    // add witness stack
    unsignedTx.inputs[0].scriptWitness.push_back(sig);
    unsignedTx.inputs[0].scriptWitness.push_back(pubkey);

    unsignedData.clear();
    unsignedTx.encode(unsignedData, Transaction::SegwitFormatMode::Segwit);
    EXPECT_EQ(unsignedData.size(), 293);
    // https://blockchair.com/bitcoin/transaction/eb4c1b064bfaf593d7cc6a5c73b75f932ffefe12a0478acf5a7e3145476683fc
    EXPECT_EQ(hex(unsignedData),
        "02000000000101354ecf19c1f050e419a9d3b4290e683e5e814a844cec6436de391a296029b8300100000000ffffffff03e0930400000000001600143729d3a1"
        "73919d1339bfd8d48f95bed5ca9243915d14000000000000160014f41fd57ebd472d0cdcc7ba4b1bc0a4423fa9c8cd00000000000000003d6a3b535741503a54"
        "484f522e52554e453a74686f72317470657263616d6b6b7865633071306a6b366c74646e6c7176737732396775617038776d636c3a02483045022100876eba8f"
        "9324d3fbb00b9dad9a34a8166dd75127d4facda63484c19703e9c178022052495a6229cc465d5f0fcf3cde3b22a0f861e762d0bb10acde26a57598bfe7e70121"
        "0206121b83ebfddbb1997b50cb87b968190857269333e21e295142c8b88af9312a00000000"
    );
}

TEST(BitcoinSigning, Sign_OpReturn_THORSwap) {
    PrivateKey privateKey = PrivateKey(parse_hex("6bd4096fa6f08bd3af2b437244ba0ca2d35045c5233b8d6796df37e61e974de5"));
    PublicKey publicKey = privateKey.getPublicKey(TWPublicKeyTypeSECP256k1);
    auto ownAddress = SegwitAddress(publicKey, 0, "bc");
    auto ownAddressString = ownAddress.string();
    EXPECT_EQ(ownAddressString, "bc1q2gzg42w98ytatvmsgxfc8vrg6l24c25pydup9u");
    auto toAddress = "bc1qxu5a8gtnjxw3xwdlmr2gl9d76h9fysu3zl656e";
    auto utxoAmount = 342101;
    auto toAmount = 300000;
    int byteFee = 126;
    Data memo = data("SWAP:THOR.RUNE:thor1tpercamkkxec0q0jk6ltdnlqvsw29guap8wmcl:");

    SigningInput input;
    input.coinType = TWCoinTypeBitcoin;
    input.hashType = hashTypeForCoin(TWCoinTypeBitcoin);
    input.amount = toAmount;
    input.byteFee = byteFee;
    input.toAddress = toAddress;
    input.changeAddress = ownAddressString;

    input.privateKeys.push_back(privateKey);
    input.outputOpReturn = memo;

    UTXO utxo;
    auto utxoHash = parse_hex("30b82960291a39de3664ec4c844a815e3e680e29b4d3a919e450f0c119cf4e35");
    std::reverse(utxoHash.begin(), utxoHash.end());
    utxo.outPoint = OutPoint(utxoHash, 1, UINT32_MAX);
    utxo.amount = utxoAmount;

    auto utxoPubkeyHash = Hash::ripemd(Hash::sha256(publicKey.bytes));
    EXPECT_EQ(hex(utxoPubkeyHash), "52048aa9c53917d5b370419383b068d7d55c2a81");
    auto utxoScript = Script::buildPayToWitnessPublicKeyHash(utxoPubkeyHash);
    EXPECT_EQ(hex(utxoScript.bytes), "001452048aa9c53917d5b370419383b068d7d55c2a81");
    utxo.script = utxoScript;
    input.utxos.push_back(utxo);
=======
TEST(BitcoinSigning, SignP2TR_5df51e) {
    const auto privateKey = "13fcaabaf9e71ffaf915e242ec58a743d55f102cf836968e5bd4881135e0c52c";
    const auto ownAddress = "bc1qpjult34k9spjfym8hss2jrwjgf0xjf40ze0pp8";
    const auto toAddress = "bc1ptmsk7c2yut2xah4pgflpygh2s7fh0cpfkrza9cjj29awapv53mrslgd5cf"; // Taproot
    const auto coin =  TWCoinTypeBitcoin;

    // Setup input
    SigningInput input;
    input.hashType = hashTypeForCoin(coin);
    input.amount = 1100;
    input.useMaxAmount = false;
    input.byteFee = 1;
    input.toAddress = toAddress;
    input.changeAddress = ownAddress;
    input.coinType = coin;

    auto utxoKey0 = PrivateKey(parse_hex(privateKey));
    auto pubKey0 = utxoKey0.getPublicKey(TWPublicKeyTypeSECP256k1);
    EXPECT_EQ(hex(pubKey0.bytes), "021e582a887bd94d648a9267143eb600449a8d59a0db0653740b1378067a6d0cee");
    EXPECT_EQ(SegwitAddress(pubKey0, 0, "bc").string(), ownAddress);
    auto utxoPubkeyHash = Hash::ripemd(Hash::sha256(pubKey0.bytes));
    EXPECT_EQ(hex(utxoPubkeyHash), "0cb9f5c6b62c03249367bc20a90dd2425e6926af");
    input.privateKeys.push_back(utxoKey0);

    auto redeemScript = Script::lockScriptForAddress(input.toAddress, coin);
    EXPECT_EQ(hex(redeemScript.bytes), "51205ee16f6144e2d46edea1427e1222ea879377e029b0c5d2e252517aee85948ec7");
    auto scriptHash = Hash::ripemd(Hash::sha256(redeemScript.bytes));
    EXPECT_EQ(hex(scriptHash), "e0a5001e7b394a1a6b2978cdcab272241280bf46");
    input.scripts[hex(scriptHash)] = redeemScript;

    UTXO utxo0;
    auto utxo0Script = Script::lockScriptForAddress(ownAddress, coin);
    EXPECT_EQ(hex(utxo0Script.bytes), "00140cb9f5c6b62c03249367bc20a90dd2425e6926af");
    utxo0.script = utxo0Script;
    utxo0.amount = 49429;
    auto hash0 = parse_hex("c24bd72e3eaea797bd5c879480a0db90980297bc7085efda97df2bf7d31413fb");
    std::reverse(hash0.begin(), hash0.end());
    utxo0.outPoint = OutPoint(hash0, 1, UINT32_MAX);
    input.utxos.push_back(utxo0);
>>>>>>> 9dc1a2ae

    {
        // test plan (but do not reuse plan result)
        auto plan = TransactionBuilder::plan(input);
<<<<<<< HEAD
        EXPECT_TRUE(verifyPlan(plan, {342101}, 300000, 26586));
        EXPECT_EQ(plan.outputOpReturn.size(), 59);
=======
        EXPECT_TRUE(verifyPlan(plan, {49429}, 1100, 153));
>>>>>>> 9dc1a2ae
    }

    // Sign
    auto result = TransactionSigner<Transaction, TransactionBuilder>::sign(input);

    ASSERT_TRUE(result) << std::to_string(result.error());
    auto signedTx = result.payload();

    Data serialized;
    signedTx.encode(serialized);
<<<<<<< HEAD
    EXPECT_EQ(getEncodedTxSize(signedTx), (EncodedTxSize{293, 183, 211}));
    EXPECT_TRUE(validateEstimatedSize(signedTx, -1, 1));
    ASSERT_EQ(hex(serialized), // printed using prettyPrintTransaction
        "01000000" // version
        "0001" // marker & flag
        "01" // inputs
            "354ecf19c1f050e419a9d3b4290e683e5e814a844cec6436de391a296029b830"  "01000000"  "00"  ""  "ffffffff"
        "03" // outputs
            "e093040000000000"  "16"  "00143729d3a173919d1339bfd8d48f95bed5ca924391"
            "9b3c000000000000"  "16"  "001452048aa9c53917d5b370419383b068d7d55c2a81"
            "0000000000000000"  "3d"  "6a3b535741503a54484f522e52554e453a74686f72317470657263616d6b6b7865633071306a6b366c74646e6c7176737732396775617038776d636c3a"
        // witness
            "02"
                "48"  "3045022100ff6c0aaef512aa52f3036161bfbcef39046ac89eb9617fa461a0c9c43fe45eb3022055d208d3f81736e72e3ad8ef761dc79ac5dd3dc00721174bc69db416a74960e301"
                "21"  "02c2e5c8b4927812fb37444a7862466ad23978a4ac626f8eaf93e1d1a60d6abb80"
=======
    EXPECT_EQ(getEncodedTxSize(signedTx), (EncodedTxSize{234, 125, 153}));
    EXPECT_TRUE(validateEstimatedSize(signedTx, -1, 1));
    // https://mempool.space/tx/5df51e13bfeb79f386e1e17237f06d1b5c87c5bfcaa907c0c1cfe51cd7ca446d
    EXPECT_EQ(hex(serialized), // printed using prettyPrintTransaction
        "01000000" // version
        "0001" // marker & flag
        "01" // inputs
            "fb1314d3f72bdf97daef8570bc97029890dba08094875cbd97a7ae3e2ed74bc2"  "01000000"  "00"  ""  "ffffffff"
        "02" // outputs
            "4c04000000000000"  "22"  "51205ee16f6144e2d46edea1427e1222ea879377e029b0c5d2e252517aee85948ec7"
            "30bc000000000000"  "16"  "00140cb9f5c6b62c03249367bc20a90dd2425e6926af"
        // witness
            "02"
                "47"  "3044022021cea91157fdab33226e38ee7c1a686538fc323f5e28feb35775cf82ba8c62210220723743b150cea8ead877d8b8d059499779a5df69f9bdc755c9f968c56cfb528f01"
                "21"  "021e582a887bd94d648a9267143eb600449a8d59a0db0653740b1378067a6d0cee"
>>>>>>> 9dc1a2ae
        "00000000" // nLockTime
    );
}<|MERGE_RESOLUTION|>--- conflicted
+++ resolved
@@ -1552,7 +1552,71 @@
     EXPECT_EQ(encoded.size(), 402);
 }
 
-<<<<<<< HEAD
+TEST(BitcoinSigning, SignP2TR_5df51e) {
+    const auto privateKey = "13fcaabaf9e71ffaf915e242ec58a743d55f102cf836968e5bd4881135e0c52c";
+    const auto ownAddress = "bc1qpjult34k9spjfym8hss2jrwjgf0xjf40ze0pp8";
+    const auto toAddress = "bc1ptmsk7c2yut2xah4pgflpygh2s7fh0cpfkrza9cjj29awapv53mrslgd5cf"; // Taproot
+    const auto coin =  TWCoinTypeBitcoin;
+
+    // Setup input
+    SigningInput input;
+    input.hashType = hashTypeForCoin(coin);
+    input.amount = 1100;
+    input.useMaxAmount = false;
+    input.byteFee = 1;
+    input.toAddress = toAddress;
+    input.changeAddress = ownAddress;
+    input.coinType = coin;
+
+    auto utxoKey0 = PrivateKey(parse_hex(privateKey));
+    auto pubKey0 = utxoKey0.getPublicKey(TWPublicKeyTypeSECP256k1);
+    EXPECT_EQ(hex(pubKey0.bytes), "021e582a887bd94d648a9267143eb600449a8d59a0db0653740b1378067a6d0cee");
+    EXPECT_EQ(SegwitAddress(pubKey0, 0, "bc").string(), ownAddress);
+    auto utxoPubkeyHash = Hash::ripemd(Hash::sha256(pubKey0.bytes));
+    EXPECT_EQ(hex(utxoPubkeyHash), "0cb9f5c6b62c03249367bc20a90dd2425e6926af");
+    input.privateKeys.push_back(utxoKey0);
+
+    auto redeemScript = Script::lockScriptForAddress(input.toAddress, coin);
+    EXPECT_EQ(hex(redeemScript.bytes), "51205ee16f6144e2d46edea1427e1222ea879377e029b0c5d2e252517aee85948ec7");
+    auto scriptHash = Hash::ripemd(Hash::sha256(redeemScript.bytes));
+    EXPECT_EQ(hex(scriptHash), "e0a5001e7b394a1a6b2978cdcab272241280bf46");
+    input.scripts[hex(scriptHash)] = redeemScript;
+
+    UTXO utxo0;
+    auto utxo0Script = Script::lockScriptForAddress(ownAddress, coin);
+    EXPECT_EQ(hex(utxo0Script.bytes), "00140cb9f5c6b62c03249367bc20a90dd2425e6926af");
+    utxo0.script = utxo0Script;
+    utxo0.amount = 49429;
+    auto hash0 = parse_hex("c24bd72e3eaea797bd5c879480a0db90980297bc7085efda97df2bf7d31413fb");
+    std::reverse(hash0.begin(), hash0.end());
+    utxo0.outPoint = OutPoint(hash0, 1, UINT32_MAX);
+    input.utxos.push_back(utxo0);
+
+    {
+        // test plan (but do not reuse plan result)
+        auto plan = TransactionBuilder::plan(input);
+        EXPECT_TRUE(verifyPlan(plan, {49429}, 1100, 153));
+    }
+
+    EXPECT_EQ(getEncodedTxSize(signedTx), (EncodedTxSize{234, 125, 153}));
+    EXPECT_TRUE(validateEstimatedSize(signedTx, -1, 1));
+    // https://mempool.space/tx/5df51e13bfeb79f386e1e17237f06d1b5c87c5bfcaa907c0c1cfe51cd7ca446d
+    EXPECT_EQ(hex(serialized), // printed using prettyPrintTransaction
+        "01000000" // version
+        "0001" // marker & flag
+        "01" // inputs
+            "fb1314d3f72bdf97daef8570bc97029890dba08094875cbd97a7ae3e2ed74bc2"  "01000000"  "00"  ""  "ffffffff"
+        "02" // outputs
+            "4c04000000000000"  "22"  "51205ee16f6144e2d46edea1427e1222ea879377e029b0c5d2e252517aee85948ec7"
+            "30bc000000000000"  "16"  "00140cb9f5c6b62c03249367bc20a90dd2425e6926af"
+        // witness
+            "02"
+                "47"  "3044022021cea91157fdab33226e38ee7c1a686538fc323f5e28feb35775cf82ba8c62210220723743b150cea8ead877d8b8d059499779a5df69f9bdc755c9f968c56cfb528f01"
+                "21"  "021e582a887bd94d648a9267143eb600449a8d59a0db0653740b1378067a6d0cee"
+        "00000000" // nLockTime
+    );
+}
+
 TEST(BitcoinSigning, Build_OpReturn_THORSwap_eb4c) {
     auto coin = TWCoinTypeBitcoin;
     auto ownAddress = "bc1q7s0a2l4aguksehx8hf93hs9yggl6njxds6m02g";
@@ -1652,57 +1716,12 @@
     EXPECT_EQ(hex(utxoScript.bytes), "001452048aa9c53917d5b370419383b068d7d55c2a81");
     utxo.script = utxoScript;
     input.utxos.push_back(utxo);
-=======
-TEST(BitcoinSigning, SignP2TR_5df51e) {
-    const auto privateKey = "13fcaabaf9e71ffaf915e242ec58a743d55f102cf836968e5bd4881135e0c52c";
-    const auto ownAddress = "bc1qpjult34k9spjfym8hss2jrwjgf0xjf40ze0pp8";
-    const auto toAddress = "bc1ptmsk7c2yut2xah4pgflpygh2s7fh0cpfkrza9cjj29awapv53mrslgd5cf"; // Taproot
-    const auto coin =  TWCoinTypeBitcoin;
-
-    // Setup input
-    SigningInput input;
-    input.hashType = hashTypeForCoin(coin);
-    input.amount = 1100;
-    input.useMaxAmount = false;
-    input.byteFee = 1;
-    input.toAddress = toAddress;
-    input.changeAddress = ownAddress;
-    input.coinType = coin;
-
-    auto utxoKey0 = PrivateKey(parse_hex(privateKey));
-    auto pubKey0 = utxoKey0.getPublicKey(TWPublicKeyTypeSECP256k1);
-    EXPECT_EQ(hex(pubKey0.bytes), "021e582a887bd94d648a9267143eb600449a8d59a0db0653740b1378067a6d0cee");
-    EXPECT_EQ(SegwitAddress(pubKey0, 0, "bc").string(), ownAddress);
-    auto utxoPubkeyHash = Hash::ripemd(Hash::sha256(pubKey0.bytes));
-    EXPECT_EQ(hex(utxoPubkeyHash), "0cb9f5c6b62c03249367bc20a90dd2425e6926af");
-    input.privateKeys.push_back(utxoKey0);
-
-    auto redeemScript = Script::lockScriptForAddress(input.toAddress, coin);
-    EXPECT_EQ(hex(redeemScript.bytes), "51205ee16f6144e2d46edea1427e1222ea879377e029b0c5d2e252517aee85948ec7");
-    auto scriptHash = Hash::ripemd(Hash::sha256(redeemScript.bytes));
-    EXPECT_EQ(hex(scriptHash), "e0a5001e7b394a1a6b2978cdcab272241280bf46");
-    input.scripts[hex(scriptHash)] = redeemScript;
-
-    UTXO utxo0;
-    auto utxo0Script = Script::lockScriptForAddress(ownAddress, coin);
-    EXPECT_EQ(hex(utxo0Script.bytes), "00140cb9f5c6b62c03249367bc20a90dd2425e6926af");
-    utxo0.script = utxo0Script;
-    utxo0.amount = 49429;
-    auto hash0 = parse_hex("c24bd72e3eaea797bd5c879480a0db90980297bc7085efda97df2bf7d31413fb");
-    std::reverse(hash0.begin(), hash0.end());
-    utxo0.outPoint = OutPoint(hash0, 1, UINT32_MAX);
-    input.utxos.push_back(utxo0);
->>>>>>> 9dc1a2ae
 
     {
         // test plan (but do not reuse plan result)
         auto plan = TransactionBuilder::plan(input);
-<<<<<<< HEAD
         EXPECT_TRUE(verifyPlan(plan, {342101}, 300000, 26586));
         EXPECT_EQ(plan.outputOpReturn.size(), 59);
-=======
-        EXPECT_TRUE(verifyPlan(plan, {49429}, 1100, 153));
->>>>>>> 9dc1a2ae
     }
 
     // Sign
@@ -1713,7 +1732,6 @@
 
     Data serialized;
     signedTx.encode(serialized);
-<<<<<<< HEAD
     EXPECT_EQ(getEncodedTxSize(signedTx), (EncodedTxSize{293, 183, 211}));
     EXPECT_TRUE(validateEstimatedSize(signedTx, -1, 1));
     ASSERT_EQ(hex(serialized), // printed using prettyPrintTransaction
@@ -1729,23 +1747,6 @@
             "02"
                 "48"  "3045022100ff6c0aaef512aa52f3036161bfbcef39046ac89eb9617fa461a0c9c43fe45eb3022055d208d3f81736e72e3ad8ef761dc79ac5dd3dc00721174bc69db416a74960e301"
                 "21"  "02c2e5c8b4927812fb37444a7862466ad23978a4ac626f8eaf93e1d1a60d6abb80"
-=======
-    EXPECT_EQ(getEncodedTxSize(signedTx), (EncodedTxSize{234, 125, 153}));
-    EXPECT_TRUE(validateEstimatedSize(signedTx, -1, 1));
-    // https://mempool.space/tx/5df51e13bfeb79f386e1e17237f06d1b5c87c5bfcaa907c0c1cfe51cd7ca446d
-    EXPECT_EQ(hex(serialized), // printed using prettyPrintTransaction
-        "01000000" // version
-        "0001" // marker & flag
-        "01" // inputs
-            "fb1314d3f72bdf97daef8570bc97029890dba08094875cbd97a7ae3e2ed74bc2"  "01000000"  "00"  ""  "ffffffff"
-        "02" // outputs
-            "4c04000000000000"  "22"  "51205ee16f6144e2d46edea1427e1222ea879377e029b0c5d2e252517aee85948ec7"
-            "30bc000000000000"  "16"  "00140cb9f5c6b62c03249367bc20a90dd2425e6926af"
-        // witness
-            "02"
-                "47"  "3044022021cea91157fdab33226e38ee7c1a686538fc323f5e28feb35775cf82ba8c62210220723743b150cea8ead877d8b8d059499779a5df69f9bdc755c9f968c56cfb528f01"
-                "21"  "021e582a887bd94d648a9267143eb600449a8d59a0db0653740b1378067a6d0cee"
->>>>>>> 9dc1a2ae
         "00000000" // nLockTime
     );
 }