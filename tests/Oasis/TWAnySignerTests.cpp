--- conflicted
+++ resolved
@@ -4,18 +4,14 @@
 // terms governing use, modification, and redistribution, is contained in the
 // file LICENSE at the root of the source code distribution tree.
 
+#include <TrustWalletCore/TWAnySigner.h>
 #include "HexCoding.h"
 #include "proto/Oasis.pb.h"
-#include <TrustWalletCore/TWAnySigner.h>
 
 #include "../interface/TWTestUtilities.h"
 #include <gtest/gtest.h>
 
 using namespace TW;
-<<<<<<< HEAD
-
-=======
->>>>>>> f9dd6f69
 namespace TW::Oasis::tests {
 
 TEST(TWAnySignerOasis, Sign) {
