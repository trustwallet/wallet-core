--- conflicted
+++ resolved
@@ -260,18 +260,16 @@
 
     auto value36 = WRAPS(TWCoinTypeConfigurationGetTransactionURL(TWCoinTypeEOS, txId));
     assertStringsEqual(value36, "https://bloks.io/transaction/123");
-<<<<<<< HEAD
-    
-    auto value37 = WRAPS(TWCoinTypeConfigurationGetTransactionURL(TWCoinTypeZelcash, txId));
-        assertStringsEqual(value37, "https://explorer.zel.cash/tx/123");
-=======
 
     auto value37 = WRAPS(TWCoinTypeConfigurationGetTransactionURL(TWCoinTypeNano, txId));
     assertStringsEqual(value37, "https://www.nanode.co/block/123");
     
     auto value38 = WRAPS(TWCoinTypeConfigurationGetTransactionURL(TWCoinTypeIoTeX, txId));
     assertStringsEqual(value38, "https://iotexscan.io/action/123");
->>>>>>> 8da721b9
+  
+    auto value39 = WRAPS(TWCoinTypeConfigurationGetTransactionURL(TWCoinTypeZelcash, txId));
+        assertStringsEqual(value39, "https://explorer.zel.cash/tx/123");
+
 }
 
 TEST(TWCoinTypeConfiguration, TWCoinTypeConfigurationGetID) {
@@ -366,18 +364,16 @@
     
     auto value32 = WRAPS(TWCoinTypeConfigurationGetID(TWCoinTypeEOS));
     assertStringsEqual(value32, "eos");
-<<<<<<< HEAD
-    
-    auto value33 = WRAPS(TWCoinTypeConfigurationGetID(TWCoinTypeZelcash));
-        assertStringsEqual(value33, "zelcash");
-=======
 
     auto value33 = WRAPS(TWCoinTypeConfigurationGetID(TWCoinTypeNano));
     assertStringsEqual(value33, "nano");
 
     auto value34 = WRAPS(TWCoinTypeConfigurationGetID(TWCoinTypeIoTeX));
     assertStringsEqual(value34, "iotex");
->>>>>>> 8da721b9
+  
+    auto value35 = WRAPS(TWCoinTypeConfigurationGetID(TWCoinTypeZelcash));
+        assertStringsEqual(value35, "zelcash");
+
 }
 
 TEST(TWCoinTypeConfiguration, TWCoinTypeConfigurationGetName) {
@@ -476,16 +472,14 @@
     
     auto value33 = WRAPS(TWCoinTypeConfigurationGetName(TWCoinTypeEOS));
     assertStringsEqual(value33, "EOS");
-<<<<<<< HEAD
-    
-    auto value34 = WRAPS(TWCoinTypeConfigurationGetName(TWCoinTypeZelcash));
-        assertStringsEqual(value34, "Zelcash");
-=======
 
     auto value34 = WRAPS(TWCoinTypeConfigurationGetName(TWCoinTypeNano));
     assertStringsEqual(value34, "Nano");
 
     auto value35 = WRAPS(TWCoinTypeConfigurationGetName(TWCoinTypeIoTeX));
     assertStringsEqual(value35, "IoTeX");
->>>>>>> 8da721b9
+  
+    auto value36 = WRAPS(TWCoinTypeConfigurationGetName(TWCoinTypeZelcash));
+        assertStringsEqual(value36, "Zelcash");
+
 }