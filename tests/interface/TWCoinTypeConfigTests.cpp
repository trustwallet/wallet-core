// Copyright © 2017-2019 Trust Wallet.
//
// This file is part of Trust. The full Trust copyright notice, including
// terms governing use, modification, and redistribution, is contained in the
// file LICENSE at the root of the source code distribution tree.

#include "TWTestUtilities.h"

#include <TrustWalletCore/TWCoinTypeConfiguration.h>

#include <gtest/gtest.h>

TEST(TWCoinTypeConfiguration, TWCoinTypeConfigurationGetSymbol) {
    auto value1 = WRAPS(TWCoinTypeConfigurationGetSymbol(TWCoinTypeEthereum));
    assertStringsEqual(value1, "ETH");

    auto value2 = WRAPS(TWCoinTypeConfigurationGetSymbol(TWCoinTypeBitcoin));
    assertStringsEqual(value2, "BTC");

    auto value3 = WRAPS(TWCoinTypeConfigurationGetSymbol(TWCoinTypeBitcoinCash));
    assertStringsEqual(value3, "BCH");

    auto value4 = WRAPS(TWCoinTypeConfigurationGetSymbol(TWCoinTypeCallisto));
    assertStringsEqual(value4, "CLO");

    auto value5 = WRAPS(TWCoinTypeConfigurationGetSymbol(TWCoinTypeDash));
    assertStringsEqual(value5, "DASH");

    auto value6 = WRAPS(TWCoinTypeConfigurationGetSymbol(TWCoinTypeEthereumClassic));
    assertStringsEqual(value6, "ETC");

    auto value7 = WRAPS(TWCoinTypeConfigurationGetSymbol(TWCoinTypeGo));
    assertStringsEqual(value7, "GO");

    auto value8 = WRAPS(TWCoinTypeConfigurationGetSymbol(TWCoinTypeICON));
    assertStringsEqual(value8, "ICX");

    auto value9 = WRAPS(TWCoinTypeConfigurationGetSymbol(TWCoinTypeLitecoin));
    assertStringsEqual(value9, "LTC");

    auto value10 = WRAPS(TWCoinTypeConfigurationGetSymbol(TWCoinTypePoa));
    assertStringsEqual(value10, "POA");

    auto value12 = WRAPS(TWCoinTypeConfigurationGetSymbol(TWCoinTypeThunderToken));
    assertStringsEqual(value12, "TT");

    auto value13 = WRAPS(TWCoinTypeConfigurationGetSymbol(TWCoinTypeTomoChain));
    assertStringsEqual(value13, "TOMO");

    auto value14 = WRAPS(TWCoinTypeConfigurationGetSymbol(TWCoinTypeTron));
    assertStringsEqual(value14, "TRX");

    auto value15 = WRAPS(TWCoinTypeConfigurationGetSymbol(TWCoinTypeVeChain));
    assertStringsEqual(value15, "VET");

    auto value16 = WRAPS(TWCoinTypeConfigurationGetSymbol(TWCoinTypeZcoin));
    assertStringsEqual(value16, "XZC");

    auto value17 = WRAPS(TWCoinTypeConfigurationGetSymbol(TWCoinTypeBinance));
    assertStringsEqual(value17, "BNB");

<<<<<<< HEAD
    auto value19 = WRAPS(TWCoinTypeConfigurationGetSymbol(TWCoinTypeTezos));
    assertStringsEqual(value19, "XTZ");

    auto value20 = WRAPS(TWCoinTypeConfigurationGetSymbol(TWCoinTypeXDai));
    assertStringsEqual(value20, "xDAI");
=======
    auto value18 = WRAPS(TWCoinTypeConfigurationGetSymbol(TWCoinTypeTezos));
    assertStringsEqual(value18, "XTZ");

    auto value19 = WRAPS(TWCoinTypeConfigurationGetSymbol(TWCoinTypeStellar));
    assertStringsEqual(value19, "XLM");
>>>>>>> 4b5dd901
}

TEST(TWCoinTypeConfiguration, TWCoinTypeConfigurationGetDecimals) {
    ASSERT_EQ(TWCoinTypeConfigurationGetDecimals(TWCoinTypeEthereum), 18);
    ASSERT_EQ(TWCoinTypeConfigurationGetDecimals(TWCoinTypeBitcoin), 8);
    ASSERT_EQ(TWCoinTypeConfigurationGetDecimals(TWCoinTypeBitcoinCash), 8);
    ASSERT_EQ(TWCoinTypeConfigurationGetDecimals(TWCoinTypeCallisto), 18);
    ASSERT_EQ(TWCoinTypeConfigurationGetDecimals(TWCoinTypeDash), 8);
    ASSERT_EQ(TWCoinTypeConfigurationGetDecimals(TWCoinTypeEthereumClassic), 18);
    ASSERT_EQ(TWCoinTypeConfigurationGetDecimals(TWCoinTypeGo), 18);
    ASSERT_EQ(TWCoinTypeConfigurationGetDecimals(TWCoinTypeICON), 18);
    ASSERT_EQ(TWCoinTypeConfigurationGetDecimals(TWCoinTypeLitecoin), 8);
    ASSERT_EQ(TWCoinTypeConfigurationGetDecimals(TWCoinTypePoa), 18);
    ASSERT_EQ(TWCoinTypeConfigurationGetDecimals(TWCoinTypeThunderToken), 18);
    ASSERT_EQ(TWCoinTypeConfigurationGetDecimals(TWCoinTypeTomoChain), 18);
    ASSERT_EQ(TWCoinTypeConfigurationGetDecimals(TWCoinTypeTron), 6);
    ASSERT_EQ(TWCoinTypeConfigurationGetDecimals(TWCoinTypeVeChain), 18);
    ASSERT_EQ(TWCoinTypeConfigurationGetDecimals(TWCoinTypeWanChain), 18);
    ASSERT_EQ(TWCoinTypeConfigurationGetDecimals(TWCoinTypeVeChain), 18);
    ASSERT_EQ(TWCoinTypeConfigurationGetDecimals(TWCoinTypeZcoin), 8);
    ASSERT_EQ(TWCoinTypeConfigurationGetDecimals(TWCoinTypeBinance), 8);
    ASSERT_EQ(TWCoinTypeConfigurationGetDecimals(TWCoinTypeTezos), 6);
<<<<<<< HEAD
    ASSERT_EQ(TWCoinTypeConfigurationGetDecimals(TWCoinTypeXDai), 18);
=======
    ASSERT_EQ(TWCoinTypeConfigurationGetDecimals(TWCoinTypeStellar), 7);
>>>>>>> 4b5dd901
}

TEST(TWCoinTypeConfiguration, TWCoinTypeConfigurationGetTransactionURL) {
    auto txId = TWStringCreateWithUTF8Bytes("123");
    auto value1 = WRAPS(TWCoinTypeConfigurationGetTransactionURL(TWCoinTypeEthereum, txId));
    assertStringsEqual(value1, "https://etherscan.io/tx/123");

    auto value2 = WRAPS(TWCoinTypeConfigurationGetTransactionURL(TWCoinTypeBitcoin, txId));
    assertStringsEqual(value2, "https://blockchair.com/bitcoin/transaction/123");

    auto value3 = WRAPS(TWCoinTypeConfigurationGetTransactionURL(TWCoinTypeBitcoinCash, txId));
    assertStringsEqual(value3, "https://blockchair.com/bitcoin-cash/transaction/123");

    auto value4 = WRAPS(TWCoinTypeConfigurationGetTransactionURL(TWCoinTypeCallisto, txId));
    assertStringsEqual(value4, "https://explorer2.callisto.network/tx/123");

    auto value5 = WRAPS(TWCoinTypeConfigurationGetTransactionURL(TWCoinTypeDash, txId));
    assertStringsEqual(value5, "https://live.blockcypher.com/dash/tx/123");

    auto value6 = WRAPS(TWCoinTypeConfigurationGetTransactionURL(TWCoinTypeEthereumClassic, txId));
    assertStringsEqual(value6, "https://gastracker.io/tx/123");

    auto value7 = WRAPS(TWCoinTypeConfigurationGetTransactionURL(TWCoinTypeGo, txId));
    assertStringsEqual(value7, "https://explorer.gochain.io/tx/123");

    auto value8 = WRAPS(TWCoinTypeConfigurationGetTransactionURL(TWCoinTypeICON, txId));
    assertStringsEqual(value8, "https://tracker.icon.foundation/transaction/123");

    auto value9 = WRAPS(TWCoinTypeConfigurationGetTransactionURL(TWCoinTypeLitecoin, txId));
    assertStringsEqual(value9, "https://blockchair.com/litecoin/transaction/123");

    auto value10 = WRAPS(TWCoinTypeConfigurationGetTransactionURL(TWCoinTypePoa, txId));
    assertStringsEqual(value10, "https://poaexplorer.com/txid/search/123");

    auto value11 = WRAPS(TWCoinTypeConfigurationGetTransactionURL(TWCoinTypeThunderToken, txId));
    assertStringsEqual(value11, "https://scan.thundercore.com/transactions/123");

    auto value12 = WRAPS(TWCoinTypeConfigurationGetTransactionURL(TWCoinTypeTomoChain, txId));
    assertStringsEqual(value12, "https://scan.tomochain.com/txs/123");

    auto value13 = WRAPS(TWCoinTypeConfigurationGetTransactionURL(TWCoinTypeTron, txId));
    assertStringsEqual(value13, "https://tronscan.org/#/transaction/123");

    auto value14 = WRAPS(TWCoinTypeConfigurationGetTransactionURL(TWCoinTypeTron, txId));
    assertStringsEqual(value14, "https://tronscan.org/#/transaction/123");

    auto value15 = WRAPS(TWCoinTypeConfigurationGetTransactionURL(TWCoinTypeVeChain, txId));
    assertStringsEqual(value15, "https://explore.veforge.com/transactions/123");

    auto value16 = WRAPS(TWCoinTypeConfigurationGetTransactionURL(TWCoinTypeWanChain, txId));
    assertStringsEqual(value16, "https://explorer.wanchain.org/tx/123");

    auto value17 = WRAPS(TWCoinTypeConfigurationGetTransactionURL(TWCoinTypeZcoin, txId));
    assertStringsEqual(value17, "https://explorer.zcoin.io/tx/123");

    auto value18 = WRAPS(TWCoinTypeConfigurationGetTransactionURL(TWCoinTypeBinance, txId));
    assertStringsEqual(value18, "https://binance.com");

    auto zecTxId = TWStringCreateWithUTF8Bytes("d831fda3a9e74d14cd151d035ab77cf0a71eea6c0e4aa0d5c1de54851c3c1d9e");
    auto value20 = WRAPS(TWCoinTypeConfigurationGetTransactionURL(TWCoinTypeZcash, zecTxId));
    assertStringsEqual(value20, "https://chain.so/tx/ZEC/d831fda3a9e74d14cd151d035ab77cf0a71eea6c0e4aa0d5c1de54851c3c1d9e");

    auto value21 = WRAPS(TWCoinTypeConfigurationGetTransactionURL(TWCoinTypeTezos, txId));
    assertStringsEqual(value21, "https://tzscan.io/123");

<<<<<<< HEAD
    auto value22 = WRAPS(TWCoinTypeConfigurationGetTransactionURL(TWCoinTypeXDai, txId));
    assertStringsEqual(value22, "https://blockscout.com/poa/dai/tx/123");
=======
    auto value22 = WRAPS(TWCoinTypeConfigurationGetTransactionURL(TWCoinTypeStellar, txId));
    assertStringsEqual(value22, "https://stellarscan.io/transaction/123");
>>>>>>> 4b5dd901
}

TEST(TWCoinTypeConfiguration, TWCoinTypeConfigurationGetID) {
    auto value1 = WRAPS(TWCoinTypeConfigurationGetID(TWCoinTypeEthereum));
    assertStringsEqual(value1, "ethereum");

    auto value2 = WRAPS(TWCoinTypeConfigurationGetID(TWCoinTypeBitcoin));
    assertStringsEqual(value2, "bitcoin");

    auto value3 = WRAPS(TWCoinTypeConfigurationGetID(TWCoinTypeBitcoinCash));
    assertStringsEqual(value3, "bitcoincash");

    auto value4 = WRAPS(TWCoinTypeConfigurationGetID(TWCoinTypeCallisto));
    assertStringsEqual(value4, "callisto");

    auto value5 = WRAPS(TWCoinTypeConfigurationGetID(TWCoinTypeDash));
    assertStringsEqual(value5, "dash");

    auto value6 = WRAPS(TWCoinTypeConfigurationGetID(TWCoinTypeEthereumClassic));
    assertStringsEqual(value6, "classic");

    auto value7 = WRAPS(TWCoinTypeConfigurationGetID(TWCoinTypeGo));
    assertStringsEqual(value7, "gochain");

    auto value8 = WRAPS(TWCoinTypeConfigurationGetID(TWCoinTypeICON));
    assertStringsEqual(value8, "icon");

    auto value9 = WRAPS(TWCoinTypeConfigurationGetID(TWCoinTypeLitecoin));
    assertStringsEqual(value9, "litecoin");

    auto value10 = WRAPS(TWCoinTypeConfigurationGetID(TWCoinTypePoa));
    assertStringsEqual(value10, "poa");

    auto value12 = WRAPS(TWCoinTypeConfigurationGetID(TWCoinTypeThunderToken));
    assertStringsEqual(value12, "thundertoken");

    auto value13 = WRAPS(TWCoinTypeConfigurationGetID(TWCoinTypeTomoChain));
    assertStringsEqual(value13, "tomochain");

    auto value14 = WRAPS(TWCoinTypeConfigurationGetID(TWCoinTypeTron));
    assertStringsEqual(value14, "tron");

    auto value15 = WRAPS(TWCoinTypeConfigurationGetID(TWCoinTypeVeChain));
    assertStringsEqual(value15, "vechain");

    auto value16 = WRAPS(TWCoinTypeConfigurationGetID(TWCoinTypeZcoin));
    assertStringsEqual(value16, "zcoin");

    auto value17 = WRAPS(TWCoinTypeConfigurationGetID(TWCoinTypeBinance));
    assertStringsEqual(value17, "binance");

<<<<<<< HEAD
    auto value19 = WRAPS(TWCoinTypeConfigurationGetID(TWCoinTypeTezos));
    assertStringsEqual(value19, "tezos");

    auto value20 = WRAPS(TWCoinTypeConfigurationGetID(TWCoinTypeXDai));
    assertStringsEqual(value20, "xdai");
=======
    auto value18 = WRAPS(TWCoinTypeConfigurationGetID(TWCoinTypeTezos));
    assertStringsEqual(value18, "tezos");

    auto value19 = WRAPS(TWCoinTypeConfigurationGetID(TWCoinTypeStellar));
    assertStringsEqual(value19, "stellar");
>>>>>>> 4b5dd901
}

TEST(TWCoinTypeConfiguration, TWCoinTypeConfigurationGetName) {
    auto value1 = WRAPS(TWCoinTypeConfigurationGetName(TWCoinTypeEthereum));
    assertStringsEqual(value1, "Ethereum");

    auto value2 = WRAPS(TWCoinTypeConfigurationGetName(TWCoinTypeBitcoin));
    assertStringsEqual(value2, "Bitcoin");

    auto value3 = WRAPS(TWCoinTypeConfigurationGetName(TWCoinTypeBitcoinCash));
    assertStringsEqual(value3, "Bitcoin Cash");

    auto value4 = WRAPS(TWCoinTypeConfigurationGetName(TWCoinTypeCallisto));
    assertStringsEqual(value4, "Callisto");

    auto value5 = WRAPS(TWCoinTypeConfigurationGetName(TWCoinTypeDash));
    assertStringsEqual(value5, "Dash");

    auto value6 = WRAPS(TWCoinTypeConfigurationGetName(TWCoinTypeEthereumClassic));
    assertStringsEqual(value6, "Ethereum Classic");

    auto value7 = WRAPS(TWCoinTypeConfigurationGetName(TWCoinTypeGo));
    assertStringsEqual(value7, "GoChain");

    auto value8 = WRAPS(TWCoinTypeConfigurationGetName(TWCoinTypeICON));
    assertStringsEqual(value8, "ICON");

    auto value9 = WRAPS(TWCoinTypeConfigurationGetName(TWCoinTypeLitecoin));
    assertStringsEqual(value9, "Litecoin");

    auto value10 = WRAPS(TWCoinTypeConfigurationGetName(TWCoinTypePoa));
    assertStringsEqual(value10, "POA Network");

    auto value12 = WRAPS(TWCoinTypeConfigurationGetName(TWCoinTypeThunderToken));
    assertStringsEqual(value12, "Thunder Token");

    auto value13 = WRAPS(TWCoinTypeConfigurationGetName(TWCoinTypeTomoChain));
    assertStringsEqual(value13, "TomoChain");

    auto value14 = WRAPS(TWCoinTypeConfigurationGetName(TWCoinTypeTron));
    assertStringsEqual(value14, "Tron");

    auto value15 = WRAPS(TWCoinTypeConfigurationGetName(TWCoinTypeVeChain));
    assertStringsEqual(value15, "VeChain");

    auto value16 = WRAPS(TWCoinTypeConfigurationGetName(TWCoinTypeZcoin));
    assertStringsEqual(value16, "Zcoin");

    auto value17 = WRAPS(TWCoinTypeConfigurationGetName(TWCoinTypeBinance));
    assertStringsEqual(value17, "Binance");

<<<<<<< HEAD
    auto value19 = WRAPS(TWCoinTypeConfigurationGetName(TWCoinTypeTezos));
    assertStringsEqual(value19, "Tezos");

    auto value20 = WRAPS(TWCoinTypeConfigurationGetName(TWCoinTypeXDai));
    assertStringsEqual(value20, "xDai");
=======
    auto value18 = WRAPS(TWCoinTypeConfigurationGetName(TWCoinTypeTezos));
    assertStringsEqual(value18, "Tezos");

    auto value19 = WRAPS(TWCoinTypeConfigurationGetName(TWCoinTypeStellar));
    assertStringsEqual(value19, "Stellar");
>>>>>>> 4b5dd901
}<|MERGE_RESOLUTION|>--- conflicted
+++ resolved
@@ -59,19 +59,14 @@
     auto value17 = WRAPS(TWCoinTypeConfigurationGetSymbol(TWCoinTypeBinance));
     assertStringsEqual(value17, "BNB");
 
-<<<<<<< HEAD
-    auto value19 = WRAPS(TWCoinTypeConfigurationGetSymbol(TWCoinTypeTezos));
-    assertStringsEqual(value19, "XTZ");
-
+    auto value18 = WRAPS(TWCoinTypeConfigurationGetSymbol(TWCoinTypeTezos));
+    assertStringsEqual(value18, "XTZ");
+
+    auto value19 = WRAPS(TWCoinTypeConfigurationGetSymbol(TWCoinTypeStellar));
+    assertStringsEqual(value19, "XLM");
+  
     auto value20 = WRAPS(TWCoinTypeConfigurationGetSymbol(TWCoinTypeXDai));
     assertStringsEqual(value20, "xDAI");
-=======
-    auto value18 = WRAPS(TWCoinTypeConfigurationGetSymbol(TWCoinTypeTezos));
-    assertStringsEqual(value18, "XTZ");
-
-    auto value19 = WRAPS(TWCoinTypeConfigurationGetSymbol(TWCoinTypeStellar));
-    assertStringsEqual(value19, "XLM");
->>>>>>> 4b5dd901
 }
 
 TEST(TWCoinTypeConfiguration, TWCoinTypeConfigurationGetDecimals) {
@@ -94,11 +89,8 @@
     ASSERT_EQ(TWCoinTypeConfigurationGetDecimals(TWCoinTypeZcoin), 8);
     ASSERT_EQ(TWCoinTypeConfigurationGetDecimals(TWCoinTypeBinance), 8);
     ASSERT_EQ(TWCoinTypeConfigurationGetDecimals(TWCoinTypeTezos), 6);
-<<<<<<< HEAD
     ASSERT_EQ(TWCoinTypeConfigurationGetDecimals(TWCoinTypeXDai), 18);
-=======
     ASSERT_EQ(TWCoinTypeConfigurationGetDecimals(TWCoinTypeStellar), 7);
->>>>>>> 4b5dd901
 }
 
 TEST(TWCoinTypeConfiguration, TWCoinTypeConfigurationGetTransactionURL) {
@@ -164,13 +156,11 @@
     auto value21 = WRAPS(TWCoinTypeConfigurationGetTransactionURL(TWCoinTypeTezos, txId));
     assertStringsEqual(value21, "https://tzscan.io/123");
 
-<<<<<<< HEAD
-    auto value22 = WRAPS(TWCoinTypeConfigurationGetTransactionURL(TWCoinTypeXDai, txId));
-    assertStringsEqual(value22, "https://blockscout.com/poa/dai/tx/123");
-=======
     auto value22 = WRAPS(TWCoinTypeConfigurationGetTransactionURL(TWCoinTypeStellar, txId));
     assertStringsEqual(value22, "https://stellarscan.io/transaction/123");
->>>>>>> 4b5dd901
+  
+    auto value23 = WRAPS(TWCoinTypeConfigurationGetTransactionURL(TWCoinTypeXDai, txId));
+    assertStringsEqual(value23, "https://blockscout.com/poa/dai/tx/123");
 }
 
 TEST(TWCoinTypeConfiguration, TWCoinTypeConfigurationGetID) {
@@ -222,19 +212,14 @@
     auto value17 = WRAPS(TWCoinTypeConfigurationGetID(TWCoinTypeBinance));
     assertStringsEqual(value17, "binance");
 
-<<<<<<< HEAD
-    auto value19 = WRAPS(TWCoinTypeConfigurationGetID(TWCoinTypeTezos));
-    assertStringsEqual(value19, "tezos");
+    auto value18 = WRAPS(TWCoinTypeConfigurationGetID(TWCoinTypeTezos));
+    assertStringsEqual(value18, "tezos");
+
+    auto value19 = WRAPS(TWCoinTypeConfigurationGetID(TWCoinTypeStellar));
+    assertStringsEqual(value19, "stellar");
 
     auto value20 = WRAPS(TWCoinTypeConfigurationGetID(TWCoinTypeXDai));
     assertStringsEqual(value20, "xdai");
-=======
-    auto value18 = WRAPS(TWCoinTypeConfigurationGetID(TWCoinTypeTezos));
-    assertStringsEqual(value18, "tezos");
-
-    auto value19 = WRAPS(TWCoinTypeConfigurationGetID(TWCoinTypeStellar));
-    assertStringsEqual(value19, "stellar");
->>>>>>> 4b5dd901
 }
 
 TEST(TWCoinTypeConfiguration, TWCoinTypeConfigurationGetName) {
@@ -286,17 +271,12 @@
     auto value17 = WRAPS(TWCoinTypeConfigurationGetName(TWCoinTypeBinance));
     assertStringsEqual(value17, "Binance");
 
-<<<<<<< HEAD
-    auto value19 = WRAPS(TWCoinTypeConfigurationGetName(TWCoinTypeTezos));
-    assertStringsEqual(value19, "Tezos");
+    auto value18 = WRAPS(TWCoinTypeConfigurationGetName(TWCoinTypeTezos));
+    assertStringsEqual(value18, "Tezos");
+
+    auto value19 = WRAPS(TWCoinTypeConfigurationGetName(TWCoinTypeStellar));
+    assertStringsEqual(value19, "Stellar");
 
     auto value20 = WRAPS(TWCoinTypeConfigurationGetName(TWCoinTypeXDai));
     assertStringsEqual(value20, "xDai");
-=======
-    auto value18 = WRAPS(TWCoinTypeConfigurationGetName(TWCoinTypeTezos));
-    assertStringsEqual(value18, "Tezos");
-
-    auto value19 = WRAPS(TWCoinTypeConfigurationGetName(TWCoinTypeStellar));
-    assertStringsEqual(value19, "Stellar");
->>>>>>> 4b5dd901
 }