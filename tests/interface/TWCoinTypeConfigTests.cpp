--- conflicted
+++ resolved
@@ -119,13 +119,11 @@
     auto semux = WRAPS(TWCoinTypeConfigurationGetSymbol(TWCoinTypeSemux));
     assertStringsEqual(semux, "SEM");
 
-<<<<<<< HEAD
     auto ella = WRAPS(TWCoinTypeConfigurationGetSymbol(TWCoinTypeEllaism));
     assertStringsEqual(ella, "ELLA");
-=======
+
     auto dexon = WRAPS(TWCoinTypeConfigurationGetSymbol(TWCoinTypeDEXON));
     assertStringsEqual(dexon, "DXN");
->>>>>>> b5384992
 }
 
 TEST(TWCoinTypeConfiguration, TWCoinTypeConfigurationGetDecimals) {
@@ -288,13 +286,11 @@
     auto semux = WRAPS(TWCoinTypeConfigurationGetTransactionURL(TWCoinTypeSemux, txId));
     assertStringsEqual(semux, "https://semux.info/explorer/transaction/123");
 
-<<<<<<< HEAD
     auto ella = WRAPS(TWCoinTypeConfigurationGetTransactionURL(TWCoinTypeEllaism, txId));
     assertStringsEqual(ella, "https://explorer.ellaism.org/tx/123");
-=======
+
     auto dexon = WRAPS(TWCoinTypeConfigurationGetTransactionURL(TWCoinTypeDEXON, txId));
     assertStringsEqual(dexon, "https://dexonscan.app/transaction/123");
->>>>>>> b5384992
 
     auto zel = WRAPS(TWCoinTypeConfigurationGetTransactionURL(TWCoinTypeZelcash, txId));
     assertStringsEqual(zel, "https://explorer.zel.cash/tx/123");
@@ -409,13 +405,11 @@
     auto semux = WRAPS(TWCoinTypeConfigurationGetID(TWCoinTypeSemux));
     assertStringsEqual(semux, "semux");
 
-<<<<<<< HEAD
     auto ella = WRAPS(TWCoinTypeConfigurationGetID(TWCoinTypeEllaism));
     assertStringsEqual(ella, "ellaism");
-=======
+
     auto dexon = WRAPS(TWCoinTypeConfigurationGetID(TWCoinTypeDEXON));
     assertStringsEqual(dexon, "dexon");
->>>>>>> b5384992
 
     auto zel = WRAPS(TWCoinTypeConfigurationGetID(TWCoinTypeZelcash));
     assertStringsEqual(zel, "zelcash");
@@ -533,13 +527,11 @@
     auto semux = WRAPS(TWCoinTypeConfigurationGetName(TWCoinTypeSemux));
     assertStringsEqual(semux, "Semux");
 
-<<<<<<< HEAD
     auto ella = WRAPS(TWCoinTypeConfigurationGetName(TWCoinTypeEllaism));
     assertStringsEqual(ella, "Ellaism");
-=======
+
     auto dexon = WRAPS(TWCoinTypeConfigurationGetName(TWCoinTypeDEXON));
     assertStringsEqual(dexon, "DEXON");
->>>>>>> b5384992
 
     auto zel = WRAPS(TWCoinTypeConfigurationGetName(TWCoinTypeZelcash));
     assertStringsEqual(zel, "Zelcash");
