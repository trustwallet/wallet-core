// Copyright © 2017-2019 Trust Wallet.
//
// This file is part of Trust. The full Trust copyright notice, including
// terms governing use, modification, and redistribution, is contained in the
// file LICENSE at the root of the source code distribution tree.

#include "TWTestUtilities.h"

#include <TrustWalletCore/TWCoinTypeConfiguration.h>

#include <gtest/gtest.h>

TEST(TWCoinTypeConfiguration, TWCoinTypeConfigurationGetSymbol) {
    auto value1 = WRAPS(TWCoinTypeConfigurationGetSymbol(TWCoinTypeEthereum));
    assertStringsEqual(value1, "ETH");

    auto value2 = WRAPS(TWCoinTypeConfigurationGetSymbol(TWCoinTypeBitcoin));
    assertStringsEqual(value2, "BTC");

    auto value3 = WRAPS(TWCoinTypeConfigurationGetSymbol(TWCoinTypeBitcoinCash));
    assertStringsEqual(value3, "BCH");

    auto value4 = WRAPS(TWCoinTypeConfigurationGetSymbol(TWCoinTypeCallisto));
    assertStringsEqual(value4, "CLO");

    auto value5 = WRAPS(TWCoinTypeConfigurationGetSymbol(TWCoinTypeDash));
    assertStringsEqual(value5, "DASH");

    auto decred = WRAPS(TWCoinTypeConfigurationGetSymbol(TWCoinTypeDecred));
    assertStringsEqual(decred, "DCR");

    auto value6 = WRAPS(TWCoinTypeConfigurationGetSymbol(TWCoinTypeEthereumClassic));
    assertStringsEqual(value6, "ETC");

    auto value7 = WRAPS(TWCoinTypeConfigurationGetSymbol(TWCoinTypeGo));
    assertStringsEqual(value7, "GO");

    auto value8 = WRAPS(TWCoinTypeConfigurationGetSymbol(TWCoinTypeICON));
    assertStringsEqual(value8, "ICX");

    auto value9 = WRAPS(TWCoinTypeConfigurationGetSymbol(TWCoinTypeLitecoin));
    assertStringsEqual(value9, "LTC");

    auto value10 = WRAPS(TWCoinTypeConfigurationGetSymbol(TWCoinTypePoa));
    assertStringsEqual(value10, "POA");

    auto value12 = WRAPS(TWCoinTypeConfigurationGetSymbol(TWCoinTypeThunderToken));
    assertStringsEqual(value12, "TT");

    auto value13 = WRAPS(TWCoinTypeConfigurationGetSymbol(TWCoinTypeTomoChain));
    assertStringsEqual(value13, "TOMO");

    auto value14 = WRAPS(TWCoinTypeConfigurationGetSymbol(TWCoinTypeTron));
    assertStringsEqual(value14, "TRX");

    auto value15 = WRAPS(TWCoinTypeConfigurationGetSymbol(TWCoinTypeVeChain));
    assertStringsEqual(value15, "VET");

    auto value16 = WRAPS(TWCoinTypeConfigurationGetSymbol(TWCoinTypeZcoin));
    assertStringsEqual(value16, "XZC");

    auto value17 = WRAPS(TWCoinTypeConfigurationGetSymbol(TWCoinTypeBinance));
    assertStringsEqual(value17, "BNB");

    auto value18 = WRAPS(TWCoinTypeConfigurationGetSymbol(TWCoinTypeTezos));
    assertStringsEqual(value18, "XTZ");

    auto value19 = WRAPS(TWCoinTypeConfigurationGetSymbol(TWCoinTypeStellar));
    assertStringsEqual(value19, "XLM");

    auto value20 = WRAPS(TWCoinTypeConfigurationGetSymbol(TWCoinTypeXDai));
    assertStringsEqual(value20, "xDAI");

    auto value21 = WRAPS(TWCoinTypeConfigurationGetSymbol(TWCoinTypeAion));
    assertStringsEqual(value21, "AION");

    auto value22 = WRAPS(TWCoinTypeConfigurationGetSymbol(TWCoinTypeKIN));
    assertStringsEqual(value22, "KIN");

    auto value23 = WRAPS(TWCoinTypeConfigurationGetSymbol(TWCoinTypeCosmos));
    assertStringsEqual(value23, "ATOM");

    auto value24 = WRAPS(TWCoinTypeConfigurationGetSymbol(TWCoinTypeTheta));
    assertStringsEqual(value24, "THETA");

    auto value25 = WRAPS(TWCoinTypeConfigurationGetSymbol(TWCoinTypeGroestlcoin));
    assertStringsEqual(value25, "GRS");

<<<<<<< HEAD
    auto value26 = WRAPS(TWCoinTypeConfigurationGetSymbol(TWCoinTypeLux));
    assertStringsEqual(value26, "LUX");
=======
    auto value26 = WRAPS(TWCoinTypeConfigurationGetSymbol(TWCoinTypeQtum));
    assertStringsEqual(value26, "QTUM");
>>>>>>> d8b4a7eb
}

TEST(TWCoinTypeConfiguration, TWCoinTypeConfigurationGetDecimals) {
    ASSERT_EQ(TWCoinTypeConfigurationGetDecimals(TWCoinTypeEthereum), 18);
    ASSERT_EQ(TWCoinTypeConfigurationGetDecimals(TWCoinTypeBitcoin), 8);
    ASSERT_EQ(TWCoinTypeConfigurationGetDecimals(TWCoinTypeBitcoinCash), 8);
    ASSERT_EQ(TWCoinTypeConfigurationGetDecimals(TWCoinTypeCallisto), 18);
    ASSERT_EQ(TWCoinTypeConfigurationGetDecimals(TWCoinTypeDash), 8);
    ASSERT_EQ(TWCoinTypeConfigurationGetDecimals(TWCoinTypeDecred), 8);
    ASSERT_EQ(TWCoinTypeConfigurationGetDecimals(TWCoinTypeEthereumClassic), 18);
    ASSERT_EQ(TWCoinTypeConfigurationGetDecimals(TWCoinTypeGo), 18);
    ASSERT_EQ(TWCoinTypeConfigurationGetDecimals(TWCoinTypeGroestlcoin), 8);
    ASSERT_EQ(TWCoinTypeConfigurationGetDecimals(TWCoinTypeICON), 18);
    ASSERT_EQ(TWCoinTypeConfigurationGetDecimals(TWCoinTypeLitecoin), 8);
    ASSERT_EQ(TWCoinTypeConfigurationGetDecimals(TWCoinTypePoa), 18);
    ASSERT_EQ(TWCoinTypeConfigurationGetDecimals(TWCoinTypeThunderToken), 18);
    ASSERT_EQ(TWCoinTypeConfigurationGetDecimals(TWCoinTypeTomoChain), 18);
    ASSERT_EQ(TWCoinTypeConfigurationGetDecimals(TWCoinTypeTron), 6);
    ASSERT_EQ(TWCoinTypeConfigurationGetDecimals(TWCoinTypeVeChain), 18);
    ASSERT_EQ(TWCoinTypeConfigurationGetDecimals(TWCoinTypeWanChain), 18);
    ASSERT_EQ(TWCoinTypeConfigurationGetDecimals(TWCoinTypeVeChain), 18);
    ASSERT_EQ(TWCoinTypeConfigurationGetDecimals(TWCoinTypeZcoin), 8);
    ASSERT_EQ(TWCoinTypeConfigurationGetDecimals(TWCoinTypeBinance), 8);
    ASSERT_EQ(TWCoinTypeConfigurationGetDecimals(TWCoinTypeTezos), 6);
    ASSERT_EQ(TWCoinTypeConfigurationGetDecimals(TWCoinTypeXDai), 18);
    ASSERT_EQ(TWCoinTypeConfigurationGetDecimals(TWCoinTypeStellar), 7);
    ASSERT_EQ(TWCoinTypeConfigurationGetDecimals(TWCoinTypeAion), 18);
    ASSERT_EQ(TWCoinTypeConfigurationGetDecimals(TWCoinTypeKIN), 5);
    ASSERT_EQ(TWCoinTypeConfigurationGetDecimals(TWCoinTypeCosmos), 6);
    ASSERT_EQ(TWCoinTypeConfigurationGetDecimals(TWCoinTypeTheta), 18);
<<<<<<< HEAD
    ASSERT_EQ(TWCoinTypeConfigurationGetDecimals(TWCoinTypeLux), 8);
=======
    ASSERT_EQ(TWCoinTypeConfigurationGetDecimals(TWCoinTypeQtum), 8);
>>>>>>> d8b4a7eb
}

TEST(TWCoinTypeConfiguration, TWCoinTypeConfigurationGetTransactionURL) {
    auto txId = TWStringCreateWithUTF8Bytes("123");
    auto value1 = WRAPS(TWCoinTypeConfigurationGetTransactionURL(TWCoinTypeEthereum, txId));
    assertStringsEqual(value1, "https://etherscan.io/tx/123");

    auto value2 = WRAPS(TWCoinTypeConfigurationGetTransactionURL(TWCoinTypeBitcoin, txId));
    assertStringsEqual(value2, "https://blockchair.com/bitcoin/transaction/123");

    auto value3 = WRAPS(TWCoinTypeConfigurationGetTransactionURL(TWCoinTypeBitcoinCash, txId));
    assertStringsEqual(value3, "https://blockchair.com/bitcoin-cash/transaction/123");

    auto value4 = WRAPS(TWCoinTypeConfigurationGetTransactionURL(TWCoinTypeCallisto, txId));
    assertStringsEqual(value4, "https://explorer2.callisto.network/tx/123");

    auto value5 = WRAPS(TWCoinTypeConfigurationGetTransactionURL(TWCoinTypeDash, txId));
    assertStringsEqual(value5, "https://blockchair.com/dash/transaction/123");

    auto value6 = WRAPS(TWCoinTypeConfigurationGetTransactionURL(TWCoinTypeEthereumClassic, txId));
    assertStringsEqual(value6, "https://gastracker.io/tx/123");

    auto value7 = WRAPS(TWCoinTypeConfigurationGetTransactionURL(TWCoinTypeGo, txId));
    assertStringsEqual(value7, "https://explorer.gochain.io/tx/123");

    auto value8 = WRAPS(TWCoinTypeConfigurationGetTransactionURL(TWCoinTypeICON, txId));
    assertStringsEqual(value8, "https://tracker.icon.foundation/transaction/123");

    auto value9 = WRAPS(TWCoinTypeConfigurationGetTransactionURL(TWCoinTypeLitecoin, txId));
    assertStringsEqual(value9, "https://blockchair.com/litecoin/transaction/123");

    auto value10 = WRAPS(TWCoinTypeConfigurationGetTransactionURL(TWCoinTypePoa, txId));
    assertStringsEqual(value10, "https://poaexplorer.com/txid/search/123");

    auto value11 = WRAPS(TWCoinTypeConfigurationGetTransactionURL(TWCoinTypeThunderToken, txId));
    assertStringsEqual(value11, "https://scan.thundercore.com/transactions/123");

    auto value12 = WRAPS(TWCoinTypeConfigurationGetTransactionURL(TWCoinTypeTomoChain, txId));
    assertStringsEqual(value12, "https://scan.tomochain.com/txs/123");

    auto value13 = WRAPS(TWCoinTypeConfigurationGetTransactionURL(TWCoinTypeTron, txId));
    assertStringsEqual(value13, "https://tronscan.org/#/transaction/123");

    auto value14 = WRAPS(TWCoinTypeConfigurationGetTransactionURL(TWCoinTypeTron, txId));
    assertStringsEqual(value14, "https://tronscan.org/#/transaction/123");

    auto value15 = WRAPS(TWCoinTypeConfigurationGetTransactionURL(TWCoinTypeVeChain, txId));
    assertStringsEqual(value15, "https://explore.veforge.com/transactions/123");

    auto value16 = WRAPS(TWCoinTypeConfigurationGetTransactionURL(TWCoinTypeWanChain, txId));
    assertStringsEqual(value16, "https://explorer.wanchain.org/tx/123");

    auto value17 = WRAPS(TWCoinTypeConfigurationGetTransactionURL(TWCoinTypeZcoin, txId));
    assertStringsEqual(value17, "https://explorer.zcoin.io/tx/123");

    auto value18 = WRAPS(TWCoinTypeConfigurationGetTransactionURL(TWCoinTypeBinance, txId));
    assertStringsEqual(value18, "https://binance.com");

    auto zecTxId = TWStringCreateWithUTF8Bytes("d831fda3a9e74d14cd151d035ab77cf0a71eea6c0e4aa0d5c1de54851c3c1d9e");
    auto value20 = WRAPS(TWCoinTypeConfigurationGetTransactionURL(TWCoinTypeZcash, zecTxId));
    assertStringsEqual(value20, "https://chain.so/tx/ZEC/d831fda3a9e74d14cd151d035ab77cf0a71eea6c0e4aa0d5c1de54851c3c1d9e");

    auto value21 = WRAPS(TWCoinTypeConfigurationGetTransactionURL(TWCoinTypeTezos, txId));
    assertStringsEqual(value21, "https://tzscan.io/123");

    auto value22 = WRAPS(TWCoinTypeConfigurationGetTransactionURL(TWCoinTypeStellar, txId));
    assertStringsEqual(value22, "https://stellarscan.io/transaction/123");

    auto value23 = WRAPS(TWCoinTypeConfigurationGetTransactionURL(TWCoinTypeXDai, txId));
    assertStringsEqual(value23, "https://blockscout.com/poa/dai/tx/123");

    auto value24 = WRAPS(TWCoinTypeConfigurationGetTransactionURL(TWCoinTypeAion, txId));
    assertStringsEqual(value24, "https://mainnet.aion.network/#/transaction/123");

    auto value25 = WRAPS(TWCoinTypeConfigurationGetTransactionURL(TWCoinTypeKIN, txId));
    assertStringsEqual(value25, "https://kinexplorer.com/tx/123");

    auto value26 = WRAPS(TWCoinTypeConfigurationGetTransactionURL(TWCoinTypeCosmos, txId));
    assertStringsEqual(value26, "https://hubble.figment.network/chains/cosmoshub-1/blocks/1/transactions/123");

    auto value27 = WRAPS(TWCoinTypeConfigurationGetTransactionURL(TWCoinTypeTheta, txId));
    assertStringsEqual(value27, "https://explorer.thetatoken.org/txs/123");

    auto value28 = WRAPS(TWCoinTypeConfigurationGetTransactionURL(TWCoinTypeGroestlcoin, txId));
    assertStringsEqual(value28, "https://blockbook.groestlcoin.org/tx/123");

    auto value29 = WRAPS(TWCoinTypeConfigurationGetTransactionURL(TWCoinTypeDogecoin, txId));
    assertStringsEqual(value29, "https://live.blockcypher.com/doge/tx/123");

<<<<<<< HEAD
    auto value30 = WRAPS(TWCoinTypeConfigurationGetTransactionURL(TWCoinTypeLux, txId));
    assertStringsEqual(value30, "https://explorer.poswallet.io/#/tx/123");
=======
    auto value30 = WRAPS(TWCoinTypeConfigurationGetTransactionURL(TWCoinTypeQtum, txId));
    assertStringsEqual(value30, "https://qtum.info/tx/123");
>>>>>>> d8b4a7eb
}

TEST(TWCoinTypeConfiguration, TWCoinTypeConfigurationGetID) {
    auto value1 = WRAPS(TWCoinTypeConfigurationGetID(TWCoinTypeEthereum));
    assertStringsEqual(value1, "ethereum");

    auto value2 = WRAPS(TWCoinTypeConfigurationGetID(TWCoinTypeBitcoin));
    assertStringsEqual(value2, "bitcoin");

    auto value3 = WRAPS(TWCoinTypeConfigurationGetID(TWCoinTypeBitcoinCash));
    assertStringsEqual(value3, "bitcoincash");

    auto value4 = WRAPS(TWCoinTypeConfigurationGetID(TWCoinTypeCallisto));
    assertStringsEqual(value4, "callisto");

    auto value5 = WRAPS(TWCoinTypeConfigurationGetID(TWCoinTypeDash));
    assertStringsEqual(value5, "dash");

    auto value6 = WRAPS(TWCoinTypeConfigurationGetID(TWCoinTypeEthereumClassic));
    assertStringsEqual(value6, "classic");

    auto value7 = WRAPS(TWCoinTypeConfigurationGetID(TWCoinTypeGo));
    assertStringsEqual(value7, "gochain");

    auto value8 = WRAPS(TWCoinTypeConfigurationGetID(TWCoinTypeICON));
    assertStringsEqual(value8, "icon");

    auto value9 = WRAPS(TWCoinTypeConfigurationGetID(TWCoinTypeLitecoin));
    assertStringsEqual(value9, "litecoin");

    auto value10 = WRAPS(TWCoinTypeConfigurationGetID(TWCoinTypePoa));
    assertStringsEqual(value10, "poa");

    auto value12 = WRAPS(TWCoinTypeConfigurationGetID(TWCoinTypeThunderToken));
    assertStringsEqual(value12, "thundertoken");

    auto value13 = WRAPS(TWCoinTypeConfigurationGetID(TWCoinTypeTomoChain));
    assertStringsEqual(value13, "tomochain");

    auto value14 = WRAPS(TWCoinTypeConfigurationGetID(TWCoinTypeTron));
    assertStringsEqual(value14, "tron");

    auto value15 = WRAPS(TWCoinTypeConfigurationGetID(TWCoinTypeVeChain));
    assertStringsEqual(value15, "vechain");

    auto value16 = WRAPS(TWCoinTypeConfigurationGetID(TWCoinTypeZcoin));
    assertStringsEqual(value16, "zcoin");

    auto value17 = WRAPS(TWCoinTypeConfigurationGetID(TWCoinTypeBinance));
    assertStringsEqual(value17, "binance");

    auto value18 = WRAPS(TWCoinTypeConfigurationGetID(TWCoinTypeTezos));
    assertStringsEqual(value18, "tezos");

    auto value19 = WRAPS(TWCoinTypeConfigurationGetID(TWCoinTypeStellar));
    assertStringsEqual(value19, "stellar");

    auto value20 = WRAPS(TWCoinTypeConfigurationGetID(TWCoinTypeXDai));
    assertStringsEqual(value20, "xdai");

    auto value21 = WRAPS(TWCoinTypeConfigurationGetID(TWCoinTypeAion));
    assertStringsEqual(value21, "aion");

    auto value22 = WRAPS(TWCoinTypeConfigurationGetID(TWCoinTypeKIN));
    assertStringsEqual(value22, "kin");

    auto value23 = WRAPS(TWCoinTypeConfigurationGetID(TWCoinTypeCosmos));
    assertStringsEqual(value23, "cosmos");

    auto value24 = WRAPS(TWCoinTypeConfigurationGetID(TWCoinTypeTheta));
    assertStringsEqual(value24, "theta");

    auto value25 = WRAPS(TWCoinTypeConfigurationGetID(TWCoinTypeGroestlcoin));
    assertStringsEqual(value25, "groestlcoin");

<<<<<<< HEAD
    auto value26 = WRAPS(TWCoinTypeConfigurationGetID(TWCoinTypeLux));
    assertStringsEqual(value26, "lux");
=======
    auto value26 = WRAPS(TWCoinTypeConfigurationGetID(TWCoinTypeQtum));
    assertStringsEqual(value26, "qtum");
>>>>>>> d8b4a7eb
}

TEST(TWCoinTypeConfiguration, TWCoinTypeConfigurationGetName) {
    auto value1 = WRAPS(TWCoinTypeConfigurationGetName(TWCoinTypeEthereum));
    assertStringsEqual(value1, "Ethereum");

    auto value2 = WRAPS(TWCoinTypeConfigurationGetName(TWCoinTypeBitcoin));
    assertStringsEqual(value2, "Bitcoin");

    auto value3 = WRAPS(TWCoinTypeConfigurationGetName(TWCoinTypeBitcoinCash));
    assertStringsEqual(value3, "Bitcoin Cash");

    auto value4 = WRAPS(TWCoinTypeConfigurationGetName(TWCoinTypeCallisto));
    assertStringsEqual(value4, "Callisto");

    auto value5 = WRAPS(TWCoinTypeConfigurationGetName(TWCoinTypeDash));
    assertStringsEqual(value5, "Dash");

    auto value6 = WRAPS(TWCoinTypeConfigurationGetName(TWCoinTypeEthereumClassic));
    assertStringsEqual(value6, "Ethereum Classic");

    auto value7 = WRAPS(TWCoinTypeConfigurationGetName(TWCoinTypeGo));
    assertStringsEqual(value7, "GoChain");

    auto value8 = WRAPS(TWCoinTypeConfigurationGetName(TWCoinTypeICON));
    assertStringsEqual(value8, "ICON");

    auto value9 = WRAPS(TWCoinTypeConfigurationGetName(TWCoinTypeLitecoin));
    assertStringsEqual(value9, "Litecoin");

    auto value10 = WRAPS(TWCoinTypeConfigurationGetName(TWCoinTypePoa));
    assertStringsEqual(value10, "POA Network");

    auto value12 = WRAPS(TWCoinTypeConfigurationGetName(TWCoinTypeThunderToken));
    assertStringsEqual(value12, "Thunder Token");

    auto value13 = WRAPS(TWCoinTypeConfigurationGetName(TWCoinTypeTomoChain));
    assertStringsEqual(value13, "TomoChain");

    auto value14 = WRAPS(TWCoinTypeConfigurationGetName(TWCoinTypeTron));
    assertStringsEqual(value14, "Tron");

    auto value15 = WRAPS(TWCoinTypeConfigurationGetName(TWCoinTypeVeChain));
    assertStringsEqual(value15, "VeChain");

    auto value16 = WRAPS(TWCoinTypeConfigurationGetName(TWCoinTypeZcoin));
    assertStringsEqual(value16, "Zcoin");

    auto value17 = WRAPS(TWCoinTypeConfigurationGetName(TWCoinTypeBinance));
    assertStringsEqual(value17, "Binance");

    auto value18 = WRAPS(TWCoinTypeConfigurationGetName(TWCoinTypeTezos));
    assertStringsEqual(value18, "Tezos");

    auto value19 = WRAPS(TWCoinTypeConfigurationGetName(TWCoinTypeStellar));
    assertStringsEqual(value19, "Stellar");

    auto value20 = WRAPS(TWCoinTypeConfigurationGetName(TWCoinTypeXDai));
    assertStringsEqual(value20, "xDai");

    auto value21 = WRAPS(TWCoinTypeConfigurationGetName(TWCoinTypeAion));
    assertStringsEqual(value21, "Aion");

    auto value22 = WRAPS(TWCoinTypeConfigurationGetName(TWCoinTypeRipple));
    assertStringsEqual(value22, "XRP");

    auto value23 = WRAPS(TWCoinTypeConfigurationGetName(TWCoinTypeKIN));
    assertStringsEqual(value23, "Kin");

    auto value24 = WRAPS(TWCoinTypeConfigurationGetName(TWCoinTypeCosmos));
    assertStringsEqual(value24, "Cosmos");

    auto value25 = WRAPS(TWCoinTypeConfigurationGetName(TWCoinTypeTheta));
    assertStringsEqual(value25, "Theta");

    auto value26 = WRAPS(TWCoinTypeConfigurationGetName(TWCoinTypeGroestlcoin));
    assertStringsEqual(value26, "Groestlcoin");

<<<<<<< HEAD
    auto value27 = WRAPS(TWCoinTypeConfigurationGetName(TWCoinTypeLux));
    assertStringsEqual(value27, "Lux");
=======
    auto value27 = WRAPS(TWCoinTypeConfigurationGetName(TWCoinTypeQtum));
    assertStringsEqual(value27, "Qtum");
>>>>>>> d8b4a7eb
}<|MERGE_RESOLUTION|>--- conflicted
+++ resolved
@@ -86,13 +86,11 @@
     auto value25 = WRAPS(TWCoinTypeConfigurationGetSymbol(TWCoinTypeGroestlcoin));
     assertStringsEqual(value25, "GRS");
 
-<<<<<<< HEAD
     auto value26 = WRAPS(TWCoinTypeConfigurationGetSymbol(TWCoinTypeLux));
     assertStringsEqual(value26, "LUX");
-=======
-    auto value26 = WRAPS(TWCoinTypeConfigurationGetSymbol(TWCoinTypeQtum));
-    assertStringsEqual(value26, "QTUM");
->>>>>>> d8b4a7eb
+
+    auto value27 = WRAPS(TWCoinTypeConfigurationGetSymbol(TWCoinTypeQtum));
+    assertStringsEqual(value27, "QTUM");
 }
 
 TEST(TWCoinTypeConfiguration, TWCoinTypeConfigurationGetDecimals) {
@@ -123,11 +121,8 @@
     ASSERT_EQ(TWCoinTypeConfigurationGetDecimals(TWCoinTypeKIN), 5);
     ASSERT_EQ(TWCoinTypeConfigurationGetDecimals(TWCoinTypeCosmos), 6);
     ASSERT_EQ(TWCoinTypeConfigurationGetDecimals(TWCoinTypeTheta), 18);
-<<<<<<< HEAD
     ASSERT_EQ(TWCoinTypeConfigurationGetDecimals(TWCoinTypeLux), 8);
-=======
     ASSERT_EQ(TWCoinTypeConfigurationGetDecimals(TWCoinTypeQtum), 8);
->>>>>>> d8b4a7eb
 }
 
 TEST(TWCoinTypeConfiguration, TWCoinTypeConfigurationGetTransactionURL) {
@@ -217,13 +212,11 @@
     auto value29 = WRAPS(TWCoinTypeConfigurationGetTransactionURL(TWCoinTypeDogecoin, txId));
     assertStringsEqual(value29, "https://live.blockcypher.com/doge/tx/123");
 
-<<<<<<< HEAD
     auto value30 = WRAPS(TWCoinTypeConfigurationGetTransactionURL(TWCoinTypeLux, txId));
     assertStringsEqual(value30, "https://explorer.poswallet.io/#/tx/123");
-=======
-    auto value30 = WRAPS(TWCoinTypeConfigurationGetTransactionURL(TWCoinTypeQtum, txId));
-    assertStringsEqual(value30, "https://qtum.info/tx/123");
->>>>>>> d8b4a7eb
+
+    auto value31 = WRAPS(TWCoinTypeConfigurationGetTransactionURL(TWCoinTypeQtum, txId));
+    assertStringsEqual(value31, "https://qtum.info/tx/123");
 }
 
 TEST(TWCoinTypeConfiguration, TWCoinTypeConfigurationGetID) {
@@ -299,13 +292,11 @@
     auto value25 = WRAPS(TWCoinTypeConfigurationGetID(TWCoinTypeGroestlcoin));
     assertStringsEqual(value25, "groestlcoin");
 
-<<<<<<< HEAD
     auto value26 = WRAPS(TWCoinTypeConfigurationGetID(TWCoinTypeLux));
     assertStringsEqual(value26, "lux");
-=======
-    auto value26 = WRAPS(TWCoinTypeConfigurationGetID(TWCoinTypeQtum));
-    assertStringsEqual(value26, "qtum");
->>>>>>> d8b4a7eb
+
+    auto value27 = WRAPS(TWCoinTypeConfigurationGetID(TWCoinTypeQtum));
+    assertStringsEqual(value27, "qtum");
 }
 
 TEST(TWCoinTypeConfiguration, TWCoinTypeConfigurationGetName) {
@@ -384,11 +375,10 @@
     auto value26 = WRAPS(TWCoinTypeConfigurationGetName(TWCoinTypeGroestlcoin));
     assertStringsEqual(value26, "Groestlcoin");
 
-<<<<<<< HEAD
+
     auto value27 = WRAPS(TWCoinTypeConfigurationGetName(TWCoinTypeLux));
     assertStringsEqual(value27, "Lux");
-=======
-    auto value27 = WRAPS(TWCoinTypeConfigurationGetName(TWCoinTypeQtum));
-    assertStringsEqual(value27, "Qtum");
->>>>>>> d8b4a7eb
+
+    auto value28 = WRAPS(TWCoinTypeConfigurationGetName(TWCoinTypeQtum));
+    assertStringsEqual(value28, "Qtum");
 }