--- conflicted
+++ resolved
@@ -146,16 +146,14 @@
     auto fio = WRAPS(TWCoinTypeConfigurationGetSymbol(TWCoinTypeFIO));
     assertStringsEqual(fio, "FIO");
 
-<<<<<<< HEAD
+    auto hmy = WRAPS(TWCoinTypeConfigurationGetSymbol(TWCoinTypeHarmony));
+    assertStringsEqual(hmy, "ONE");
+
+    auto solana = WRAPS(TWCoinTypeConfigurationGetSymbol(TWCoinTypeSolana));
+    assertStringsEqual(solana, "SOL");
+
     auto ton = WRAPS(TWCoinTypeConfigurationGetSymbol(TWCoinTypeTelegram));
     assertStringsEqual(ton, "TON");
-=======
-    auto hmy = WRAPS(TWCoinTypeConfigurationGetSymbol(TWCoinTypeHarmony));
-    assertStringsEqual(hmy, "ONE");
-
-    auto solana = WRAPS(TWCoinTypeConfigurationGetSymbol(TWCoinTypeSolana));
-    assertStringsEqual(solana, "SOL");
->>>>>>> f6d1a45b
 }
 
 TEST(TWCoinTypeConfiguration, TWCoinTypeConfigurationGetDecimals) {
@@ -206,12 +204,9 @@
     ASSERT_EQ(TWCoinTypeConfigurationGetDecimals(TWCoinTypeTerra), 6);
     ASSERT_EQ(TWCoinTypeConfigurationGetDecimals(TWCoinTypeMonacoin), 8);
     ASSERT_EQ(TWCoinTypeConfigurationGetDecimals(TWCoinTypeFIO), 9);
-<<<<<<< HEAD
-    ASSERT_EQ(TWCoinTypeConfigurationGetDecimals(TWCoinTypeTelegram), 9);
-=======
     ASSERT_EQ(TWCoinTypeConfigurationGetDecimals(TWCoinTypeHarmony), 18);
     ASSERT_EQ(TWCoinTypeConfigurationGetDecimals(TWCoinTypeSolana), 13);
->>>>>>> f6d1a45b
+    ASSERT_EQ(TWCoinTypeConfigurationGetDecimals(TWCoinTypeTelegram), 9);
 }
 
 TEST(TWCoinTypeConfiguration, TWCoinTypeConfigurationGetTransactionURL) {
@@ -360,16 +355,14 @@
     auto mona = WRAPS(TWCoinTypeConfigurationGetTransactionURL(TWCoinTypeMonacoin, txId));
     assertStringsEqual(mona, "https://blockbook.electrum-mona.org/tx/123");
 
-<<<<<<< HEAD
+    auto harmony = WRAPS(TWCoinTypeConfigurationGetTransactionURL(TWCoinTypeHarmony, txId));
+    assertStringsEqual(harmony, "https://explorer.harmony.one/#/tx/123");
+
+    auto solana = WRAPS(TWCoinTypeConfigurationGetTransactionURL(TWCoinTypeSolana, txId));
+    assertStringsEqual(solana, "https://explorer.solana.com/tx/123");
+
     auto ton = WRAPS(TWCoinTypeConfigurationGetTransactionURL(TWCoinTypeTelegram, txId));
     assertStringsEqual(ton, "TODO/123");
-=======
-    auto harmony = WRAPS(TWCoinTypeConfigurationGetTransactionURL(TWCoinTypeHarmony, txId));
-    assertStringsEqual(harmony, "https://explorer.harmony.one/#/tx/123");
-
-    auto solana = WRAPS(TWCoinTypeConfigurationGetTransactionURL(TWCoinTypeSolana, txId));
-    assertStringsEqual(solana, "https://explorer.solana.com/tx/123");
->>>>>>> f6d1a45b
 }
 
 TEST(TWCoinTypeConfiguration, TWCoinTypeConfigurationGetID) {
@@ -511,16 +504,14 @@
     auto fio = WRAPS(TWCoinTypeConfigurationGetID(TWCoinTypeFIO));
     assertStringsEqual(fio, "fio");
 
-<<<<<<< HEAD
+    auto hmy = WRAPS(TWCoinTypeConfigurationGetID(TWCoinTypeHarmony));
+    assertStringsEqual(hmy, "harmony");
+
+    auto solana = WRAPS(TWCoinTypeConfigurationGetID(TWCoinTypeSolana));
+    assertStringsEqual(solana, "solana");
+
     auto ton = WRAPS(TWCoinTypeConfigurationGetID(TWCoinTypeTelegram));
     assertStringsEqual(ton, "ton");
-=======
-    auto hmy = WRAPS(TWCoinTypeConfigurationGetID(TWCoinTypeHarmony));
-    assertStringsEqual(hmy, "harmony");
-
-    auto solana = WRAPS(TWCoinTypeConfigurationGetID(TWCoinTypeSolana));
-    assertStringsEqual(solana, "solana");
->>>>>>> f6d1a45b
 }
 
 TEST(TWCoinTypeConfiguration, TWCoinTypeConfigurationGetName) {
@@ -662,16 +653,14 @@
     auto fio = WRAPS(TWCoinTypeConfigurationGetName(TWCoinTypeFIO));
     assertStringsEqual(fio, "FIO");
 
-<<<<<<< HEAD
+    auto hmy = WRAPS(TWCoinTypeConfigurationGetName(TWCoinTypeHarmony));
+    assertStringsEqual(hmy, "Harmony");
+
+    auto solana = WRAPS(TWCoinTypeConfigurationGetName(TWCoinTypeSolana));
+    assertStringsEqual(solana, "Solana");
+
     auto ton = WRAPS(TWCoinTypeConfigurationGetName(TWCoinTypeTelegram));
     assertStringsEqual(ton, "Telegram");
-=======
-    auto hmy = WRAPS(TWCoinTypeConfigurationGetName(TWCoinTypeHarmony));
-    assertStringsEqual(hmy, "Harmony");
-
-    auto solana = WRAPS(TWCoinTypeConfigurationGetName(TWCoinTypeSolana));
-    assertStringsEqual(solana, "Solana");
->>>>>>> f6d1a45b
 }
 
 TEST(TWCoinTypeConfiguration, TWCoinTypeBlockchain) {
@@ -694,12 +683,9 @@
     ASSERT_EQ(TWBlockchainAeternity, TWCoinTypeBlockchain(TWCoinTypeAeternity));
     ASSERT_EQ(TWBlockchainCosmos, TWCoinTypeBlockchain(TWCoinTypeTerra));
     ASSERT_EQ(TWBlockchainFIO, TWCoinTypeBlockchain(TWCoinTypeFIO));
-<<<<<<< HEAD
-    ASSERT_EQ(TWBlockchainTelegram, TWCoinTypeBlockchain(TWCoinTypeTelegram));
-=======
     ASSERT_EQ(TWBlockchainHarmony, TWCoinTypeBlockchain(TWCoinTypeHarmony));
     ASSERT_EQ(TWBlockchainSolana, TWCoinTypeBlockchain(TWCoinTypeSolana));
->>>>>>> f6d1a45b
+    ASSERT_EQ(TWBlockchainTelegram, TWCoinTypeBlockchain(TWCoinTypeTelegram));
 }
 
 TEST(TWCoinTypeConfiguration, P2SHPrefix) {
