--- conflicted
+++ resolved
@@ -83,17 +83,12 @@
     auto value24 = WRAPS(TWCoinTypeConfigurationGetSymbol(TWCoinTypeTheta));
     assertStringsEqual(value24, "THETA");
 
-<<<<<<< HEAD
     auto value25 = WRAPS(TWCoinTypeConfigurationGetSymbol(TWCoinTypeGroestlcoin));
     assertStringsEqual(value25, "GRS");
 
 
     auto value26 = WRAPS(TWCoinTypeConfigurationGetSymbol(TWCoinTypeLUX));
-    assertStringsEqual(value24, "LUX");
-=======
-    auto value25 = WRAPS(TWCoinTypeConfigurationGetSymbol(TWCoinTypeLux));
-    assertStringsEqual(value25, "LUX");
->>>>>>> ee41cc7b
+    assertStringsEqual(value26, "LUX");
 }
 
 TEST(TWCoinTypeConfiguration, TWCoinTypeConfigurationGetDecimals) {
@@ -208,16 +203,11 @@
     auto value27 = WRAPS(TWCoinTypeConfigurationGetTransactionURL(TWCoinTypeTheta, txId));
     assertStringsEqual(value27, "https://explorer.thetatoken.org/txs/123");
 
-<<<<<<< HEAD
     auto value28 = WRAPS(TWCoinTypeConfigurationGetTransactionURL(TWCoinTypeGroestlcoin, txId));
     assertStringsEqual(value28, "https://blockbook.groestlcoin.org/tx/123");
 
     auto value29 = WRAPS(TWCoinTypeConfigurationGetTransactionURL(TWCoinTypeLux, txId));
-    assertStringsEqual(value27, "https://explorer.poswallet.io/#/tx/123");
-=======
-    auto value28 = WRAPS(TWCoinTypeConfigurationGetTransactionURL(TWCoinTypeLux, txId));
-    assertStringsEqual(value28, "https://explorer.poswallet.io/#/tx/123");
->>>>>>> ee41cc7b
+    assertStringsEqual(value29, "https://explorer.poswallet.io/#/tx/123");
 }
 
 TEST(TWCoinTypeConfiguration, TWCoinTypeConfigurationGetID) {
@@ -290,16 +280,11 @@
     auto value24 = WRAPS(TWCoinTypeConfigurationGetID(TWCoinTypeTheta));
     assertStringsEqual(value24, "theta");
 
-<<<<<<< HEAD
     auto value25 = WRAPS(TWCoinTypeConfigurationGetID(TWCoinTypeGroestlcoin));
     assertStringsEqual(value25, "groestlcoin");
 
     auto value26 = WRAPS(TWCoinTypeConfigurationGetID(TWCoinTypeLux));
-    assertStringsEqual(value24, "lux");
-=======
-    auto value25 = WRAPS(TWCoinTypeConfigurationGetID(TWCoinTypeLux));
-    assertStringsEqual(value25, "lux");
->>>>>>> ee41cc7b
+    assertStringsEqual(value26, "lux");
 }
 
 TEST(TWCoinTypeConfiguration, TWCoinTypeConfigurationGetName) {
@@ -375,14 +360,9 @@
     auto value25 = WRAPS(TWCoinTypeConfigurationGetName(TWCoinTypeTheta));
     assertStringsEqual(value25, "Theta");
 
-<<<<<<< HEAD
     auto value26 = WRAPS(TWCoinTypeConfigurationGetName(TWCoinTypeGroestlcoin));
     assertStringsEqual(value26, "Groestlcoin");
 
     auto value27 = WRAPS(TWCoinTypeConfigurationGetName(TWCoinTypeLux));
-    assertStringsEqual(value25, "Lux");
-=======
-    auto value26 = WRAPS(TWCoinTypeConfigurationGetName(TWCoinTypeLux));
-    assertStringsEqual(value26, "Lux");
->>>>>>> ee41cc7b
+    assertStringsEqual(value27, "Lux");
 }