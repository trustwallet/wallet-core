// Copyright © 2017-2019 Trust Wallet.
//
// This file is part of Trust. The full Trust copyright notice, including
// terms governing use, modification, and redistribution, is contained in the
// file LICENSE at the root of the source code distribution tree.

#include "TWTestUtilities.h"

#include <TrustWalletCore/TWCoinTypeConfiguration.h>

#include <gtest/gtest.h>

TEST(TWCoinTypeConfiguration, TWCoinTypeConfigurationGetSymbol) {
    auto value1 = WRAPS(TWCoinTypeConfigurationGetSymbol(TWCoinTypeEthereum));
    assertStringsEqual(value1, "ETH");

    auto value2 = WRAPS(TWCoinTypeConfigurationGetSymbol(TWCoinTypeBitcoin));
    assertStringsEqual(value2, "BTC");

    auto value3 = WRAPS(TWCoinTypeConfigurationGetSymbol(TWCoinTypeBitcoinCash));
    assertStringsEqual(value3, "BCH");

    auto value4 = WRAPS(TWCoinTypeConfigurationGetSymbol(TWCoinTypeCallisto));
    assertStringsEqual(value4, "CLO");

    auto value5 = WRAPS(TWCoinTypeConfigurationGetSymbol(TWCoinTypeDash));
    assertStringsEqual(value5, "DASH");

    auto decred = WRAPS(TWCoinTypeConfigurationGetSymbol(TWCoinTypeDecred));
    assertStringsEqual(decred, "DCR");

    auto value6 = WRAPS(TWCoinTypeConfigurationGetSymbol(TWCoinTypeEthereumClassic));
    assertStringsEqual(value6, "ETC");

    auto value7 = WRAPS(TWCoinTypeConfigurationGetSymbol(TWCoinTypeGo));
    assertStringsEqual(value7, "GO");

    auto value8 = WRAPS(TWCoinTypeConfigurationGetSymbol(TWCoinTypeICON));
    assertStringsEqual(value8, "ICX");

    auto value9 = WRAPS(TWCoinTypeConfigurationGetSymbol(TWCoinTypeLitecoin));
    assertStringsEqual(value9, "LTC");

    auto value10 = WRAPS(TWCoinTypeConfigurationGetSymbol(TWCoinTypePoa));
    assertStringsEqual(value10, "POA");

    auto value12 = WRAPS(TWCoinTypeConfigurationGetSymbol(TWCoinTypeThunderToken));
    assertStringsEqual(value12, "TT");

    auto value13 = WRAPS(TWCoinTypeConfigurationGetSymbol(TWCoinTypeTomoChain));
    assertStringsEqual(value13, "TOMO");

    auto value14 = WRAPS(TWCoinTypeConfigurationGetSymbol(TWCoinTypeTron));
    assertStringsEqual(value14, "TRX");

    auto value15 = WRAPS(TWCoinTypeConfigurationGetSymbol(TWCoinTypeVeChain));
    assertStringsEqual(value15, "VET");

    auto value16 = WRAPS(TWCoinTypeConfigurationGetSymbol(TWCoinTypeZcoin));
    assertStringsEqual(value16, "XZC");

    auto value17 = WRAPS(TWCoinTypeConfigurationGetSymbol(TWCoinTypeBinance));
    assertStringsEqual(value17, "BNB");

    auto value18 = WRAPS(TWCoinTypeConfigurationGetSymbol(TWCoinTypeTezos));
    assertStringsEqual(value18, "XTZ");

    auto value19 = WRAPS(TWCoinTypeConfigurationGetSymbol(TWCoinTypeStellar));
    assertStringsEqual(value19, "XLM");

    auto value20 = WRAPS(TWCoinTypeConfigurationGetSymbol(TWCoinTypeXDai));
    assertStringsEqual(value20, "xDAI");

    auto value21 = WRAPS(TWCoinTypeConfigurationGetSymbol(TWCoinTypeAion));
    assertStringsEqual(value21, "AION");

    auto value22 = WRAPS(TWCoinTypeConfigurationGetSymbol(TWCoinTypeKIN));
    assertStringsEqual(value22, "KIN");

    auto value23 = WRAPS(TWCoinTypeConfigurationGetSymbol(TWCoinTypeCosmos));
    assertStringsEqual(value23, "ATOM");

    auto value24 = WRAPS(TWCoinTypeConfigurationGetSymbol(TWCoinTypeTheta));
    assertStringsEqual(value24, "THETA");
<<<<<<< HEAD
=======

    auto value25 = WRAPS(TWCoinTypeConfigurationGetSymbol(TWCoinTypeGroestlcoin));
    assertStringsEqual(value25, "GRS");

>>>>>>> 2542c5c0
}

TEST(TWCoinTypeConfiguration, TWCoinTypeConfigurationGetDecimals) {
    ASSERT_EQ(TWCoinTypeConfigurationGetDecimals(TWCoinTypeEthereum), 18);
    ASSERT_EQ(TWCoinTypeConfigurationGetDecimals(TWCoinTypeBitcoin), 8);
    ASSERT_EQ(TWCoinTypeConfigurationGetDecimals(TWCoinTypeBitcoinCash), 8);
    ASSERT_EQ(TWCoinTypeConfigurationGetDecimals(TWCoinTypeCallisto), 18);
    ASSERT_EQ(TWCoinTypeConfigurationGetDecimals(TWCoinTypeDash), 8);
    ASSERT_EQ(TWCoinTypeConfigurationGetDecimals(TWCoinTypeDecred), 8);
    ASSERT_EQ(TWCoinTypeConfigurationGetDecimals(TWCoinTypeEthereumClassic), 18);
    ASSERT_EQ(TWCoinTypeConfigurationGetDecimals(TWCoinTypeGo), 18);
    ASSERT_EQ(TWCoinTypeConfigurationGetDecimals(TWCoinTypeGroestlcoin), 8);
    ASSERT_EQ(TWCoinTypeConfigurationGetDecimals(TWCoinTypeICON), 18);
    ASSERT_EQ(TWCoinTypeConfigurationGetDecimals(TWCoinTypeLitecoin), 8);
    ASSERT_EQ(TWCoinTypeConfigurationGetDecimals(TWCoinTypePoa), 18);
    ASSERT_EQ(TWCoinTypeConfigurationGetDecimals(TWCoinTypeThunderToken), 18);
    ASSERT_EQ(TWCoinTypeConfigurationGetDecimals(TWCoinTypeTomoChain), 18);
    ASSERT_EQ(TWCoinTypeConfigurationGetDecimals(TWCoinTypeTron), 6);
    ASSERT_EQ(TWCoinTypeConfigurationGetDecimals(TWCoinTypeVeChain), 18);
    ASSERT_EQ(TWCoinTypeConfigurationGetDecimals(TWCoinTypeWanChain), 18);
    ASSERT_EQ(TWCoinTypeConfigurationGetDecimals(TWCoinTypeVeChain), 18);
    ASSERT_EQ(TWCoinTypeConfigurationGetDecimals(TWCoinTypeZcoin), 8);
    ASSERT_EQ(TWCoinTypeConfigurationGetDecimals(TWCoinTypeBinance), 8);
    ASSERT_EQ(TWCoinTypeConfigurationGetDecimals(TWCoinTypeTezos), 6);
    ASSERT_EQ(TWCoinTypeConfigurationGetDecimals(TWCoinTypeXDai), 18);
    ASSERT_EQ(TWCoinTypeConfigurationGetDecimals(TWCoinTypeStellar), 7);
    ASSERT_EQ(TWCoinTypeConfigurationGetDecimals(TWCoinTypeAion), 18);
    ASSERT_EQ(TWCoinTypeConfigurationGetDecimals(TWCoinTypeKIN), 5);
<<<<<<< HEAD
    ASSERT_EQ(TWCoinTypeConfigurationGetDecimals(TWCoinTypeCosmos), 18);
=======
    ASSERT_EQ(TWCoinTypeConfigurationGetDecimals(TWCoinTypeCosmos), 6);
>>>>>>> 2542c5c0
    ASSERT_EQ(TWCoinTypeConfigurationGetDecimals(TWCoinTypeTheta), 18);
}

TEST(TWCoinTypeConfiguration, TWCoinTypeConfigurationGetTransactionURL) {
    auto txId = TWStringCreateWithUTF8Bytes("123");
    auto value1 = WRAPS(TWCoinTypeConfigurationGetTransactionURL(TWCoinTypeEthereum, txId));
    assertStringsEqual(value1, "https://etherscan.io/tx/123");

    auto value2 = WRAPS(TWCoinTypeConfigurationGetTransactionURL(TWCoinTypeBitcoin, txId));
    assertStringsEqual(value2, "https://blockchair.com/bitcoin/transaction/123");

    auto value3 = WRAPS(TWCoinTypeConfigurationGetTransactionURL(TWCoinTypeBitcoinCash, txId));
    assertStringsEqual(value3, "https://blockchair.com/bitcoin-cash/transaction/123");

    auto value4 = WRAPS(TWCoinTypeConfigurationGetTransactionURL(TWCoinTypeCallisto, txId));
    assertStringsEqual(value4, "https://explorer2.callisto.network/tx/123");

    auto value5 = WRAPS(TWCoinTypeConfigurationGetTransactionURL(TWCoinTypeDash, txId));
    assertStringsEqual(value5, "https://blockchair.com/dash/transaction/123");

    auto value6 = WRAPS(TWCoinTypeConfigurationGetTransactionURL(TWCoinTypeEthereumClassic, txId));
    assertStringsEqual(value6, "https://gastracker.io/tx/123");

    auto value7 = WRAPS(TWCoinTypeConfigurationGetTransactionURL(TWCoinTypeGo, txId));
    assertStringsEqual(value7, "https://explorer.gochain.io/tx/123");

    auto value8 = WRAPS(TWCoinTypeConfigurationGetTransactionURL(TWCoinTypeICON, txId));
    assertStringsEqual(value8, "https://tracker.icon.foundation/transaction/123");

    auto value9 = WRAPS(TWCoinTypeConfigurationGetTransactionURL(TWCoinTypeLitecoin, txId));
    assertStringsEqual(value9, "https://blockchair.com/litecoin/transaction/123");

    auto value10 = WRAPS(TWCoinTypeConfigurationGetTransactionURL(TWCoinTypePoa, txId));
    assertStringsEqual(value10, "https://poaexplorer.com/txid/search/123");

    auto value11 = WRAPS(TWCoinTypeConfigurationGetTransactionURL(TWCoinTypeThunderToken, txId));
    assertStringsEqual(value11, "https://scan.thundercore.com/transactions/123");

    auto value12 = WRAPS(TWCoinTypeConfigurationGetTransactionURL(TWCoinTypeTomoChain, txId));
    assertStringsEqual(value12, "https://scan.tomochain.com/txs/123");

    auto value13 = WRAPS(TWCoinTypeConfigurationGetTransactionURL(TWCoinTypeTron, txId));
    assertStringsEqual(value13, "https://tronscan.org/#/transaction/123");

    auto value14 = WRAPS(TWCoinTypeConfigurationGetTransactionURL(TWCoinTypeTron, txId));
    assertStringsEqual(value14, "https://tronscan.org/#/transaction/123");

    auto value15 = WRAPS(TWCoinTypeConfigurationGetTransactionURL(TWCoinTypeVeChain, txId));
    assertStringsEqual(value15, "https://explore.veforge.com/transactions/123");

    auto value16 = WRAPS(TWCoinTypeConfigurationGetTransactionURL(TWCoinTypeWanChain, txId));
    assertStringsEqual(value16, "https://explorer.wanchain.org/tx/123");

    auto value17 = WRAPS(TWCoinTypeConfigurationGetTransactionURL(TWCoinTypeZcoin, txId));
    assertStringsEqual(value17, "https://explorer.zcoin.io/tx/123");

    auto value18 = WRAPS(TWCoinTypeConfigurationGetTransactionURL(TWCoinTypeBinance, txId));
    assertStringsEqual(value18, "https://binance.com");

    auto zecTxId = TWStringCreateWithUTF8Bytes("d831fda3a9e74d14cd151d035ab77cf0a71eea6c0e4aa0d5c1de54851c3c1d9e");
    auto value20 = WRAPS(TWCoinTypeConfigurationGetTransactionURL(TWCoinTypeZcash, zecTxId));
    assertStringsEqual(value20, "https://chain.so/tx/ZEC/d831fda3a9e74d14cd151d035ab77cf0a71eea6c0e4aa0d5c1de54851c3c1d9e");

    auto value21 = WRAPS(TWCoinTypeConfigurationGetTransactionURL(TWCoinTypeTezos, txId));
    assertStringsEqual(value21, "https://tzscan.io/123");

    auto value22 = WRAPS(TWCoinTypeConfigurationGetTransactionURL(TWCoinTypeStellar, txId));
    assertStringsEqual(value22, "https://stellarscan.io/transaction/123");

    auto value23 = WRAPS(TWCoinTypeConfigurationGetTransactionURL(TWCoinTypeXDai, txId));
    assertStringsEqual(value23, "https://blockscout.com/poa/dai/tx/123");

    auto value24 = WRAPS(TWCoinTypeConfigurationGetTransactionURL(TWCoinTypeAion, txId));
    assertStringsEqual(value24, "https://mainnet.aion.network/#/transaction/123");

    auto value25 = WRAPS(TWCoinTypeConfigurationGetTransactionURL(TWCoinTypeKIN, txId));
    assertStringsEqual(value25, "https://kinexplorer.com/tx/123");

    auto value26 = WRAPS(TWCoinTypeConfigurationGetTransactionURL(TWCoinTypeCosmos, txId));
    assertStringsEqual(value26, "https://hubble.figment.network/chains/cosmoshub-1/blocks/1/transactions/123");

    auto value27 = WRAPS(TWCoinTypeConfigurationGetTransactionURL(TWCoinTypeTheta, txId));
    assertStringsEqual(value27, "https://explorer.thetatoken.org/txs/123");
<<<<<<< HEAD
=======

    auto value28 = WRAPS(TWCoinTypeConfigurationGetTransactionURL(TWCoinTypeGroestlcoin, txId));
    assertStringsEqual(value28, "https://blockbook.groestlcoin.org/tx/123");
>>>>>>> 2542c5c0
}

TEST(TWCoinTypeConfiguration, TWCoinTypeConfigurationGetID) {
    auto value1 = WRAPS(TWCoinTypeConfigurationGetID(TWCoinTypeEthereum));
    assertStringsEqual(value1, "ethereum");

    auto value2 = WRAPS(TWCoinTypeConfigurationGetID(TWCoinTypeBitcoin));
    assertStringsEqual(value2, "bitcoin");

    auto value3 = WRAPS(TWCoinTypeConfigurationGetID(TWCoinTypeBitcoinCash));
    assertStringsEqual(value3, "bitcoincash");

    auto value4 = WRAPS(TWCoinTypeConfigurationGetID(TWCoinTypeCallisto));
    assertStringsEqual(value4, "callisto");

    auto value5 = WRAPS(TWCoinTypeConfigurationGetID(TWCoinTypeDash));
    assertStringsEqual(value5, "dash");

    auto value6 = WRAPS(TWCoinTypeConfigurationGetID(TWCoinTypeEthereumClassic));
    assertStringsEqual(value6, "classic");

    auto value7 = WRAPS(TWCoinTypeConfigurationGetID(TWCoinTypeGo));
    assertStringsEqual(value7, "gochain");

    auto value8 = WRAPS(TWCoinTypeConfigurationGetID(TWCoinTypeICON));
    assertStringsEqual(value8, "icon");

    auto value9 = WRAPS(TWCoinTypeConfigurationGetID(TWCoinTypeLitecoin));
    assertStringsEqual(value9, "litecoin");

    auto value10 = WRAPS(TWCoinTypeConfigurationGetID(TWCoinTypePoa));
    assertStringsEqual(value10, "poa");

    auto value12 = WRAPS(TWCoinTypeConfigurationGetID(TWCoinTypeThunderToken));
    assertStringsEqual(value12, "thundertoken");

    auto value13 = WRAPS(TWCoinTypeConfigurationGetID(TWCoinTypeTomoChain));
    assertStringsEqual(value13, "tomochain");

    auto value14 = WRAPS(TWCoinTypeConfigurationGetID(TWCoinTypeTron));
    assertStringsEqual(value14, "tron");

    auto value15 = WRAPS(TWCoinTypeConfigurationGetID(TWCoinTypeVeChain));
    assertStringsEqual(value15, "vechain");

    auto value16 = WRAPS(TWCoinTypeConfigurationGetID(TWCoinTypeZcoin));
    assertStringsEqual(value16, "zcoin");

    auto value17 = WRAPS(TWCoinTypeConfigurationGetID(TWCoinTypeBinance));
    assertStringsEqual(value17, "binance");

    auto value18 = WRAPS(TWCoinTypeConfigurationGetID(TWCoinTypeTezos));
    assertStringsEqual(value18, "tezos");

    auto value19 = WRAPS(TWCoinTypeConfigurationGetID(TWCoinTypeStellar));
    assertStringsEqual(value19, "stellar");

    auto value20 = WRAPS(TWCoinTypeConfigurationGetID(TWCoinTypeXDai));
    assertStringsEqual(value20, "xdai");

    auto value21 = WRAPS(TWCoinTypeConfigurationGetID(TWCoinTypeAion));
    assertStringsEqual(value21, "aion");

    auto value22 = WRAPS(TWCoinTypeConfigurationGetID(TWCoinTypeKIN));
    assertStringsEqual(value22, "kin");

    auto value23 = WRAPS(TWCoinTypeConfigurationGetID(TWCoinTypeCosmos));
    assertStringsEqual(value23, "cosmos");

    auto value24 = WRAPS(TWCoinTypeConfigurationGetID(TWCoinTypeTheta));
    assertStringsEqual(value24, "theta");
<<<<<<< HEAD
=======

    auto value25 = WRAPS(TWCoinTypeConfigurationGetID(TWCoinTypeGroestlcoin));
    assertStringsEqual(value25, "groestlcoin");
>>>>>>> 2542c5c0
}

TEST(TWCoinTypeConfiguration, TWCoinTypeConfigurationGetName) {
    auto value1 = WRAPS(TWCoinTypeConfigurationGetName(TWCoinTypeEthereum));
    assertStringsEqual(value1, "Ethereum");

    auto value2 = WRAPS(TWCoinTypeConfigurationGetName(TWCoinTypeBitcoin));
    assertStringsEqual(value2, "Bitcoin");

    auto value3 = WRAPS(TWCoinTypeConfigurationGetName(TWCoinTypeBitcoinCash));
    assertStringsEqual(value3, "Bitcoin Cash");

    auto value4 = WRAPS(TWCoinTypeConfigurationGetName(TWCoinTypeCallisto));
    assertStringsEqual(value4, "Callisto");

    auto value5 = WRAPS(TWCoinTypeConfigurationGetName(TWCoinTypeDash));
    assertStringsEqual(value5, "Dash");

    auto value6 = WRAPS(TWCoinTypeConfigurationGetName(TWCoinTypeEthereumClassic));
    assertStringsEqual(value6, "Ethereum Classic");

    auto value7 = WRAPS(TWCoinTypeConfigurationGetName(TWCoinTypeGo));
    assertStringsEqual(value7, "GoChain");

    auto value8 = WRAPS(TWCoinTypeConfigurationGetName(TWCoinTypeICON));
    assertStringsEqual(value8, "ICON");

    auto value9 = WRAPS(TWCoinTypeConfigurationGetName(TWCoinTypeLitecoin));
    assertStringsEqual(value9, "Litecoin");

    auto value10 = WRAPS(TWCoinTypeConfigurationGetName(TWCoinTypePoa));
    assertStringsEqual(value10, "POA Network");

    auto value12 = WRAPS(TWCoinTypeConfigurationGetName(TWCoinTypeThunderToken));
    assertStringsEqual(value12, "Thunder Token");

    auto value13 = WRAPS(TWCoinTypeConfigurationGetName(TWCoinTypeTomoChain));
    assertStringsEqual(value13, "TomoChain");

    auto value14 = WRAPS(TWCoinTypeConfigurationGetName(TWCoinTypeTron));
    assertStringsEqual(value14, "Tron");

    auto value15 = WRAPS(TWCoinTypeConfigurationGetName(TWCoinTypeVeChain));
    assertStringsEqual(value15, "VeChain");

    auto value16 = WRAPS(TWCoinTypeConfigurationGetName(TWCoinTypeZcoin));
    assertStringsEqual(value16, "Zcoin");

    auto value17 = WRAPS(TWCoinTypeConfigurationGetName(TWCoinTypeBinance));
    assertStringsEqual(value17, "Binance");

    auto value18 = WRAPS(TWCoinTypeConfigurationGetName(TWCoinTypeTezos));
    assertStringsEqual(value18, "Tezos");

    auto value19 = WRAPS(TWCoinTypeConfigurationGetName(TWCoinTypeStellar));
    assertStringsEqual(value19, "Stellar");

    auto value20 = WRAPS(TWCoinTypeConfigurationGetName(TWCoinTypeXDai));
    assertStringsEqual(value20, "xDai");

    auto value21 = WRAPS(TWCoinTypeConfigurationGetName(TWCoinTypeAion));
    assertStringsEqual(value21, "Aion");

    auto value22 = WRAPS(TWCoinTypeConfigurationGetName(TWCoinTypeRipple));
    assertStringsEqual(value22, "XRP");

    auto value23 = WRAPS(TWCoinTypeConfigurationGetName(TWCoinTypeKIN));
    assertStringsEqual(value23, "Kin");

    auto value24 = WRAPS(TWCoinTypeConfigurationGetName(TWCoinTypeCosmos));
    assertStringsEqual(value24, "Cosmos");

    auto value25 = WRAPS(TWCoinTypeConfigurationGetName(TWCoinTypeTheta));
    assertStringsEqual(value25, "Theta");
<<<<<<< HEAD
=======

    auto value26 = WRAPS(TWCoinTypeConfigurationGetName(TWCoinTypeGroestlcoin));
    assertStringsEqual(value26, "Groestlcoin");
>>>>>>> 2542c5c0
}<|MERGE_RESOLUTION|>--- conflicted
+++ resolved
@@ -82,13 +82,10 @@
 
     auto value24 = WRAPS(TWCoinTypeConfigurationGetSymbol(TWCoinTypeTheta));
     assertStringsEqual(value24, "THETA");
-<<<<<<< HEAD
-=======
 
     auto value25 = WRAPS(TWCoinTypeConfigurationGetSymbol(TWCoinTypeGroestlcoin));
     assertStringsEqual(value25, "GRS");
 
->>>>>>> 2542c5c0
 }
 
 TEST(TWCoinTypeConfiguration, TWCoinTypeConfigurationGetDecimals) {
@@ -117,11 +114,7 @@
     ASSERT_EQ(TWCoinTypeConfigurationGetDecimals(TWCoinTypeStellar), 7);
     ASSERT_EQ(TWCoinTypeConfigurationGetDecimals(TWCoinTypeAion), 18);
     ASSERT_EQ(TWCoinTypeConfigurationGetDecimals(TWCoinTypeKIN), 5);
-<<<<<<< HEAD
-    ASSERT_EQ(TWCoinTypeConfigurationGetDecimals(TWCoinTypeCosmos), 18);
-=======
     ASSERT_EQ(TWCoinTypeConfigurationGetDecimals(TWCoinTypeCosmos), 6);
->>>>>>> 2542c5c0
     ASSERT_EQ(TWCoinTypeConfigurationGetDecimals(TWCoinTypeTheta), 18);
 }
 
@@ -205,12 +198,9 @@
 
     auto value27 = WRAPS(TWCoinTypeConfigurationGetTransactionURL(TWCoinTypeTheta, txId));
     assertStringsEqual(value27, "https://explorer.thetatoken.org/txs/123");
-<<<<<<< HEAD
-=======
 
     auto value28 = WRAPS(TWCoinTypeConfigurationGetTransactionURL(TWCoinTypeGroestlcoin, txId));
     assertStringsEqual(value28, "https://blockbook.groestlcoin.org/tx/123");
->>>>>>> 2542c5c0
 }
 
 TEST(TWCoinTypeConfiguration, TWCoinTypeConfigurationGetID) {
@@ -282,12 +272,9 @@
 
     auto value24 = WRAPS(TWCoinTypeConfigurationGetID(TWCoinTypeTheta));
     assertStringsEqual(value24, "theta");
-<<<<<<< HEAD
-=======
 
     auto value25 = WRAPS(TWCoinTypeConfigurationGetID(TWCoinTypeGroestlcoin));
     assertStringsEqual(value25, "groestlcoin");
->>>>>>> 2542c5c0
 }
 
 TEST(TWCoinTypeConfiguration, TWCoinTypeConfigurationGetName) {
@@ -362,10 +349,7 @@
 
     auto value25 = WRAPS(TWCoinTypeConfigurationGetName(TWCoinTypeTheta));
     assertStringsEqual(value25, "Theta");
-<<<<<<< HEAD
-=======
 
     auto value26 = WRAPS(TWCoinTypeConfigurationGetName(TWCoinTypeGroestlcoin));
     assertStringsEqual(value26, "Groestlcoin");
->>>>>>> 2542c5c0
 }