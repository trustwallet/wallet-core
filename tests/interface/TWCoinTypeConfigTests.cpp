// Copyright © 2017-2019 Trust Wallet.
//
// This file is part of Trust. The full Trust copyright notice, including
// terms governing use, modification, and redistribution, is contained in the
// file LICENSE at the root of the source code distribution tree.

#include "TWTestUtilities.h"

#include <TrustWalletCore/TWCoinTypeConfiguration.h>

#include <gtest/gtest.h>

TEST(TWCoinTypeConfiguration, TWCoinTypeConfigurationGetSymbol) {
    auto value1 = WRAPS(TWCoinTypeConfigurationGetSymbol(TWCoinTypeEthereum));
    assertStringsEqual(value1, "ETH");

    auto value2 = WRAPS(TWCoinTypeConfigurationGetSymbol(TWCoinTypeBitcoin));
    assertStringsEqual(value2, "BTC");

    auto value3 = WRAPS(TWCoinTypeConfigurationGetSymbol(TWCoinTypeBitcoinCash));
    assertStringsEqual(value3, "BCH");

    auto value4 = WRAPS(TWCoinTypeConfigurationGetSymbol(TWCoinTypeCallisto));
    assertStringsEqual(value4, "CLO");

    auto value5 = WRAPS(TWCoinTypeConfigurationGetSymbol(TWCoinTypeDash));
    assertStringsEqual(value5, "DASH");

    auto value6 = WRAPS(TWCoinTypeConfigurationGetSymbol(TWCoinTypeEthereumClassic));
    assertStringsEqual(value6, "ETC");

    auto value7 = WRAPS(TWCoinTypeConfigurationGetSymbol(TWCoinTypeGo));
    assertStringsEqual(value7, "GO");

    auto value8 = WRAPS(TWCoinTypeConfigurationGetSymbol(TWCoinTypeICON));
    assertStringsEqual(value8, "ICX");

    auto value9 = WRAPS(TWCoinTypeConfigurationGetSymbol(TWCoinTypeLitecoin));
    assertStringsEqual(value9, "LTC");

    auto value10 = WRAPS(TWCoinTypeConfigurationGetSymbol(TWCoinTypePoa));
    assertStringsEqual(value10, "POA");

    auto value12 = WRAPS(TWCoinTypeConfigurationGetSymbol(TWCoinTypeThunderToken));
    assertStringsEqual(value12, "TT");

    auto value13 = WRAPS(TWCoinTypeConfigurationGetSymbol(TWCoinTypeTomoChain));
    assertStringsEqual(value13, "TOMO");

    auto value14 = WRAPS(TWCoinTypeConfigurationGetSymbol(TWCoinTypeTron));
    assertStringsEqual(value14, "TRX");

    auto value15 = WRAPS(TWCoinTypeConfigurationGetSymbol(TWCoinTypeVeChain));
    assertStringsEqual(value15, "VET");

    auto value16 = WRAPS(TWCoinTypeConfigurationGetSymbol(TWCoinTypeZcoin));
    assertStringsEqual(value16, "XZC");

    auto value17 = WRAPS(TWCoinTypeConfigurationGetSymbol(TWCoinTypeBinance));
    assertStringsEqual(value17, "BNB");

    auto value18 = WRAPS(TWCoinTypeConfigurationGetSymbol(TWCoinTypeTezos));
    assertStringsEqual(value18, "XTZ");

    auto value19 = WRAPS(TWCoinTypeConfigurationGetSymbol(TWCoinTypeStellar));
    assertStringsEqual(value19, "XLM");
  
    auto value20 = WRAPS(TWCoinTypeConfigurationGetSymbol(TWCoinTypeXDai));
    assertStringsEqual(value20, "xDAI");

    auto value21 = WRAPS(TWCoinTypeConfigurationGetSymbol(TWCoinTypeAion));
    assertStringsEqual(value21, "AION");

<<<<<<< HEAD
    auto value22 = WRAPS(TWCoinTypeConfigurationGetSymbol(TWCoinTypeCosmos));
    assertStringsEqual(value22, "ATOM");
=======
    auto value22 = WRAPS(TWCoinTypeConfigurationGetSymbol(TWCoinTypeKIN));
    assertStringsEqual(value22, "KIN");
>>>>>>> 1ac36b61
}

TEST(TWCoinTypeConfiguration, TWCoinTypeConfigurationGetDecimals) {
    ASSERT_EQ(TWCoinTypeConfigurationGetDecimals(TWCoinTypeEthereum), 18);
    ASSERT_EQ(TWCoinTypeConfigurationGetDecimals(TWCoinTypeBitcoin), 8);
    ASSERT_EQ(TWCoinTypeConfigurationGetDecimals(TWCoinTypeBitcoinCash), 8);
    ASSERT_EQ(TWCoinTypeConfigurationGetDecimals(TWCoinTypeCallisto), 18);
    ASSERT_EQ(TWCoinTypeConfigurationGetDecimals(TWCoinTypeDash), 8);
    ASSERT_EQ(TWCoinTypeConfigurationGetDecimals(TWCoinTypeEthereumClassic), 18);
    ASSERT_EQ(TWCoinTypeConfigurationGetDecimals(TWCoinTypeGo), 18);
    ASSERT_EQ(TWCoinTypeConfigurationGetDecimals(TWCoinTypeICON), 18);
    ASSERT_EQ(TWCoinTypeConfigurationGetDecimals(TWCoinTypeLitecoin), 8);
    ASSERT_EQ(TWCoinTypeConfigurationGetDecimals(TWCoinTypePoa), 18);
    ASSERT_EQ(TWCoinTypeConfigurationGetDecimals(TWCoinTypeThunderToken), 18);
    ASSERT_EQ(TWCoinTypeConfigurationGetDecimals(TWCoinTypeTomoChain), 18);
    ASSERT_EQ(TWCoinTypeConfigurationGetDecimals(TWCoinTypeTron), 6);
    ASSERT_EQ(TWCoinTypeConfigurationGetDecimals(TWCoinTypeVeChain), 18);
    ASSERT_EQ(TWCoinTypeConfigurationGetDecimals(TWCoinTypeWanChain), 18);
    ASSERT_EQ(TWCoinTypeConfigurationGetDecimals(TWCoinTypeVeChain), 18);
    ASSERT_EQ(TWCoinTypeConfigurationGetDecimals(TWCoinTypeZcoin), 8);
    ASSERT_EQ(TWCoinTypeConfigurationGetDecimals(TWCoinTypeBinance), 8);
    ASSERT_EQ(TWCoinTypeConfigurationGetDecimals(TWCoinTypeTezos), 6);
    ASSERT_EQ(TWCoinTypeConfigurationGetDecimals(TWCoinTypeXDai), 18);
    ASSERT_EQ(TWCoinTypeConfigurationGetDecimals(TWCoinTypeStellar), 7);
    ASSERT_EQ(TWCoinTypeConfigurationGetDecimals(TWCoinTypeAion), 18);
<<<<<<< HEAD
    ASSERT_EQ(TWCoinTypeConfigurationGetDecimals(TWCoinTypeCosmos), 18);
=======
    ASSERT_EQ(TWCoinTypeConfigurationGetDecimals(TWCoinTypeKIN), 5);
>>>>>>> 1ac36b61
}

TEST(TWCoinTypeConfiguration, TWCoinTypeConfigurationGetTransactionURL) {
    auto txId = TWStringCreateWithUTF8Bytes("123");
    auto value1 = WRAPS(TWCoinTypeConfigurationGetTransactionURL(TWCoinTypeEthereum, txId));
    assertStringsEqual(value1, "https://etherscan.io/tx/123");

    auto value2 = WRAPS(TWCoinTypeConfigurationGetTransactionURL(TWCoinTypeBitcoin, txId));
    assertStringsEqual(value2, "https://blockchair.com/bitcoin/transaction/123");

    auto value3 = WRAPS(TWCoinTypeConfigurationGetTransactionURL(TWCoinTypeBitcoinCash, txId));
    assertStringsEqual(value3, "https://blockchair.com/bitcoin-cash/transaction/123");

    auto value4 = WRAPS(TWCoinTypeConfigurationGetTransactionURL(TWCoinTypeCallisto, txId));
    assertStringsEqual(value4, "https://explorer2.callisto.network/tx/123");

    auto value5 = WRAPS(TWCoinTypeConfigurationGetTransactionURL(TWCoinTypeDash, txId));
    assertStringsEqual(value5, "https://live.blockcypher.com/dash/tx/123");

    auto value6 = WRAPS(TWCoinTypeConfigurationGetTransactionURL(TWCoinTypeEthereumClassic, txId));
    assertStringsEqual(value6, "https://gastracker.io/tx/123");

    auto value7 = WRAPS(TWCoinTypeConfigurationGetTransactionURL(TWCoinTypeGo, txId));
    assertStringsEqual(value7, "https://explorer.gochain.io/tx/123");

    auto value8 = WRAPS(TWCoinTypeConfigurationGetTransactionURL(TWCoinTypeICON, txId));
    assertStringsEqual(value8, "https://tracker.icon.foundation/transaction/123");

    auto value9 = WRAPS(TWCoinTypeConfigurationGetTransactionURL(TWCoinTypeLitecoin, txId));
    assertStringsEqual(value9, "https://blockchair.com/litecoin/transaction/123");

    auto value10 = WRAPS(TWCoinTypeConfigurationGetTransactionURL(TWCoinTypePoa, txId));
    assertStringsEqual(value10, "https://poaexplorer.com/txid/search/123");

    auto value11 = WRAPS(TWCoinTypeConfigurationGetTransactionURL(TWCoinTypeThunderToken, txId));
    assertStringsEqual(value11, "https://scan.thundercore.com/transactions/123");

    auto value12 = WRAPS(TWCoinTypeConfigurationGetTransactionURL(TWCoinTypeTomoChain, txId));
    assertStringsEqual(value12, "https://scan.tomochain.com/txs/123");

    auto value13 = WRAPS(TWCoinTypeConfigurationGetTransactionURL(TWCoinTypeTron, txId));
    assertStringsEqual(value13, "https://tronscan.org/#/transaction/123");

    auto value14 = WRAPS(TWCoinTypeConfigurationGetTransactionURL(TWCoinTypeTron, txId));
    assertStringsEqual(value14, "https://tronscan.org/#/transaction/123");

    auto value15 = WRAPS(TWCoinTypeConfigurationGetTransactionURL(TWCoinTypeVeChain, txId));
    assertStringsEqual(value15, "https://explore.veforge.com/transactions/123");

    auto value16 = WRAPS(TWCoinTypeConfigurationGetTransactionURL(TWCoinTypeWanChain, txId));
    assertStringsEqual(value16, "https://explorer.wanchain.org/tx/123");

    auto value17 = WRAPS(TWCoinTypeConfigurationGetTransactionURL(TWCoinTypeZcoin, txId));
    assertStringsEqual(value17, "https://explorer.zcoin.io/tx/123");

    auto value18 = WRAPS(TWCoinTypeConfigurationGetTransactionURL(TWCoinTypeBinance, txId));
    assertStringsEqual(value18, "https://binance.com");

    auto zecTxId = TWStringCreateWithUTF8Bytes("d831fda3a9e74d14cd151d035ab77cf0a71eea6c0e4aa0d5c1de54851c3c1d9e");
    auto value20 = WRAPS(TWCoinTypeConfigurationGetTransactionURL(TWCoinTypeZcash, zecTxId));
    assertStringsEqual(value20, "https://chain.so/tx/ZEC/d831fda3a9e74d14cd151d035ab77cf0a71eea6c0e4aa0d5c1de54851c3c1d9e");

    auto value21 = WRAPS(TWCoinTypeConfigurationGetTransactionURL(TWCoinTypeTezos, txId));
    assertStringsEqual(value21, "https://tzscan.io/123");

    auto value22 = WRAPS(TWCoinTypeConfigurationGetTransactionURL(TWCoinTypeStellar, txId));
    assertStringsEqual(value22, "https://stellarscan.io/transaction/123");
  
    auto value23 = WRAPS(TWCoinTypeConfigurationGetTransactionURL(TWCoinTypeXDai, txId));
    assertStringsEqual(value23, "https://blockscout.com/poa/dai/tx/123");

    auto value24 = WRAPS(TWCoinTypeConfigurationGetTransactionURL(TWCoinTypeAion, txId));
    assertStringsEqual(value24, "https://mainnet.aion.network/#/transaction/123");

<<<<<<< HEAD
    auto value25 = WRAPS(TWCoinTypeConfigurationGetTransactionURL(TWCoinTypeCosmos, txId));
    assertStringsEqual(value25, "https://hubble.figment.network/chains/cosmoshub-1/blocks/1/transactions/123");
=======
    auto value25 = WRAPS(TWCoinTypeConfigurationGetTransactionURL(TWCoinTypeKIN, txId));
    assertStringsEqual(value25, "https://kinexplorer.com/tx/123");
>>>>>>> 1ac36b61
}

TEST(TWCoinTypeConfiguration, TWCoinTypeConfigurationGetID) {
    auto value1 = WRAPS(TWCoinTypeConfigurationGetID(TWCoinTypeEthereum));
    assertStringsEqual(value1, "ethereum");

    auto value2 = WRAPS(TWCoinTypeConfigurationGetID(TWCoinTypeBitcoin));
    assertStringsEqual(value2, "bitcoin");

    auto value3 = WRAPS(TWCoinTypeConfigurationGetID(TWCoinTypeBitcoinCash));
    assertStringsEqual(value3, "bitcoincash");

    auto value4 = WRAPS(TWCoinTypeConfigurationGetID(TWCoinTypeCallisto));
    assertStringsEqual(value4, "callisto");

    auto value5 = WRAPS(TWCoinTypeConfigurationGetID(TWCoinTypeDash));
    assertStringsEqual(value5, "dash");

    auto value6 = WRAPS(TWCoinTypeConfigurationGetID(TWCoinTypeEthereumClassic));
    assertStringsEqual(value6, "classic");

    auto value7 = WRAPS(TWCoinTypeConfigurationGetID(TWCoinTypeGo));
    assertStringsEqual(value7, "gochain");

    auto value8 = WRAPS(TWCoinTypeConfigurationGetID(TWCoinTypeICON));
    assertStringsEqual(value8, "icon");

    auto value9 = WRAPS(TWCoinTypeConfigurationGetID(TWCoinTypeLitecoin));
    assertStringsEqual(value9, "litecoin");

    auto value10 = WRAPS(TWCoinTypeConfigurationGetID(TWCoinTypePoa));
    assertStringsEqual(value10, "poa");

    auto value12 = WRAPS(TWCoinTypeConfigurationGetID(TWCoinTypeThunderToken));
    assertStringsEqual(value12, "thundertoken");

    auto value13 = WRAPS(TWCoinTypeConfigurationGetID(TWCoinTypeTomoChain));
    assertStringsEqual(value13, "tomochain");

    auto value14 = WRAPS(TWCoinTypeConfigurationGetID(TWCoinTypeTron));
    assertStringsEqual(value14, "tron");

    auto value15 = WRAPS(TWCoinTypeConfigurationGetID(TWCoinTypeVeChain));
    assertStringsEqual(value15, "vechain");

    auto value16 = WRAPS(TWCoinTypeConfigurationGetID(TWCoinTypeZcoin));
    assertStringsEqual(value16, "zcoin");

    auto value17 = WRAPS(TWCoinTypeConfigurationGetID(TWCoinTypeBinance));
    assertStringsEqual(value17, "binance");

    auto value18 = WRAPS(TWCoinTypeConfigurationGetID(TWCoinTypeTezos));
    assertStringsEqual(value18, "tezos");

    auto value19 = WRAPS(TWCoinTypeConfigurationGetID(TWCoinTypeStellar));
    assertStringsEqual(value19, "stellar");

    auto value20 = WRAPS(TWCoinTypeConfigurationGetID(TWCoinTypeXDai));
    assertStringsEqual(value20, "xdai");

    auto value21 = WRAPS(TWCoinTypeConfigurationGetID(TWCoinTypeAion));
    assertStringsEqual(value21, "aion");

<<<<<<< HEAD
    auto value22 = WRAPS(TWCoinTypeConfigurationGetID(TWCoinTypeCosmos));
    assertStringsEqual(value22, "cosmos");
=======
    auto value22 = WRAPS(TWCoinTypeConfigurationGetID(TWCoinTypeKIN));
    assertStringsEqual(value22, "kin");
>>>>>>> 1ac36b61
}

TEST(TWCoinTypeConfiguration, TWCoinTypeConfigurationGetName) {
    auto value1 = WRAPS(TWCoinTypeConfigurationGetName(TWCoinTypeEthereum));
    assertStringsEqual(value1, "Ethereum");

    auto value2 = WRAPS(TWCoinTypeConfigurationGetName(TWCoinTypeBitcoin));
    assertStringsEqual(value2, "Bitcoin");

    auto value3 = WRAPS(TWCoinTypeConfigurationGetName(TWCoinTypeBitcoinCash));
    assertStringsEqual(value3, "Bitcoin Cash");

    auto value4 = WRAPS(TWCoinTypeConfigurationGetName(TWCoinTypeCallisto));
    assertStringsEqual(value4, "Callisto");

    auto value5 = WRAPS(TWCoinTypeConfigurationGetName(TWCoinTypeDash));
    assertStringsEqual(value5, "Dash");

    auto value6 = WRAPS(TWCoinTypeConfigurationGetName(TWCoinTypeEthereumClassic));
    assertStringsEqual(value6, "Ethereum Classic");

    auto value7 = WRAPS(TWCoinTypeConfigurationGetName(TWCoinTypeGo));
    assertStringsEqual(value7, "GoChain");

    auto value8 = WRAPS(TWCoinTypeConfigurationGetName(TWCoinTypeICON));
    assertStringsEqual(value8, "ICON");

    auto value9 = WRAPS(TWCoinTypeConfigurationGetName(TWCoinTypeLitecoin));
    assertStringsEqual(value9, "Litecoin");

    auto value10 = WRAPS(TWCoinTypeConfigurationGetName(TWCoinTypePoa));
    assertStringsEqual(value10, "POA Network");

    auto value12 = WRAPS(TWCoinTypeConfigurationGetName(TWCoinTypeThunderToken));
    assertStringsEqual(value12, "Thunder Token");

    auto value13 = WRAPS(TWCoinTypeConfigurationGetName(TWCoinTypeTomoChain));
    assertStringsEqual(value13, "TomoChain");

    auto value14 = WRAPS(TWCoinTypeConfigurationGetName(TWCoinTypeTron));
    assertStringsEqual(value14, "Tron");

    auto value15 = WRAPS(TWCoinTypeConfigurationGetName(TWCoinTypeVeChain));
    assertStringsEqual(value15, "VeChain");

    auto value16 = WRAPS(TWCoinTypeConfigurationGetName(TWCoinTypeZcoin));
    assertStringsEqual(value16, "Zcoin");

    auto value17 = WRAPS(TWCoinTypeConfigurationGetName(TWCoinTypeBinance));
    assertStringsEqual(value17, "Binance");

    auto value18 = WRAPS(TWCoinTypeConfigurationGetName(TWCoinTypeTezos));
    assertStringsEqual(value18, "Tezos");

    auto value19 = WRAPS(TWCoinTypeConfigurationGetName(TWCoinTypeStellar));
    assertStringsEqual(value19, "Stellar");

    auto value20 = WRAPS(TWCoinTypeConfigurationGetName(TWCoinTypeXDai));
    assertStringsEqual(value20, "xDai");
    
    auto value21 = WRAPS(TWCoinTypeConfigurationGetName(TWCoinTypeAion));
    assertStringsEqual(value21, "Aion");

    auto value22 = WRAPS(TWCoinTypeConfigurationGetName(TWCoinTypeRipple));
    assertStringsEqual(value22, "XRP");

<<<<<<< HEAD
    auto value23 = WRAPS(TWCoinTypeConfigurationGetName(TWCoinTypeCosmos));
    assertStringsEqual(value23, "Cosmos");
=======
    auto value23 = WRAPS(TWCoinTypeConfigurationGetName(TWCoinTypeKIN));
    assertStringsEqual(value23, "Kin");
>>>>>>> 1ac36b61
}<|MERGE_RESOLUTION|>--- conflicted
+++ resolved
@@ -71,13 +71,11 @@
     auto value21 = WRAPS(TWCoinTypeConfigurationGetSymbol(TWCoinTypeAion));
     assertStringsEqual(value21, "AION");
 
-<<<<<<< HEAD
-    auto value22 = WRAPS(TWCoinTypeConfigurationGetSymbol(TWCoinTypeCosmos));
-    assertStringsEqual(value22, "ATOM");
-=======
     auto value22 = WRAPS(TWCoinTypeConfigurationGetSymbol(TWCoinTypeKIN));
     assertStringsEqual(value22, "KIN");
->>>>>>> 1ac36b61
+
+    auto value23 = WRAPS(TWCoinTypeConfigurationGetSymbol(TWCoinTypeCosmos));
+    assertStringsEqual(value23, "ATOM");
 }
 
 TEST(TWCoinTypeConfiguration, TWCoinTypeConfigurationGetDecimals) {
@@ -103,11 +101,8 @@
     ASSERT_EQ(TWCoinTypeConfigurationGetDecimals(TWCoinTypeXDai), 18);
     ASSERT_EQ(TWCoinTypeConfigurationGetDecimals(TWCoinTypeStellar), 7);
     ASSERT_EQ(TWCoinTypeConfigurationGetDecimals(TWCoinTypeAion), 18);
-<<<<<<< HEAD
+    ASSERT_EQ(TWCoinTypeConfigurationGetDecimals(TWCoinTypeKIN), 5);
     ASSERT_EQ(TWCoinTypeConfigurationGetDecimals(TWCoinTypeCosmos), 18);
-=======
-    ASSERT_EQ(TWCoinTypeConfigurationGetDecimals(TWCoinTypeKIN), 5);
->>>>>>> 1ac36b61
 }
 
 TEST(TWCoinTypeConfiguration, TWCoinTypeConfigurationGetTransactionURL) {
@@ -182,13 +177,8 @@
     auto value24 = WRAPS(TWCoinTypeConfigurationGetTransactionURL(TWCoinTypeAion, txId));
     assertStringsEqual(value24, "https://mainnet.aion.network/#/transaction/123");
 
-<<<<<<< HEAD
     auto value25 = WRAPS(TWCoinTypeConfigurationGetTransactionURL(TWCoinTypeCosmos, txId));
     assertStringsEqual(value25, "https://hubble.figment.network/chains/cosmoshub-1/blocks/1/transactions/123");
-=======
-    auto value25 = WRAPS(TWCoinTypeConfigurationGetTransactionURL(TWCoinTypeKIN, txId));
-    assertStringsEqual(value25, "https://kinexplorer.com/tx/123");
->>>>>>> 1ac36b61
 }
 
 TEST(TWCoinTypeConfiguration, TWCoinTypeConfigurationGetID) {
@@ -252,13 +242,11 @@
     auto value21 = WRAPS(TWCoinTypeConfigurationGetID(TWCoinTypeAion));
     assertStringsEqual(value21, "aion");
 
-<<<<<<< HEAD
-    auto value22 = WRAPS(TWCoinTypeConfigurationGetID(TWCoinTypeCosmos));
-    assertStringsEqual(value22, "cosmos");
-=======
     auto value22 = WRAPS(TWCoinTypeConfigurationGetID(TWCoinTypeKIN));
     assertStringsEqual(value22, "kin");
->>>>>>> 1ac36b61
+
+    auto value23 = WRAPS(TWCoinTypeConfigurationGetID(TWCoinTypeCosmos));
+    assertStringsEqual(value23, "cosmos");
 }
 
 TEST(TWCoinTypeConfiguration, TWCoinTypeConfigurationGetName) {
@@ -325,11 +313,9 @@
     auto value22 = WRAPS(TWCoinTypeConfigurationGetName(TWCoinTypeRipple));
     assertStringsEqual(value22, "XRP");
 
-<<<<<<< HEAD
-    auto value23 = WRAPS(TWCoinTypeConfigurationGetName(TWCoinTypeCosmos));
-    assertStringsEqual(value23, "Cosmos");
-=======
     auto value23 = WRAPS(TWCoinTypeConfigurationGetName(TWCoinTypeKIN));
     assertStringsEqual(value23, "Kin");
->>>>>>> 1ac36b61
+
+    auto value24 = WRAPS(TWCoinTypeConfigurationGetName(TWCoinTypeCosmos));
+    assertStringsEqual(value24, "Cosmos");
 }