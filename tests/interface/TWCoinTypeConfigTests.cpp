// Copyright © 2017-2019 Trust Wallet.
//
// This file is part of Trust. The full Trust copyright notice, including
// terms governing use, modification, and redistribution, is contained in the
// file LICENSE at the root of the source code distribution tree.

#include "TWTestUtilities.h"

#include <TrustWalletCore/TWCoinTypeConfiguration.h>

#include <gtest/gtest.h>

TEST(TWCoinTypeConfiguration, TWCoinTypeConfigurationGetSymbol) {
    auto eth = WRAPS(TWCoinTypeConfigurationGetSymbol(TWCoinTypeEthereum));
    assertStringsEqual(eth, "ETH");

    auto btc = WRAPS(TWCoinTypeConfigurationGetSymbol(TWCoinTypeBitcoin));
    assertStringsEqual(btc, "BTC");

    auto bch = WRAPS(TWCoinTypeConfigurationGetSymbol(TWCoinTypeBitcoinCash));
    assertStringsEqual(bch, "BCH");

    auto clo = WRAPS(TWCoinTypeConfigurationGetSymbol(TWCoinTypeCallisto));
    assertStringsEqual(clo, "CLO");

    auto dash = WRAPS(TWCoinTypeConfigurationGetSymbol(TWCoinTypeDash));
    assertStringsEqual(dash, "DASH");

    auto decred = WRAPS(TWCoinTypeConfigurationGetSymbol(TWCoinTypeDecred));
    assertStringsEqual(decred, "DCR");

    auto etc = WRAPS(TWCoinTypeConfigurationGetSymbol(TWCoinTypeEthereumClassic));
    assertStringsEqual(etc, "ETC");

    auto gochain = WRAPS(TWCoinTypeConfigurationGetSymbol(TWCoinTypeGoChain));
    assertStringsEqual(gochain, "GO");

    auto icon = WRAPS(TWCoinTypeConfigurationGetSymbol(TWCoinTypeICON));
    assertStringsEqual(icon, "ICX");

    auto ltc = WRAPS(TWCoinTypeConfigurationGetSymbol(TWCoinTypeLitecoin));
    assertStringsEqual(ltc, "LTC");

    auto poa = WRAPS(TWCoinTypeConfigurationGetSymbol(TWCoinTypePOANetwork));
    assertStringsEqual(poa, "POA");

    auto thunder = WRAPS(TWCoinTypeConfigurationGetSymbol(TWCoinTypeThunderToken));
    assertStringsEqual(thunder, "TT");

    auto tomo = WRAPS(TWCoinTypeConfigurationGetSymbol(TWCoinTypeTomoChain));
    assertStringsEqual(tomo, "TOMO");

    auto tron = WRAPS(TWCoinTypeConfigurationGetSymbol(TWCoinTypeTron));
    assertStringsEqual(tron, "TRX");

    auto vet = WRAPS(TWCoinTypeConfigurationGetSymbol(TWCoinTypeVeChain));
    assertStringsEqual(vet, "VET");

    auto wan = WRAPS(TWCoinTypeConfigurationGetSymbol(TWCoinTypeZcoin));
    assertStringsEqual(wan, "XZC");

    auto xzc = WRAPS(TWCoinTypeConfigurationGetSymbol(TWCoinTypeBinance));
    assertStringsEqual(xzc, "BNB");

    auto bnb = WRAPS(TWCoinTypeConfigurationGetSymbol(TWCoinTypeTezos));
    assertStringsEqual(bnb, "XTZ");

    auto eth9 = WRAPS(TWCoinTypeConfigurationGetSymbol(TWCoinTypeStellar));
    assertStringsEqual(eth9, "XLM");

    auto zec = WRAPS(TWCoinTypeConfigurationGetSymbol(TWCoinTypeXDai));
    assertStringsEqual(zec, "xDAI");

    auto xtz = WRAPS(TWCoinTypeConfigurationGetSymbol(TWCoinTypeAion));
    assertStringsEqual(xtz, "AION");

    auto xlm = WRAPS(TWCoinTypeConfigurationGetSymbol(TWCoinTypeKin));
    assertStringsEqual(xlm, "KIN");

    auto xdai = WRAPS(TWCoinTypeConfigurationGetSymbol(TWCoinTypeCosmos));
    assertStringsEqual(xdai, "ATOM");

    auto aion = WRAPS(TWCoinTypeConfigurationGetSymbol(TWCoinTypeTheta));
    assertStringsEqual(aion, "THETA");

    auto kin = WRAPS(TWCoinTypeConfigurationGetSymbol(TWCoinTypeGroestlcoin));
    assertStringsEqual(kin, "GRS");

    auto atom = WRAPS(TWCoinTypeConfigurationGetSymbol(TWCoinTypeLux));
    assertStringsEqual(atom, "LUX");

    auto theta = WRAPS(TWCoinTypeConfigurationGetSymbol(TWCoinTypeQtum));
    assertStringsEqual(theta, "QTUM");

    auto grs = WRAPS(TWCoinTypeConfigurationGetSymbol(TWCoinTypeEthersocial));
    assertStringsEqual(grs, "ESN");

    auto doge = WRAPS(TWCoinTypeConfigurationGetSymbol(TWCoinTypeIocoin));
    assertStringsEqual(doge, "IOC");

    auto lux = WRAPS(TWCoinTypeConfigurationGetSymbol(TWCoinTypeBravoCoin));
    assertStringsEqual(lux, "BRAVO");

    auto qtum = WRAPS(TWCoinTypeConfigurationGetSymbol(TWCoinTypeSteem));
    assertStringsEqual(qtum, "STEEM");

    auto ets = WRAPS(TWCoinTypeConfigurationGetSymbol(TWCoinTypeEOS));
    assertStringsEqual(ets, "EOS");

    auto iocoin = WRAPS(TWCoinTypeConfigurationGetSymbol(TWCoinTypeNano));
    assertStringsEqual(iocoin, "NANO");

    auto bravo = WRAPS(TWCoinTypeConfigurationGetSymbol(TWCoinTypeIoTeX));
    assertStringsEqual(bravo, "IOTX");

    auto zil = WRAPS(TWCoinTypeConfigurationGetSymbol(TWCoinTypeZilliqa));
    assertStringsEqual(zil, "ZIL");

    auto semux = WRAPS(TWCoinTypeConfigurationGetSymbol(TWCoinTypeSemux));
    assertStringsEqual(semux, "SEM");

    auto ella = WRAPS(TWCoinTypeConfigurationGetSymbol(TWCoinTypeEllaism));
    assertStringsEqual(ella, "ELLA");
}

TEST(TWCoinTypeConfiguration, TWCoinTypeConfigurationGetDecimals) {
    ASSERT_EQ(TWCoinTypeConfigurationGetDecimals(TWCoinTypeEthereum), 18);
    ASSERT_EQ(TWCoinTypeConfigurationGetDecimals(TWCoinTypeBitcoin), 8);
    ASSERT_EQ(TWCoinTypeConfigurationGetDecimals(TWCoinTypeBitcoinCash), 8);
    ASSERT_EQ(TWCoinTypeConfigurationGetDecimals(TWCoinTypeCallisto), 18);
    ASSERT_EQ(TWCoinTypeConfigurationGetDecimals(TWCoinTypeDash), 8);
    ASSERT_EQ(TWCoinTypeConfigurationGetDecimals(TWCoinTypeDecred), 8);
    ASSERT_EQ(TWCoinTypeConfigurationGetDecimals(TWCoinTypeEllaism), 18);
    ASSERT_EQ(TWCoinTypeConfigurationGetDecimals(TWCoinTypeEthereumClassic), 18);
    ASSERT_EQ(TWCoinTypeConfigurationGetDecimals(TWCoinTypeEthersocial), 18);
    ASSERT_EQ(TWCoinTypeConfigurationGetDecimals(TWCoinTypeGoChain), 18);
    ASSERT_EQ(TWCoinTypeConfigurationGetDecimals(TWCoinTypeGroestlcoin), 8);
    ASSERT_EQ(TWCoinTypeConfigurationGetDecimals(TWCoinTypeICON), 18);
    ASSERT_EQ(TWCoinTypeConfigurationGetDecimals(TWCoinTypeIocoin), 8);
    ASSERT_EQ(TWCoinTypeConfigurationGetDecimals(TWCoinTypeLitecoin), 8);
    ASSERT_EQ(TWCoinTypeConfigurationGetDecimals(TWCoinTypePOANetwork), 18);
    ASSERT_EQ(TWCoinTypeConfigurationGetDecimals(TWCoinTypeThunderToken), 18);
    ASSERT_EQ(TWCoinTypeConfigurationGetDecimals(TWCoinTypeTomoChain), 18);
    ASSERT_EQ(TWCoinTypeConfigurationGetDecimals(TWCoinTypeTron), 6);
    ASSERT_EQ(TWCoinTypeConfigurationGetDecimals(TWCoinTypeVeChain), 18);
    ASSERT_EQ(TWCoinTypeConfigurationGetDecimals(TWCoinTypeWanchain), 18);
    ASSERT_EQ(TWCoinTypeConfigurationGetDecimals(TWCoinTypeVeChain), 18);
    ASSERT_EQ(TWCoinTypeConfigurationGetDecimals(TWCoinTypeZcoin), 8);
    ASSERT_EQ(TWCoinTypeConfigurationGetDecimals(TWCoinTypeBinance), 8);
    ASSERT_EQ(TWCoinTypeConfigurationGetDecimals(TWCoinTypeTezos), 6);
    ASSERT_EQ(TWCoinTypeConfigurationGetDecimals(TWCoinTypeXDai), 18);
    ASSERT_EQ(TWCoinTypeConfigurationGetDecimals(TWCoinTypeStellar), 7);
    ASSERT_EQ(TWCoinTypeConfigurationGetDecimals(TWCoinTypeAion), 18);
    ASSERT_EQ(TWCoinTypeConfigurationGetDecimals(TWCoinTypeKin), 5);
    ASSERT_EQ(TWCoinTypeConfigurationGetDecimals(TWCoinTypeCosmos), 6);
    ASSERT_EQ(TWCoinTypeConfigurationGetDecimals(TWCoinTypeTheta), 18);
    ASSERT_EQ(TWCoinTypeConfigurationGetDecimals(TWCoinTypeLux), 8);
    ASSERT_EQ(TWCoinTypeConfigurationGetDecimals(TWCoinTypeQtum), 8);
    ASSERT_EQ(TWCoinTypeConfigurationGetDecimals(TWCoinTypeBravoCoin), 3);
    ASSERT_EQ(TWCoinTypeConfigurationGetDecimals(TWCoinTypeSteem), 3);
    ASSERT_EQ(TWCoinTypeConfigurationGetDecimals(TWCoinTypeEOS), 4);
    ASSERT_EQ(TWCoinTypeConfigurationGetDecimals(TWCoinTypeNano), 30);
    ASSERT_EQ(TWCoinTypeConfigurationGetDecimals(TWCoinTypeIoTeX), 18);
    ASSERT_EQ(TWCoinTypeConfigurationGetDecimals(TWCoinTypeZilliqa), 12);
    ASSERT_EQ(TWCoinTypeConfigurationGetDecimals(TWCoinTypeSemux), 9);
}

TEST(TWCoinTypeConfiguration, TWCoinTypeConfigurationGetTransactionURL) {
    auto txId = TWStringCreateWithUTF8Bytes("123");
    auto eth = WRAPS(TWCoinTypeConfigurationGetTransactionURL(TWCoinTypeEthereum, txId));
    assertStringsEqual(eth, "https://etherscan.io/tx/123");

    auto btc = WRAPS(TWCoinTypeConfigurationGetTransactionURL(TWCoinTypeBitcoin, txId));
    assertStringsEqual(btc, "https://blockchair.com/bitcoin/transaction/123");

    auto bch = WRAPS(TWCoinTypeConfigurationGetTransactionURL(TWCoinTypeBitcoinCash, txId));
    assertStringsEqual(bch, "https://blockchair.com/bitcoin-cash/transaction/123");

    auto clo = WRAPS(TWCoinTypeConfigurationGetTransactionURL(TWCoinTypeCallisto, txId));
    assertStringsEqual(clo, "https://explorer2.callisto.network/tx/123");

    auto dash = WRAPS(TWCoinTypeConfigurationGetTransactionURL(TWCoinTypeDash, txId));
    assertStringsEqual(dash, "https://blockchair.com/dash/transaction/123");

    auto etc = WRAPS(TWCoinTypeConfigurationGetTransactionURL(TWCoinTypeEthereumClassic, txId));
    assertStringsEqual(etc, "https://gastracker.io/tx/123");

    auto gochain = WRAPS(TWCoinTypeConfigurationGetTransactionURL(TWCoinTypeGoChain, txId));
    assertStringsEqual(gochain, "https://explorer.gochain.io/tx/123");

    auto icon = WRAPS(TWCoinTypeConfigurationGetTransactionURL(TWCoinTypeICON, txId));
    assertStringsEqual(icon, "https://tracker.icon.foundation/transaction/123");

    auto ltc = WRAPS(TWCoinTypeConfigurationGetTransactionURL(TWCoinTypeLitecoin, txId));
    assertStringsEqual(ltc, "https://blockchair.com/litecoin/transaction/123");

    auto poa = WRAPS(TWCoinTypeConfigurationGetTransactionURL(TWCoinTypePOANetwork, txId));
    assertStringsEqual(poa, "https://poaexplorer.com/txid/search/123");

    auto thunder = WRAPS(TWCoinTypeConfigurationGetTransactionURL(TWCoinTypeThunderToken, txId));
    assertStringsEqual(thunder, "https://scan.thundercore.com/transactions/123");

    auto tomo = WRAPS(TWCoinTypeConfigurationGetTransactionURL(TWCoinTypeTomoChain, txId));
    assertStringsEqual(tomo, "https://scan.tomochain.com/txs/123");

    auto tron = WRAPS(TWCoinTypeConfigurationGetTransactionURL(TWCoinTypeTron, txId));
    assertStringsEqual(tron, "https://tronscan.org/#/transaction/123");

    auto vet = WRAPS(TWCoinTypeConfigurationGetTransactionURL(TWCoinTypeVeChain, txId));
    assertStringsEqual(vet, "https://explore.veforge.com/transactions/123");

    auto wan = WRAPS(TWCoinTypeConfigurationGetTransactionURL(TWCoinTypeWanchain, txId));
    assertStringsEqual(wan, "https://explorer.wanchain.org/tx/123");

    auto xzc = WRAPS(TWCoinTypeConfigurationGetTransactionURL(TWCoinTypeZcoin, txId));
    assertStringsEqual(xzc, "https://explorer.zcoin.io/tx/123");

    auto bnb = WRAPS(TWCoinTypeConfigurationGetTransactionURL(TWCoinTypeBinance, txId));
    assertStringsEqual(bnb, "https://explorer.binance.org/tx/123");

    auto zecTxId = TWStringCreateWithUTF8Bytes("d831fda3a9e74d14cd151d035ab77cf0a71eea6c0e4aa0d5c1de54851c3c1d9e");
    auto zec = WRAPS(TWCoinTypeConfigurationGetTransactionURL(TWCoinTypeZcash, zecTxId));
    assertStringsEqual(zec, "https://chain.so/tx/ZEC/d831fda3a9e74d14cd151d035ab77cf0a71eea6c0e4aa0d5c1de54851c3c1d9e");

    auto xtz = WRAPS(TWCoinTypeConfigurationGetTransactionURL(TWCoinTypeTezos, txId));
    assertStringsEqual(xtz, "https://tzscan.io/123");

    auto xlm = WRAPS(TWCoinTypeConfigurationGetTransactionURL(TWCoinTypeStellar, txId));
    assertStringsEqual(xlm, "https://stellarscan.io/transaction/123");

    auto xdai = WRAPS(TWCoinTypeConfigurationGetTransactionURL(TWCoinTypeXDai, txId));
    assertStringsEqual(xdai, "https://blockscout.com/poa/dai/tx/123");

    auto aion = WRAPS(TWCoinTypeConfigurationGetTransactionURL(TWCoinTypeAion, txId));
    assertStringsEqual(aion, "https://mainnet.aion.network/#/transaction/123");

    auto kin = WRAPS(TWCoinTypeConfigurationGetTransactionURL(TWCoinTypeKin, txId));
    assertStringsEqual(kin, "https://kinexplorer.com/tx/123");

    auto atom = WRAPS(TWCoinTypeConfigurationGetTransactionURL(TWCoinTypeCosmos, txId));
    assertStringsEqual(atom, "https://www.mintscan.io/txs/123");

    auto theta = WRAPS(TWCoinTypeConfigurationGetTransactionURL(TWCoinTypeTheta, txId));
    assertStringsEqual(theta, "https://explorer.thetatoken.org/txs/123");

    auto grs = WRAPS(TWCoinTypeConfigurationGetTransactionURL(TWCoinTypeGroestlcoin, txId));
    assertStringsEqual(grs, "https://chainz.cryptoid.info/grs/tx.dws?123");

    auto doge = WRAPS(TWCoinTypeConfigurationGetTransactionURL(TWCoinTypeDogecoin, txId));
    assertStringsEqual(doge, "https://live.blockcypher.com/doge/tx/123");

    auto lux = WRAPS(TWCoinTypeConfigurationGetTransactionURL(TWCoinTypeLux, txId));
    assertStringsEqual(lux, "https://explorer.poswallet.io/#/tx/123");

    auto qtum = WRAPS(TWCoinTypeConfigurationGetTransactionURL(TWCoinTypeQtum, txId));
    assertStringsEqual(qtum, "https://qtum.info/tx/123");

    auto ets = WRAPS(TWCoinTypeConfigurationGetTransactionURL(TWCoinTypeEthersocial, txId));
    assertStringsEqual(ets, "https://ethersocial.net/tx/123");

    auto iocoin = WRAPS(TWCoinTypeConfigurationGetTransactionURL(TWCoinTypeIocoin, txId));
    assertStringsEqual(iocoin, "https://chainz.cryptoid.info/ioc/tx.dws?123");

    auto bravo = WRAPS(TWCoinTypeConfigurationGetTransactionURL(TWCoinTypeBravoCoin, txId));
    assertStringsEqual(bravo, "https://explorer.bravocoin.com/txid/123");

    auto steem = WRAPS(TWCoinTypeConfigurationGetTransactionURL(TWCoinTypeSteem, txId));
    assertStringsEqual(steem, "https://steemblockexplorer.com/tx/123");

    auto eos = WRAPS(TWCoinTypeConfigurationGetTransactionURL(TWCoinTypeEOS, txId));
    assertStringsEqual(eos, "https://bloks.io/transaction/123");

    auto nano = WRAPS(TWCoinTypeConfigurationGetTransactionURL(TWCoinTypeNano, txId));
    assertStringsEqual(nano, "https://www.nanode.co/block/123");

    auto iotex = WRAPS(TWCoinTypeConfigurationGetTransactionURL(TWCoinTypeIoTeX, txId));
    assertStringsEqual(iotex, "https://iotexscan.io/action/123");

    auto zil = WRAPS(TWCoinTypeConfigurationGetTransactionURL(TWCoinTypeZilliqa, txId));
    assertStringsEqual(zil, "https://explorer.zilliqa.com/transactions/123");

    auto semux = WRAPS(TWCoinTypeConfigurationGetTransactionURL(TWCoinTypeSemux, txId));
    assertStringsEqual(semux, "https://semux.info/explorer/transaction/123");

<<<<<<< HEAD
    auto ella = WRAPS(TWCoinTypeConfigurationGetTransactionURL(TWCoinTypeEllaism, txId));
    assertStringsEqual(ella, "https://explorer.ellaism.org/tx/123");
=======
    auto zel = WRAPS(TWCoinTypeConfigurationGetTransactionURL(TWCoinTypeZelcash, txId));
    assertStringsEqual(zel, "https://explorer.zel.cash/tx/123");
>>>>>>> ca3873a3
}

TEST(TWCoinTypeConfiguration, TWCoinTypeConfigurationGetID) {
    auto eth = WRAPS(TWCoinTypeConfigurationGetID(TWCoinTypeEthereum));
    assertStringsEqual(eth, "ethereum");

    auto btc = WRAPS(TWCoinTypeConfigurationGetID(TWCoinTypeBitcoin));
    assertStringsEqual(btc, "bitcoin");

    auto bch = WRAPS(TWCoinTypeConfigurationGetID(TWCoinTypeBitcoinCash));
    assertStringsEqual(bch, "bitcoincash");

    auto clo = WRAPS(TWCoinTypeConfigurationGetID(TWCoinTypeCallisto));
    assertStringsEqual(clo, "callisto");

    auto dash = WRAPS(TWCoinTypeConfigurationGetID(TWCoinTypeDash));
    assertStringsEqual(dash, "dash");

    auto etc = WRAPS(TWCoinTypeConfigurationGetID(TWCoinTypeEthereumClassic));
    assertStringsEqual(etc, "classic");

    auto gochain = WRAPS(TWCoinTypeConfigurationGetID(TWCoinTypeGoChain));
    assertStringsEqual(gochain, "gochain");

    auto icon = WRAPS(TWCoinTypeConfigurationGetID(TWCoinTypeICON));
    assertStringsEqual(icon, "icon");

    auto ltc = WRAPS(TWCoinTypeConfigurationGetID(TWCoinTypeLitecoin));
    assertStringsEqual(ltc, "litecoin");

    auto poa = WRAPS(TWCoinTypeConfigurationGetID(TWCoinTypePOANetwork));
    assertStringsEqual(poa, "poa");

    auto thunder = WRAPS(TWCoinTypeConfigurationGetID(TWCoinTypeThunderToken));
    assertStringsEqual(thunder, "thundertoken");

    auto tomo = WRAPS(TWCoinTypeConfigurationGetID(TWCoinTypeTomoChain));
    assertStringsEqual(tomo, "tomochain");

    auto tron = WRAPS(TWCoinTypeConfigurationGetID(TWCoinTypeTron));
    assertStringsEqual(tron, "tron");

    auto vet = WRAPS(TWCoinTypeConfigurationGetID(TWCoinTypeVeChain));
    assertStringsEqual(vet, "vechain");

    auto wan = WRAPS(TWCoinTypeConfigurationGetID(TWCoinTypeWanchain));
    assertStringsEqual(wan, "wanchain");

    auto xzc = WRAPS(TWCoinTypeConfigurationGetID(TWCoinTypeZcoin));
    assertStringsEqual(xzc, "zcoin");

    auto bnb = WRAPS(TWCoinTypeConfigurationGetID(TWCoinTypeBinance));
    assertStringsEqual(bnb, "binance");

    auto xtz = WRAPS(TWCoinTypeConfigurationGetID(TWCoinTypeTezos));
    assertStringsEqual(xtz, "tezos");

    auto xlm = WRAPS(TWCoinTypeConfigurationGetID(TWCoinTypeStellar));
    assertStringsEqual(xlm, "stellar");

    auto xdai = WRAPS(TWCoinTypeConfigurationGetID(TWCoinTypeXDai));
    assertStringsEqual(xdai, "xdai");

    auto aion = WRAPS(TWCoinTypeConfigurationGetID(TWCoinTypeAion));
    assertStringsEqual(aion, "aion");

    auto kin = WRAPS(TWCoinTypeConfigurationGetID(TWCoinTypeKin));
    assertStringsEqual(kin, "kin");

    auto atom = WRAPS(TWCoinTypeConfigurationGetID(TWCoinTypeCosmos));
    assertStringsEqual(atom, "cosmos");

    auto theta = WRAPS(TWCoinTypeConfigurationGetID(TWCoinTypeTheta));
    assertStringsEqual(theta, "theta");

    auto grs = WRAPS(TWCoinTypeConfigurationGetID(TWCoinTypeGroestlcoin));
    assertStringsEqual(grs, "groestlcoin");

    auto lux = WRAPS(TWCoinTypeConfigurationGetID(TWCoinTypeLux));
    assertStringsEqual(lux, "lux");

    auto qtum = WRAPS(TWCoinTypeConfigurationGetID(TWCoinTypeQtum));
    assertStringsEqual(qtum, "qtum");

    auto ets = WRAPS(TWCoinTypeConfigurationGetID(TWCoinTypeEthersocial));
    assertStringsEqual(ets, "ethersocial");

    auto iocoin = WRAPS(TWCoinTypeConfigurationGetID(TWCoinTypeIocoin));
    assertStringsEqual(iocoin, "iocoin");

    auto bravo = WRAPS(TWCoinTypeConfigurationGetID(TWCoinTypeBravoCoin));
    assertStringsEqual(bravo, "bravocoin");

    auto steem = WRAPS(TWCoinTypeConfigurationGetID(TWCoinTypeSteem));
    assertStringsEqual(steem, "steem");

    auto eos = WRAPS(TWCoinTypeConfigurationGetID(TWCoinTypeEOS));
    assertStringsEqual(eos, "eos");

    auto nano = WRAPS(TWCoinTypeConfigurationGetID(TWCoinTypeNano));
    assertStringsEqual(nano, "nano");

    auto iotex = WRAPS(TWCoinTypeConfigurationGetID(TWCoinTypeIoTeX));
    assertStringsEqual(iotex, "iotex");

    auto zil = WRAPS(TWCoinTypeConfigurationGetID(TWCoinTypeZilliqa));
    assertStringsEqual(zil, "zilliqa");

    auto semux = WRAPS(TWCoinTypeConfigurationGetID(TWCoinTypeSemux));
    assertStringsEqual(semux, "semux");

<<<<<<< HEAD
    auto ella = WRAPS(TWCoinTypeConfigurationGetID(TWCoinTypeEllaism));
    assertStringsEqual(ella, "ellaism");
=======
    auto zel = WRAPS(TWCoinTypeConfigurationGetID(TWCoinTypeZelcash));
    assertStringsEqual(zel, "zelcash");
>>>>>>> ca3873a3
}

TEST(TWCoinTypeConfiguration, TWCoinTypeConfigurationGetName) {
    auto eth = WRAPS(TWCoinTypeConfigurationGetName(TWCoinTypeEthereum));
    assertStringsEqual(eth, "Ethereum");

    auto btc = WRAPS(TWCoinTypeConfigurationGetName(TWCoinTypeBitcoin));
    assertStringsEqual(btc, "Bitcoin");

    auto bch = WRAPS(TWCoinTypeConfigurationGetName(TWCoinTypeBitcoinCash));
    assertStringsEqual(bch, "Bitcoin Cash");

    auto clo = WRAPS(TWCoinTypeConfigurationGetName(TWCoinTypeCallisto));
    assertStringsEqual(clo, "Callisto");

    auto dash = WRAPS(TWCoinTypeConfigurationGetName(TWCoinTypeDash));
    assertStringsEqual(dash, "Dash");

    auto etc = WRAPS(TWCoinTypeConfigurationGetName(TWCoinTypeEthereumClassic));
    assertStringsEqual(etc, "Ethereum Classic");

    auto gochain = WRAPS(TWCoinTypeConfigurationGetName(TWCoinTypeGoChain));
    assertStringsEqual(gochain, "GoChain");

    auto icon = WRAPS(TWCoinTypeConfigurationGetName(TWCoinTypeICON));
    assertStringsEqual(icon, "ICON");

    auto ltc = WRAPS(TWCoinTypeConfigurationGetName(TWCoinTypeLitecoin));
    assertStringsEqual(ltc, "Litecoin");

    auto poa = WRAPS(TWCoinTypeConfigurationGetName(TWCoinTypePOANetwork));
    assertStringsEqual(poa, "POA Network");

    auto thunder = WRAPS(TWCoinTypeConfigurationGetName(TWCoinTypeThunderToken));
    assertStringsEqual(thunder, "Thunder Token");

    auto tomo = WRAPS(TWCoinTypeConfigurationGetName(TWCoinTypeTomoChain));
    assertStringsEqual(tomo, "TomoChain");

    auto tron = WRAPS(TWCoinTypeConfigurationGetName(TWCoinTypeTron));
    assertStringsEqual(tron, "Tron");

    auto vet = WRAPS(TWCoinTypeConfigurationGetName(TWCoinTypeVeChain));
    assertStringsEqual(vet, "VeChain");

    auto wan = WRAPS(TWCoinTypeConfigurationGetName(TWCoinTypeWanchain));
    assertStringsEqual(wan, "Wanchain");

    auto xzc = WRAPS(TWCoinTypeConfigurationGetName(TWCoinTypeZcoin));
    assertStringsEqual(xzc, "Zcoin");

    auto bnb = WRAPS(TWCoinTypeConfigurationGetName(TWCoinTypeBinance));
    assertStringsEqual(bnb, "Binance");

    auto xtz = WRAPS(TWCoinTypeConfigurationGetName(TWCoinTypeTezos));
    assertStringsEqual(xtz, "Tezos");

    auto xlm = WRAPS(TWCoinTypeConfigurationGetName(TWCoinTypeStellar));
    assertStringsEqual(xlm, "Stellar");

    auto xdai = WRAPS(TWCoinTypeConfigurationGetName(TWCoinTypeXDai));
    assertStringsEqual(xdai, "xDai");

    auto aion = WRAPS(TWCoinTypeConfigurationGetName(TWCoinTypeAion));
    assertStringsEqual(aion, "Aion");

    auto xrp = WRAPS(TWCoinTypeConfigurationGetName(TWCoinTypeXRP));
    assertStringsEqual(xrp, "XRP");

    auto kin = WRAPS(TWCoinTypeConfigurationGetName(TWCoinTypeKin));
    assertStringsEqual(kin, "Kin");

    auto atom = WRAPS(TWCoinTypeConfigurationGetName(TWCoinTypeCosmos));
    assertStringsEqual(atom, "Cosmos");

    auto theta = WRAPS(TWCoinTypeConfigurationGetName(TWCoinTypeTheta));
    assertStringsEqual(theta, "Theta");

    auto grs = WRAPS(TWCoinTypeConfigurationGetName(TWCoinTypeGroestlcoin));
    assertStringsEqual(grs, "Groestlcoin");

    auto lux = WRAPS(TWCoinTypeConfigurationGetName(TWCoinTypeLux));
    assertStringsEqual(lux, "Lux");

    auto qtum = WRAPS(TWCoinTypeConfigurationGetName(TWCoinTypeQtum));
    assertStringsEqual(qtum, "Qtum");

    auto ets = WRAPS(TWCoinTypeConfigurationGetName(TWCoinTypeEthersocial));
    assertStringsEqual(ets, "Ethersocial");

    auto iocoin = WRAPS(TWCoinTypeConfigurationGetName(TWCoinTypeIocoin));
    assertStringsEqual(iocoin, "Iocoin");

    auto bravo = WRAPS(TWCoinTypeConfigurationGetName(TWCoinTypeBravoCoin));
    assertStringsEqual(bravo, "BravoCoin");

    auto steem = WRAPS(TWCoinTypeConfigurationGetName(TWCoinTypeSteem));
    assertStringsEqual(steem, "Steem");

    auto eos = WRAPS(TWCoinTypeConfigurationGetName(TWCoinTypeEOS));
    assertStringsEqual(eos, "EOS");

    auto nano = WRAPS(TWCoinTypeConfigurationGetName(TWCoinTypeNano));
    assertStringsEqual(nano, "Nano");

    auto iotex = WRAPS(TWCoinTypeConfigurationGetName(TWCoinTypeIoTeX));
    assertStringsEqual(iotex, "IoTeX");

    auto zil = WRAPS(TWCoinTypeConfigurationGetName(TWCoinTypeZilliqa));
    assertStringsEqual(zil, "Zilliqa");

    auto semux = WRAPS(TWCoinTypeConfigurationGetName(TWCoinTypeSemux));
    assertStringsEqual(semux, "Semux");

<<<<<<< HEAD
    auto ella = WRAPS(TWCoinTypeConfigurationGetName(TWCoinTypeEllaism));
    assertStringsEqual(ella, "Ellaism");
=======
    auto zel = WRAPS(TWCoinTypeConfigurationGetName(TWCoinTypeZelcash));
    assertStringsEqual(zel, "Zelcash");
>>>>>>> ca3873a3
}<|MERGE_RESOLUTION|>--- conflicted
+++ resolved
@@ -282,13 +282,11 @@
     auto semux = WRAPS(TWCoinTypeConfigurationGetTransactionURL(TWCoinTypeSemux, txId));
     assertStringsEqual(semux, "https://semux.info/explorer/transaction/123");
 
-<<<<<<< HEAD
     auto ella = WRAPS(TWCoinTypeConfigurationGetTransactionURL(TWCoinTypeEllaism, txId));
     assertStringsEqual(ella, "https://explorer.ellaism.org/tx/123");
-=======
+
     auto zel = WRAPS(TWCoinTypeConfigurationGetTransactionURL(TWCoinTypeZelcash, txId));
     assertStringsEqual(zel, "https://explorer.zel.cash/tx/123");
->>>>>>> ca3873a3
 }
 
 TEST(TWCoinTypeConfiguration, TWCoinTypeConfigurationGetID) {
@@ -400,13 +398,11 @@
     auto semux = WRAPS(TWCoinTypeConfigurationGetID(TWCoinTypeSemux));
     assertStringsEqual(semux, "semux");
 
-<<<<<<< HEAD
     auto ella = WRAPS(TWCoinTypeConfigurationGetID(TWCoinTypeEllaism));
     assertStringsEqual(ella, "ellaism");
-=======
+
     auto zel = WRAPS(TWCoinTypeConfigurationGetID(TWCoinTypeZelcash));
     assertStringsEqual(zel, "zelcash");
->>>>>>> ca3873a3
 }
 
 TEST(TWCoinTypeConfiguration, TWCoinTypeConfigurationGetName) {
@@ -521,11 +517,9 @@
     auto semux = WRAPS(TWCoinTypeConfigurationGetName(TWCoinTypeSemux));
     assertStringsEqual(semux, "Semux");
 
-<<<<<<< HEAD
     auto ella = WRAPS(TWCoinTypeConfigurationGetName(TWCoinTypeEllaism));
     assertStringsEqual(ella, "Ellaism");
-=======
+
     auto zel = WRAPS(TWCoinTypeConfigurationGetName(TWCoinTypeZelcash));
     assertStringsEqual(zel, "Zelcash");
->>>>>>> ca3873a3
 }