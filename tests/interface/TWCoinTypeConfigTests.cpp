--- conflicted
+++ resolved
@@ -250,13 +250,11 @@
     auto value35 = WRAPS(TWCoinTypeConfigurationGetTransactionURL(TWCoinTypeSteem, txId));
     assertStringsEqual(value35, "https://steemblockexplorer.com/tx/123");
 
-<<<<<<< HEAD
-	auto value36 = WRAPS(TWCoinTypeConfigurationGetTransactionURL(TWCoinTypeZelcash, txId));
-        assertStringsEqual(value36, "https://explorer.zel.cash/tx/123");
-=======
     auto value36 = WRAPS(TWCoinTypeConfigurationGetTransactionURL(TWCoinTypeEOS, txId));
     assertStringsEqual(value36, "https://bloks.io/transaction/123");
->>>>>>> 0f506fff
+    
+    auto value37 = WRAPS(TWCoinTypeConfigurationGetTransactionURL(TWCoinTypeZelcash, txId));
+        assertStringsEqual(value37, "https://explorer.zel.cash/tx/123");
 }
 
 TEST(TWCoinTypeConfiguration, TWCoinTypeConfigurationGetID) {
@@ -348,15 +346,12 @@
 
     auto value31 = WRAPS(TWCoinTypeConfigurationGetID(TWCoinTypeSteem));
     assertStringsEqual(value31, "steem");
-<<<<<<< HEAD
     
-    auto value32 = WRAPS(TWCoinTypeConfigurationGetID(TWCoinTypeZelcash));
-        assertStringsEqual(value32, "zelcash");
-=======
-
     auto value32 = WRAPS(TWCoinTypeConfigurationGetID(TWCoinTypeEOS));
     assertStringsEqual(value32, "eos");
->>>>>>> 0f506fff
+    
+    auto value33 = WRAPS(TWCoinTypeConfigurationGetID(TWCoinTypeZelcash));
+        assertStringsEqual(value33, "zelcash");
 }
 
 TEST(TWCoinTypeConfiguration, TWCoinTypeConfigurationGetName) {
@@ -452,13 +447,10 @@
 
     auto value32 = WRAPS(TWCoinTypeConfigurationGetName(TWCoinTypeSteem));
     assertStringsEqual(value32, "Steem");
-<<<<<<< HEAD
     
-    auto value33 = WRAPS(TWCoinTypeConfigurationGetName(TWCoinTypeZelcash));
-        assertStringsEqual(value33, "Zelcash");
-=======
-
     auto value33 = WRAPS(TWCoinTypeConfigurationGetName(TWCoinTypeEOS));
     assertStringsEqual(value33, "EOS");
->>>>>>> 0f506fff
+    
+    auto value34 = WRAPS(TWCoinTypeConfigurationGetName(TWCoinTypeZelcash));
+        assertStringsEqual(value34, "Zelcash");
 }