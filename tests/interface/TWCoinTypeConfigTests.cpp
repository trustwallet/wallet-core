--- conflicted
+++ resolved
@@ -131,16 +131,13 @@
     auto waves = WRAPS(TWCoinTypeConfigurationGetSymbol(TWCoinTypeWaves));
     assertStringsEqual(waves, "WAVES");
 
-<<<<<<< HEAD
     auto nas = WRAPS(TWCoinTypeConfigurationGetSymbol(TWCoinTypeNebulas));
     assertStringsEqual(nas, "NAS");
-=======
     auto ae = WRAPS(TWCoinTypeConfigurationGetSymbol(TWCoinTypeAeternity));
     assertStringsEqual(ae, "AE");
 
     auto terra = WRAPS(TWCoinTypeConfigurationGetSymbol(TWCoinTypeTerra));
     assertStringsEqual(terra, "LUNA");
->>>>>>> b4502836
 }
 
 TEST(TWCoinTypeConfiguration, TWCoinTypeConfigurationGetDecimals) {
@@ -186,12 +183,9 @@
     ASSERT_EQ(TWCoinTypeConfigurationGetDecimals(TWCoinTypeDigiByte), 8);
     ASSERT_EQ(TWCoinTypeConfigurationGetDecimals(TWCoinTypeARK), 8);
     ASSERT_EQ(TWCoinTypeConfigurationGetDecimals(TWCoinTypeWaves), 8);
-<<<<<<< HEAD
     ASSERT_EQ(TWCoinTypeConfigurationGetDecimals(TWCoinTypeNebulas), 18);
-=======
     ASSERT_EQ(TWCoinTypeConfigurationGetDecimals(TWCoinTypeAeternity), 18);
     ASSERT_EQ(TWCoinTypeConfigurationGetDecimals(TWCoinTypeTerra), 6);
->>>>>>> b4502836
 }
 
 TEST(TWCoinTypeConfiguration, TWCoinTypeConfigurationGetTransactionURL) {
@@ -326,16 +320,13 @@
     auto waves = WRAPS(TWCoinTypeConfigurationGetTransactionURL(TWCoinTypeWaves, txId));
     assertStringsEqual(waves, "https://wavesexplorer.com/tx/123");
 
-<<<<<<< HEAD
     auto nas = WRAPS(TWCoinTypeConfigurationGetTransactionURL(TWCoinTypeNebulas, txId));
     assertStringsEqual(nas, "https://explorer.nebulas.io/#/tx/123");
-=======
     auto ae = WRAPS(TWCoinTypeConfigurationGetTransactionURL(TWCoinTypeAeternity, txId));
     assertStringsEqual(ae, "https://www.aeknow.org/block/transaction/123");
 
     auto terra = WRAPS(TWCoinTypeConfigurationGetTransactionURL(TWCoinTypeTerra, txId));
     assertStringsEqual(terra, "https://terra.stake.id/?#/tx/123");
->>>>>>> b4502836
 }
 
 TEST(TWCoinTypeConfiguration, TWCoinTypeConfigurationGetID) {
@@ -462,16 +453,13 @@
     auto waves = WRAPS(TWCoinTypeConfigurationGetID(TWCoinTypeWaves));
     assertStringsEqual(waves, "waves");
 
-<<<<<<< HEAD
     auto nas = WRAPS(TWCoinTypeConfigurationGetID(TWCoinTypeNebulas));
     assertStringsEqual(nas, "nebulas");
-=======
     auto ae = WRAPS(TWCoinTypeConfigurationGetID(TWCoinTypeAeternity));
     assertStringsEqual(ae, "aeternity");
 
     auto terra = WRAPS(TWCoinTypeConfigurationGetID(TWCoinTypeTerra));
     assertStringsEqual(terra, "terra");
->>>>>>> b4502836
 }
 
 TEST(TWCoinTypeConfiguration, TWCoinTypeConfigurationGetName) {
@@ -600,14 +588,10 @@
   
     auto waves = WRAPS(TWCoinTypeConfigurationGetName(TWCoinTypeWaves));
     assertStringsEqual(waves, "Waves");
-
-<<<<<<< HEAD
     auto nas = WRAPS(TWCoinTypeConfigurationGetName(TWCoinTypeNebulas));
     assertStringsEqual(nas, "Nebulas");
-=======
     auto terra = WRAPS(TWCoinTypeConfigurationGetName(TWCoinTypeTerra));
     assertStringsEqual(terra, "Terra");
->>>>>>> b4502836
 }
 
 TEST(TWCoinTypeConfiguration, TWCoinTypeBlockchain) {
@@ -627,9 +611,7 @@
     ASSERT_EQ(TWBlockchainSemux, TWCoinTypeBlockchain(TWCoinTypeSemux));
     ASSERT_EQ(TWBlockchainZilliqa, TWCoinTypeBlockchain(TWCoinTypeZilliqa));
     ASSERT_EQ(TWBlockchainWaves, TWCoinTypeBlockchain(TWCoinTypeWaves));
-<<<<<<< HEAD
     ASSERT_EQ(TWBlockchainNebulas, TWCoinTypeBlockchain(TWCoinTypeNebulas));
-=======
     ASSERT_EQ(TWBlockchainAeternity, TWCoinTypeBlockchain(TWCoinTypeAeternity));
     ASSERT_EQ(TWBlockchainCosmos, TWCoinTypeBlockchain(TWCoinTypeTerra));
 }
@@ -654,5 +636,4 @@
     ASSERT_EQ(0x07, TWCoinTypeStaticPrefix(TWCoinTypeDecred));
     ASSERT_EQ(0x1c, TWCoinTypeStaticPrefix(TWCoinTypeZcash));
     ASSERT_EQ(0x1c, TWCoinTypeStaticPrefix(TWCoinTypeZcash));
->>>>>>> b4502836
 }