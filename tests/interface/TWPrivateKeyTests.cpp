// Copyright © 2017-2019 Trust Wallet.
//
// This file is part of Trust. The full Trust copyright notice, including
// terms governing use, modification, and redistribution, is contained in the
// file LICENSE at the root of the source code distribution tree.

#include "TWTestUtilities.h"

#include "PrivateKey.h"
#include "PublicKey.h"
#include "HexCoding.h"

#include <TrustWalletCore/TWHash.h>
#include <TrustWalletCore/TWPrivateKey.h>
#include <TrustWalletCore/TWPublicKey.h>

#include <gtest/gtest.h>

TEST(PrivateKeyTests, CreateInvalid) {
    uint8_t bytes[] = {0xde, 0xad, 0xbe, 0xef};
    auto data = WRAPD(TWDataCreateWithBytes(bytes, 4));
    auto privateKey = WRAP(TWPrivateKey, TWPrivateKeyCreateWithData(data.get()));

    ASSERT_EQ(privateKey.get(), nullptr);
}

TEST(PrivateKeyTests, AllZeros) {
    auto bytes = TW::Data(32);
    auto data = WRAPD(TWDataCreateWithBytes(bytes.data(), bytes.size()));
    auto privateKey = WRAP(TWPrivateKey, TWPrivateKeyCreateWithData(data.get()));

    ASSERT_EQ(privateKey.get(), nullptr);
}

TEST(PrivateKeyTests, Invalid) {
    auto bytes = TW::parse_hex("fffffffffffffffffffffffffffffffebaaedce6af48a03bbfd25e8cd0364141");
    auto valid = TW::PrivateKey::isValid(bytes, TWCurveSECP256k1);

    auto bytes2 = TW::parse_hex("0000000000000000000000000000000000000000000000000000000000000000");
    auto valid2 = TW::PrivateKey::isValid(bytes2, TWCurveSECP256k1);

    ASSERT_EQ(valid, false);
    ASSERT_EQ(valid2, false);
}

TEST(PrivateKeyTests, IsValid) {
    uint8_t bytes[] = {0xaf, 0xee, 0xfc, 0xa7, 0x4d, 0x9a, 0x32, 0x5c, 0xf1, 0xd6, 0xb6, 0x91, 0x1d, 0x61, 0xa6, 0x5c, 0x32, 0xaf, 0xa8, 0xe0, 0x2b, 0xd5, 0xe7, 0x8e, 0x2e, 0x4a, 0xc2, 0x91, 0x0b, 0xab, 0x45, 0xf5};
    auto data = WRAPD(TWDataCreateWithBytes(bytes, 32));

    ASSERT_TRUE(TWPrivateKeyIsValid(data.get(), TWCurveSECP256k1));
    ASSERT_TRUE(TWPrivateKeyIsValid(data.get(), TWCurveED25519));
}

TEST(PrivateKeyTests, PublicKey) {
    uint8_t bytes[] = {0xaf, 0xee, 0xfc, 0xa7, 0x4d, 0x9a, 0x32, 0x5c, 0xf1, 0xd6, 0xb6, 0x91, 0x1d, 0x61, 0xa6, 0x5c, 0x32, 0xaf, 0xa8, 0xe0, 0x2b, 0xd5, 0xe7, 0x8e, 0x2e, 0x4a, 0xc2, 0x91, 0x0b, 0xab, 0x45, 0xf5};
    auto data = WRAPD(TWDataCreateWithBytes(bytes, 32));
    auto privateKey = TWPrivateKeyCreateWithData(data.get());
    auto publicKey = TWPrivateKeyGetPublicKeySecp256k1(privateKey, false);

    uint8_t expected[] = {0x04, 0x99, 0xc6, 0xf5, 0x1a, 0xd6, 0xf9, 0x8c, 0x9c, 0x58, 0x3f, 0x8e, 0x92, 0xbb, 0x77, 0x58, 0xab, 0x2c, 0xa9, 0xa0, 0x41, 0x10, 0xc0, 0xa1, 0x12, 0x6e, 0xc4, 0x3e, 0x54, 0x53, 0xd1, 0x96, 0xc1, 0x66, 0xb4, 0x89, 0xa4, 0xb7, 0xc4, 0x91, 0xe7, 0x68, 0x8e, 0x6e, 0xbe, 0xa3, 0xa7, 0x1f, 0xc3, 0xa1, 0xa4, 0x8d, 0x60, 0xf9, 0x8d, 0x5c, 0xe8, 0x4c, 0x93, 0xb6, 0x5e, 0x42, 0x3f, 0xde, 0x91};
    for (auto i = 0; i < sizeof(expected); i += 1) {
        ASSERT_EQ(publicKey->impl.bytes[i], expected[i]);
    }
}

TEST(PrivateKeyTests, ClearMemory) {
    auto privKey = "afeefca74d9a325cf1d6b6911d61a65c32afa8e02bd5e78e2e4ac2910bab45f5";
    auto privKeyData = TW::parse_hex(privKey);
    auto data = WRAPD(TWDataCreateWithBytes(privKeyData.data(), privKeyData.size()));
    auto privateKey = TWPrivateKeyCreateWithData(data.get());
    auto ptr = privateKey->impl.bytes.data();
    ASSERT_EQ(privKey, TW::hex(TW::data(ptr, 32)));

    TWPrivateKeyDelete(privateKey);

<<<<<<< HEAD
    // Memory cleaned (filled with 0s).  The are may be written by something el, we check that it is not equal to original)
    ASSERT_NE(privKey, TW::hex(TW::data(ptr, 32)));
    for (auto i = 0; i < TWPrivateKeySize; ++i) {
=======
    ASSERT_NE(privKey, TW::hex(TW::data(ptr, 32)));
    for (auto i = 0; i < TWPrivateKeySize; i += 1) {
        // memory cleaned (filled with 0s, not equal to original)
>>>>>>> 758fcc8c
        ASSERT_NE(ptr[i], privKeyData[i]);
    }
}

TEST(PrivateKeyTests, Sign) {
    uint8_t bytes[] = {0xaf, 0xee, 0xfc, 0xa7, 0x4d, 0x9a, 0x32, 0x5c, 0xf1, 0xd6, 0xb6, 0x91, 0x1d, 0x61, 0xa6, 0x5c, 0x32, 0xaf, 0xa8, 0xe0, 0x2b, 0xd5, 0xe7, 0x8e, 0x2e, 0x4a, 0xc2, 0x91, 0x0b, 0xab, 0x45, 0xf5};
    auto keyData = WRAPD(TWDataCreateWithBytes(bytes, 32));
    auto privateKey = WRAP(TWPrivateKey, TWPrivateKeyCreateWithData(keyData.get()));

    auto message = "hello";
    auto data = WRAPD(TWDataCreateWithBytes((uint8_t *)message, strlen(message)));
    auto hash = WRAPD(TWHashKeccak256(data.get()));

    auto actual = WRAPD(TWPrivateKeySign(privateKey.get(), hash.get(), TWCurveSECP256k1));

    uint8_t expected[] = {0x87, 0x20, 0xa4, 0x6b, 0x5b, 0x39, 0x63, 0x79, 0x0d, 0x94, 0xbc, 0xc6, 0x1a, 0xd5, 0x7c, 0xa0, 0x2f, 0xd1, 0x53, 0x58, 0x43, 0x15, 0xbf, 0xa1, 0x61, 0xed, 0x34, 0x55, 0xe3, 0x36, 0xba, 0x62, 0x4d, 0x68, 0xdf, 0x01, 0x0e, 0xd9, 0x34, 0xb8, 0x79, 0x2c, 0x5b, 0x6a, 0x57, 0xba, 0x86, 0xc3, 0xda, 0x31, 0xd0, 0x39, 0xf9, 0x61, 0x2b, 0x44, 0xd1, 0xbf, 0x05, 0x41, 0x32, 0x25, 0x4d, 0xe9, 0x01};
    for (auto i = 0; i < sizeof(expected); i += 1) {
        ASSERT_EQ(TWDataBytes(actual.get())[i], expected[i]);
    }
}<|MERGE_RESOLUTION|>--- conflicted
+++ resolved
@@ -73,15 +73,9 @@
 
     TWPrivateKeyDelete(privateKey);
 
-<<<<<<< HEAD
-    // Memory cleaned (filled with 0s).  The are may be written by something el, we check that it is not equal to original)
+    // Memory cleaned (filled with 0s).  They may be overwritten by something else; we check that it is not equal to original)
     ASSERT_NE(privKey, TW::hex(TW::data(ptr, 32)));
     for (auto i = 0; i < TWPrivateKeySize; ++i) {
-=======
-    ASSERT_NE(privKey, TW::hex(TW::data(ptr, 32)));
-    for (auto i = 0; i < TWPrivateKeySize; i += 1) {
-        // memory cleaned (filled with 0s, not equal to original)
->>>>>>> 758fcc8c
         ASSERT_NE(ptr[i], privKeyData[i]);
     }
 }
