--- conflicted
+++ resolved
@@ -89,13 +89,8 @@
 
 TEST(HDWallet, DeriveTezos) {
     auto wallet = WRAP(TWHDWallet, TWHDWalletCreateWithMnemonic(words.get(), passphrase.get()));
-<<<<<<< HEAD
     auto key = WRAP(TWPrivateKey, TWHDWalletGetKey(wallet.get(), TWCoinTypeTezos, 0, 0, 0));
     auto publicKey = TWPrivateKeyGetPublicKeyEd25519(key.get());
-=======
-    auto key = WRAP(TWPrivateKey, TWHDWalletGetKeyForCoin(wallet.get(), TWCoinTypeTezos));
-    auto publicKey = TWPrivateKeyGetPublicKeySecp256k1(key.get(), false);
->>>>>>> 7cb5edd1
     auto publicKeyData = WRAPD(TWPublicKeyData(publicKey));
 
     assertHexEqual(publicKeyData, "01fe157cc8011727936c592f856c9071d39cf4acdadfa6d76435e4619c9dc56f63");                                         
