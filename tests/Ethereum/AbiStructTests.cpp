// Copyright © 2017-2021 Trust Wallet.
//
// This file is part of Trust. The full Trust copyright notice, including
// terms governing use, modification, and redistribution, is contained in the
// file LICENSE at the root of the source code distribution tree.

#include "Ethereum/ABI.h"
#include "Ethereum/Address.h"
#include "Ethereum/Signer.h"
#include <HexCoding.h>
#include <PrivateKey.h>

#include <fstream>
#include <gtest/gtest.h>

using namespace TW::Ethereum::ABI;
using namespace TW::Ethereum;
using namespace TW;

extern std::string TESTS_ROOT;

std::string load_file(const std::string path) {
    std::ifstream stream(path);
    std::string content((std::istreambuf_iterator<char>(stream)), (std::istreambuf_iterator<char>()));
    return content;
}

// https://github.com/MetaMask/eth-sig-util/blob/main/test/index.ts

ParamStruct msgPersonCow2("Person", std::vector<std::shared_ptr<ParamNamed>>{
    std::make_shared<ParamNamed>("name", std::make_shared<ParamString>("Cow")),
    std::make_shared<ParamNamed>("wallets", std::make_shared<ParamArray>(std::vector<std::shared_ptr<ParamBase>>{
        std::make_shared<ParamAddress>(parse_hex("CD2a3d9F938E13CD947Ec05AbC7FE734Df8DD826")),
        std::make_shared<ParamAddress>(parse_hex("DeaDbeefdEAdbeefdEadbEEFdeadbeEFdEaDbeeF"))
    }))
});
ParamStruct msgPersonBob3("Person", std::vector<std::shared_ptr<ParamNamed>>{
    std::make_shared<ParamNamed>("name", std::make_shared<ParamString>("Bob")),
    std::make_shared<ParamNamed>("wallets", std::make_shared<ParamArray>(std::vector<std::shared_ptr<ParamBase>>{
        std::make_shared<ParamAddress>(parse_hex("bBbBBBBbbBBBbbbBbbBbbbbBBbBbbbbBbBbbBBbB")),
        std::make_shared<ParamAddress>(parse_hex("B0BdaBea57B0BDABeA57b0bdABEA57b0BDabEa57")),
        std::make_shared<ParamAddress>(parse_hex("B0B0b0b0b0b0B000000000000000000000000000"))
    }))
});
ParamStruct msgGroup("Group", std::vector<std::shared_ptr<ParamNamed>>{
    std::make_shared<ParamNamed>("name", std::make_shared<ParamString>("")),
    std::make_shared<ParamNamed>("members", std::make_shared<ParamArray>(std::vector<std::shared_ptr<ParamBase>>{
        std::make_shared<ParamStruct>(msgPersonCow2)
    }))
});
ParamStruct msgMailCow1Bob1("Mail", std::vector<std::shared_ptr<ParamNamed>>{
    std::make_shared<ParamNamed>("from", std::make_shared<ParamStruct>("Person", std::vector<std::shared_ptr<ParamNamed>>{
        std::make_shared<ParamNamed>("name", std::make_shared<ParamString>("Cow")),
        std::make_shared<ParamNamed>("wallet", std::make_shared<ParamAddress>(parse_hex("CD2a3d9F938E13CD947Ec05AbC7FE734Df8DD826")))
    })),
    std::make_shared<ParamNamed>("to", std::make_shared<ParamStruct>("Person", std::vector<std::shared_ptr<ParamNamed>>{
        std::make_shared<ParamNamed>("name", std::make_shared<ParamString>("Bob")),
        std::make_shared<ParamNamed>("wallet", std::make_shared<ParamAddress>(parse_hex("bBbBBBBbbBBBbbbBbbBbbbbBBbBbbbbBbBbbBBbB")))
    })),
    std::make_shared<ParamNamed>("contents", std::make_shared<ParamString>("Hello, Bob!"))
});
ParamStruct msgMailCow2Bob3("Mail", std::vector<std::shared_ptr<ParamNamed>>{
    std::make_shared<ParamNamed>("from", std::make_shared<ParamStruct>(msgPersonCow2)),
    std::make_shared<ParamNamed>("to", std::make_shared<ParamArray>(std::make_shared<ParamStruct>(msgPersonBob3))),
    std::make_shared<ParamNamed>("contents", std::make_shared<ParamString>("Hello, Bob!"))
});
ParamStruct msgEIP712Domain("EIP712Domain", std::vector<std::shared_ptr<ParamNamed>>{
    std::make_shared<ParamNamed>("name", std::make_shared<ParamString>("Ether Mail")),
    std::make_shared<ParamNamed>("version", std::make_shared<ParamString>("1")),
    std::make_shared<ParamNamed>("chainId", std::make_shared<ParamUInt256>(1)),
    std::make_shared<ParamNamed>("verifyingContract", std::make_shared<ParamAddress>(parse_hex("CcCCccccCCCCcCCCCCCcCcCccCcCCCcCcccccccC")))
});

PrivateKey privateKeyCow = PrivateKey(Hash::keccak256(TW::data("cow")));
PrivateKey privateKeyDragon = PrivateKey(Hash::keccak256(TW::data("dragon")));
PrivateKey privateKeyOilTimes12 = PrivateKey(parse_hex("b0f20d59451a2fac1be6d458e036adfa5d83ebd4c21f9a76de3c4a3a65671eba")); // 0x60c2A43Cc69658eC4b02a65A07623D7192166F4e

// See 'signedTypeData' in https://github.com/MetaMask/eth-sig-util/blob/main/test/index.ts
TEST(EthereumAbiStruct, encodeTypes) {
    EXPECT_EQ(msgMailCow1Bob1.encodeType(), "Mail(Person from,Person to,string contents)Person(string name,address wallet)");

    EXPECT_EQ(hex(msgMailCow1Bob1.hashType()), "a0cedeb2dc280ba39b857546d74f5549c3a1d7bdc2dd96bf881f76108e23dac2");

    EXPECT_EQ(hex(msgMailCow1Bob1.encodeHashes()), "a0cedeb2dc280ba39b857546d74f5549c3a1d7bdc2dd96bf881f76108e23dac2fc71e5fa27ff56c350aa531bc129ebdf613b772b6604664f5d8dbe21b85eb0c8cd54f074a4af31b4411ff6a60c9719dbd559c221c8ac3492d9d872b041d703d1b5aadf3154a261abdd9086fc627b61efca26ae5702701d05cd2305f7c52a2fc8");

    EXPECT_EQ(hex(msgMailCow1Bob1.hashStruct()), "c52c0ee5d84264471806290a3f2c4cecfc5490626bf912d01f240d7a274b371e");

    EXPECT_EQ(hex(msgEIP712Domain.hashStruct()), "f2cee375fa42b42143804025fc449deafd50cc031ca257e0b194a650a912090f");

    Address address = Address(privateKeyCow.getPublicKey(TWPublicKeyTypeSECP256k1Extended));
    EXPECT_EQ(address.string(), "0xCD2a3d9F938E13CD947Ec05AbC7FE734Df8DD826");
}

TEST(EthereumAbiStruct, encodeTypes_Json) {
    auto hash = ParamStruct::hashStructJson(
        R"({
            "types": {
                "EIP712Domain": [
                    {"name": "name", "type": "string"},
                    {"name": "version", "type": "string"},
                    {"name": "chainId", "type": "uint256"},
                    {"name": "verifyingContract", "type": "address"}
                ],
                "Person": [
                    {"name": "name", "type": "string"},
                    {"name": "wallet", "type": "address"}
                ],
                "Mail": [
                    {"name": "from", "type": "Person"},
                    {"name": "to", "type": "Person"},
                    {"name": "contents", "type": "string"}
                ]
            },
            "primaryType": "Mail",
            "domain": {
                "name": "Ether Mail",
                "version": "1",
                "chainId": "0x01",
                "verifyingContract": "0xCcCCccccCCCCcCCCCCCcCcCccCcCCCcCcccccccC"
            },
            "message": {
                "from": {
                    "name": "Cow",
                    "wallet": "CD2a3d9F938E13CD947Ec05AbC7FE734Df8DD826"
                },
                "to": {
                    "name": "Bob",
                    "wallet": "bBbBBBBbbBBBbbbBbbBbbbbBBbBbbbbBbBbbBBbB"
                },
                "contents": "Hello, Bob!"
            }
        })");
    ASSERT_EQ(hex(hash), "be609aee343fb3c4b28e1df9e632fca64fcfaede20f02e86244efddf30957bd2");

    // sign the hash
    const auto rsv = Signer::sign(privateKeyCow, hash, true, 0);
    EXPECT_EQ(hex(store(rsv.r)), "4355c47d63924e8a72e509b65029052eb6c299d53a04e167c5775fd466751c9d");
    EXPECT_EQ(hex(store(rsv.s)), "07299936d304c153f6443dfa05f40ff007d72911b6f72307f996231605b91562");
    EXPECT_EQ(hex(store(rsv.v)), "1c");
}

// See 'signedTypeData with V3 string' in https://github.com/MetaMask/eth-sig-util/blob/main/test/index.ts
TEST(EthereumAbiStruct, encodeTypes_v3) {
    EXPECT_EQ(msgMailCow1Bob1.encodeType(), "Mail(Person from,Person to,string contents)Person(string name,address wallet)");

    EXPECT_EQ(hex(msgMailCow1Bob1.hashType()), "a0cedeb2dc280ba39b857546d74f5549c3a1d7bdc2dd96bf881f76108e23dac2");

    EXPECT_EQ(hex(msgMailCow1Bob1.encodeHashes()), "a0cedeb2dc280ba39b857546d74f5549c3a1d7bdc2dd96bf881f76108e23dac2fc71e5fa27ff56c350aa531bc129ebdf613b772b6604664f5d8dbe21b85eb0c8cd54f074a4af31b4411ff6a60c9719dbd559c221c8ac3492d9d872b041d703d1b5aadf3154a261abdd9086fc627b61efca26ae5702701d05cd2305f7c52a2fc8");

    EXPECT_EQ(hex(msgMailCow1Bob1.hashStruct()), "c52c0ee5d84264471806290a3f2c4cecfc5490626bf912d01f240d7a274b371e");

    EXPECT_EQ(hex(msgEIP712Domain.hashStruct()), "f2cee375fa42b42143804025fc449deafd50cc031ca257e0b194a650a912090f");

    Address address = Address(privateKeyCow.getPublicKey(TWPublicKeyTypeSECP256k1Extended));
    EXPECT_EQ(address.string(), "0xCD2a3d9F938E13CD947Ec05AbC7FE734Df8DD826");
}

TEST(EthereumAbiStruct, encodeTypes_v3_Json) {
    auto hash = ParamStruct::hashStructJson(
        R"({
            "types": {
                "EIP712Domain": [
                    {"name": "name", "type": "string"},
                    {"name": "version", "type": "string"},
                    {"name": "chainId", "type": "uint256"},
                    {"name": "verifyingContract", "type": "address"}
                ],
                "Person": [
                    {"name": "name", "type": "string"},
                    {"name": "wallet", "type": "address"}
                ],
                "Mail": [
                    {"name": "from", "type": "Person"},
                    {"name": "to", "type": "Person"},
                    {"name": "contents", "type": "string"}
                ]
            },
            "primaryType": "Mail",
            "domain": {
                "name": "Ether Mail",
                "version": "1",
                "chainId": 1,
                "verifyingContract": "0xCcCCccccCCCCcCCCCCCcCcCccCcCCCcCcccccccC"
            },
            "message": {
                "from": {
                    "name": "Cow",
                    "wallet": "CD2a3d9F938E13CD947Ec05AbC7FE734Df8DD826"
                },
                "to": {
                    "name": "Bob",
                    "wallet": "bBbBBBBbbBBBbbbBbbBbbbbBBbBbbbbBbBbbBBbB"
                },
                "contents": "Hello, Bob!"
            }
        })");
    ASSERT_EQ(hex(hash), "be609aee343fb3c4b28e1df9e632fca64fcfaede20f02e86244efddf30957bd2");

    // sign the hash
    const auto rsv = Signer::sign(privateKeyCow, hash, true, 0);
    EXPECT_EQ(hex(store(rsv.r)), "4355c47d63924e8a72e509b65029052eb6c299d53a04e167c5775fd466751c9d");
    EXPECT_EQ(hex(store(rsv.s)), "07299936d304c153f6443dfa05f40ff007d72911b6f72307f996231605b91562");
    EXPECT_EQ(hex(store(rsv.v)), "1c");
}

// See 'signedTypeData_v4' in https://github.com/MetaMask/eth-sig-util/blob/main/test/index.ts
TEST(EthereumAbiStruct, encodeTypes_v4) {
    EXPECT_EQ(msgGroup.encodeType(), "Group(string name,Person[] members)Person(string name,address[] wallets)");

    EXPECT_EQ(msgPersonCow2.encodeType(), "Person(string name,address[] wallets)");

    EXPECT_EQ(hex(msgPersonCow2.hashType()), "fabfe1ed996349fc6027709802be19d047da1aa5d6894ff5f6486d92db2e6860");

    EXPECT_EQ(hex(msgPersonCow2.encodeHashes()), 
        "fabfe1ed996349fc6027709802be19d047da1aa5d6894ff5f6486d92db2e6860"
        "8c1d2bd5348394761719da11ec67eedae9502d137e8940fee8ecd6f641ee1648"
        "8a8bfe642b9fc19c25ada5dadfd37487461dc81dd4b0778f262c163ed81b5e2a");

    EXPECT_EQ(hex(msgPersonCow2.hashStruct()), "9b4846dd48b866f0ac54d61b9b21a9e746f921cefa4ee94c4c0a1c49c774f67f");

    EXPECT_EQ(hex(msgPersonBob3.encodeHashes()), 
        "fabfe1ed996349fc6027709802be19d047da1aa5d6894ff5f6486d92db2e6860"
        "28cac318a86c8a0a6a9156c2dba2c8c2363677ba0514ef616592d81557e679b6"
        "d2734f4c86cc3bd9cabf04c3097589d3165d95e4648fc72d943ed161f651ec6d");

    EXPECT_EQ(hex(msgPersonBob3.hashStruct()), "efa62530c7ae3a290f8a13a5fc20450bdb3a6af19d9d9d2542b5a94e631a9168");

    EXPECT_EQ(msgMailCow2Bob3.encodeType(), "Mail(Person from,Person[] to,string contents)Person(string name,address[] wallets)");

    EXPECT_EQ(hex(msgMailCow2Bob3.hashType()), "4bd8a9a2b93427bb184aca81e24beb30ffa3c747e2a33d4225ec08bf12e2e753");

    EXPECT_EQ(hex(msgMailCow2Bob3.encodeHashes()), 
        "4bd8a9a2b93427bb184aca81e24beb30ffa3c747e2a33d4225ec08bf12e2e753"
        "9b4846dd48b866f0ac54d61b9b21a9e746f921cefa4ee94c4c0a1c49c774f67f"
        "ca322beec85be24e374d18d582a6f2997f75c54e7993ab5bc07404ce176ca7cd"
        "b5aadf3154a261abdd9086fc627b61efca26ae5702701d05cd2305f7c52a2fc8");

    EXPECT_EQ(hex(msgMailCow2Bob3.hashStruct()), "eb4221181ff3f1a83ea7313993ca9218496e424604ba9492bb4052c03d5c3df8");

    EXPECT_EQ(hex(msgEIP712Domain.hashStruct()), "f2cee375fa42b42143804025fc449deafd50cc031ca257e0b194a650a912090f");

    Address address = Address(privateKeyCow.getPublicKey(TWPublicKeyTypeSECP256k1Extended));
    EXPECT_EQ(address.string(), "0xCD2a3d9F938E13CD947Ec05AbC7FE734Df8DD826");
}

TEST(EthereumAbiStruct, encodeTypes_v4_Json) {
    auto hash = ParamStruct::hashStructJson(
        R"({
            "types": {
                "EIP712Domain": [
                    {"name": "name", "type": "string"},
                    {"name": "version", "type": "string"},
                    {"name": "chainId", "type": "uint256"},
                    {"name": "verifyingContract", "type": "address"}
                ],
                "Person": [
                    {"name": "name", "type": "string"},
                    {"name": "wallets", "type": "address[]"}
                ],
                "Mail": [
                    {"name": "from", "type": "Person"},
                    {"name": "to", "type": "Person[]"},
                    {"name": "contents", "type": "string"}
                ]
            },
            "primaryType": "Mail",
            "domain": {
                "name": "Ether Mail",
                "version": "1",
                "chainId": 1,
                "verifyingContract": "0xCcCCccccCCCCcCCCCCCcCcCccCcCCCcCcccccccC"
            },
            "message": {
                "from": {
                    "name": "Cow",
                    "wallets": [
                        "CD2a3d9F938E13CD947Ec05AbC7FE734Df8DD826",
                        "DeaDbeefdEAdbeefdEadbEEFdeadbeEFdEaDbeeF"
                    ]
                },
                "to": [
                    {
                        "name": "Bob",
                        "wallets": [
                            "bBbBBBBbbBBBbbbBbbBbbbbBBbBbbbbBbBbbBBbB",
                            "B0BdaBea57B0BDABeA57b0bdABEA57b0BDabEa57",
                            "B0B0b0b0b0b0B000000000000000000000000000"
                        ]
                    }
                ],
                "contents": "Hello, Bob!"
            }
        })");
    ASSERT_EQ(hex(hash), "a85c2e2b118698e88db68a8105b794a8cc7cec074e89ef991cb4f5f533819cc2");

    // sign the hash
    const auto rsv = Signer::sign(privateKeyCow, hash, true, 0);
    EXPECT_EQ(hex(store(rsv.r)), "65cbd956f2fae28a601bebc9b906cea0191744bd4c4247bcd27cd08f8eb6b71c");
    EXPECT_EQ(hex(store(rsv.s)), "78efdf7a31dc9abee78f492292721f362d296cf86b4538e07b51303b67f74906");
    EXPECT_EQ(hex(store(rsv.v)), "1b");
}

// See 'signedTypeData_v4 with recursive types' in https://github.com/MetaMask/eth-sig-util/blob/main/test/index.ts
TEST(EthereumAbiStruct, encodeTypes_v4Rec) {
    ParamStruct msgPersonRecursiveMother("Person", std::vector<std::shared_ptr<ParamNamed>>{
        std::make_shared<ParamNamed>("name", std::make_shared<ParamString>("Lyanna")),
        std::make_shared<ParamNamed>("mother", std::make_shared<ParamStruct>("Person", std::vector<std::shared_ptr<ParamNamed>>{})),
        std::make_shared<ParamNamed>("father", std::make_shared<ParamStruct>("Person", std::vector<std::shared_ptr<ParamNamed>>{
            std::make_shared<ParamNamed>("name", std::make_shared<ParamString>("Rickard")),
            std::make_shared<ParamNamed>("mother", std::make_shared<ParamStruct>("Person", std::vector<std::shared_ptr<ParamNamed>>{})),
            std::make_shared<ParamNamed>("father", std::make_shared<ParamStruct>("Person", std::vector<std::shared_ptr<ParamNamed>>{}))
        }))
    });
    ParamStruct msgPersonRecursiveFather("Person", std::vector<std::shared_ptr<ParamNamed>>{
        std::make_shared<ParamNamed>("name", std::make_shared<ParamString>("Rhaegar")),
        std::make_shared<ParamNamed>("mother", std::make_shared<ParamStruct>("Person", std::vector<std::shared_ptr<ParamNamed>>{})),
        std::make_shared<ParamNamed>("father", std::make_shared<ParamStruct>("Person", std::vector<std::shared_ptr<ParamNamed>>{
            std::make_shared<ParamNamed>("name", std::make_shared<ParamString>("Aeris II")),
            std::make_shared<ParamNamed>("mother", std::make_shared<ParamStruct>("Person", std::vector<std::shared_ptr<ParamNamed>>{})),
            std::make_shared<ParamNamed>("father", std::make_shared<ParamStruct>("Person", std::vector<std::shared_ptr<ParamNamed>>{}))
        }))
    });
    ParamStruct msgPersonRecursive("Person", std::vector<std::shared_ptr<ParamNamed>>{
        std::make_shared<ParamNamed>("name", std::make_shared<ParamString>("Jon")),
        std::make_shared<ParamNamed>("mother", std::make_shared<ParamStruct>(msgPersonRecursiveMother)),
        std::make_shared<ParamNamed>("father", std::make_shared<ParamStruct>(msgPersonRecursiveFather))
    });

    EXPECT_EQ(msgPersonRecursive.encodeType(), "Person(string name,Person mother,Person father)");

    EXPECT_EQ(hex(msgPersonRecursive.hashType()), "7c5c8e90cb92c8da53b893b24962513be98afcf1b57b00327ae4cc14e3a64116");

    EXPECT_EQ(hex(msgPersonRecursiveMother.encodeHashes()), 
        "7c5c8e90cb92c8da53b893b24962513be98afcf1b57b00327ae4cc14e3a64116"
        "afe4142a2b3e7b0503b44951e6030e0e2c5000ef83c61857e2e6003e7aef8570"
        "0000000000000000000000000000000000000000000000000000000000000000"
        "88f14be0dd46a8ec608ccbff6d3923a8b4e95cdfc9648f0db6d92a99a264cb36");

    EXPECT_EQ(hex(msgPersonRecursiveMother.hashStruct()), "9ebcfbf94f349de50bcb1e3aa4f1eb38824457c99914fefda27dcf9f99f6178b");

    EXPECT_EQ(hex(msgPersonRecursiveFather.encodeHashes()), 
        "7c5c8e90cb92c8da53b893b24962513be98afcf1b57b00327ae4cc14e3a64116"
        "b2a7c7faba769181e578a391a6a6811a3e84080c6a3770a0bf8a856dfa79d333"
        "0000000000000000000000000000000000000000000000000000000000000000"
        "02cc7460f2c9ff107904cff671ec6fee57ba3dd7decf999fe9fe056f3fd4d56e");

    EXPECT_EQ(hex(msgPersonRecursiveFather.hashStruct()), "b852e5abfeff916a30cb940c4e24c43cfb5aeb0fa8318bdb10dd2ed15c8c70d8");

    EXPECT_EQ(hex(msgPersonRecursive.encodeHashes()), 
        "7c5c8e90cb92c8da53b893b24962513be98afcf1b57b00327ae4cc14e3a64116"
        "e8d55aa98b6b411f04dbcf9b23f29247bb0e335a6bc5368220032fdcb9e5927f"
        "9ebcfbf94f349de50bcb1e3aa4f1eb38824457c99914fefda27dcf9f99f6178b"
        "b852e5abfeff916a30cb940c4e24c43cfb5aeb0fa8318bdb10dd2ed15c8c70d8");

    EXPECT_EQ(hex(msgPersonRecursive.hashStruct()), "fdc7b6d35bbd81f7fa78708604f57569a10edff2ca329c8011373f0667821a45");

    ParamStruct msgEIP712Domain("EIP712Domain", std::vector<std::shared_ptr<ParamNamed>>{
        std::make_shared<ParamNamed>("name", std::make_shared<ParamString>("Family Tree")),
        std::make_shared<ParamNamed>("version", std::make_shared<ParamString>("1")),
        std::make_shared<ParamNamed>("chainId", std::make_shared<ParamUInt256>(1)),
        std::make_shared<ParamNamed>("verifyingContract", std::make_shared<ParamAddress>(parse_hex("CcCCccccCCCCcCCCCCCcCcCccCcCCCcCcccccccC")))
    });

    EXPECT_EQ(hex(msgEIP712Domain.hashStruct()), "facb2c1888f63a780c84c216bd9a81b516fc501a19bae1fc81d82df590bbdc60");

    Address address = Address(privateKeyDragon.getPublicKey(TWPublicKeyTypeSECP256k1Extended));
    EXPECT_EQ(address.string(), "0x065a687103C9F6467380beE800ecD70B17f6b72F");
}

TEST(EthereumAbiStruct, encodeTypes_v4Rec_Json) {
    auto hash = ParamStruct::hashStructJson(
        R"({
            "types": {
                "EIP712Domain": [
                    {"name": "name", "type": "string"},
                    {"name": "version", "type": "string"},
                    {"name": "chainId", "type": "uint256"},
                    {"name": "verifyingContract", "type": "address"}
                ],
                "Person": [
                    {"name": "name", "type": "string"},
                    {"name": "mother", "type": "Person"},
                    {"name": "father", "type": "Person"}
                ]
            },
            "primaryType": "Person",
            "domain": {
                "name": "Family Tree",
                "version": "1",
                "chainId": 1,
                "verifyingContract": "0xCcCCccccCCCCcCCCCCCcCcCccCcCCCcCcccccccC"
            },
            "message": {
                "name": "Jon",
                "mother": {
                    "name": "Lyanna",
                    "father": {
                        "name": "Rickard"
                    }
                },
                "father": {
                    "name": "Rhaegar",
                    "father": {
                        "name": "Aeris II"
                    }
                }
            }
        })");
    ASSERT_EQ(hex(hash), "807773b9faa9879d4971b43856c4d60c2da15c6f8c062bd9d33afefb756de19c");

    // sign the hash
<<<<<<< HEAD
    PrivateKey privateKeyDragon = PrivateKey(Hash::keccak256(TW::data("dragon")));
    const auto rsv = Signer::sign(privateKeyDragon, hash, true, 0);
=======
    const auto rsv = Signer::sign(privateKeyDragon, 0, hash);
>>>>>>> 57842482
    EXPECT_EQ(hex(store(rsv.r)), "f2ec61e636ff7bb3ac8bc2a4cc2c8b8f635dd1b2ec8094c963128b358e79c85c");
    EXPECT_EQ(hex(store(rsv.s)), "5ca6dd637ed7e80f0436fe8fce39c0e5f2082c9517fe677cc2917dcd6c84ba88");
    EXPECT_EQ(hex(store(rsv.v)), "1c");
}

// See 'signedTypeData' in https://github.com/MetaMask/eth-sig-util/blob/main/test/index.ts
TEST(EthereumAbiStruct, encodeTypeCow1) {
    ParamStruct msgPersonCow1("Person", std::vector<std::shared_ptr<ParamNamed>>{
        std::make_shared<ParamNamed>("name", std::make_shared<ParamString>("Cow")),
        std::make_shared<ParamNamed>("wallet", std::make_shared<ParamAddress>(parse_hex("CD2a3d9F938E13CD947Ec05AbC7FE734Df8DD826")))
    });

    EXPECT_EQ(msgPersonCow1.encodeType(), "Person(string name,address wallet)");

    EXPECT_EQ(hex(msgPersonCow1.hashType()), "b9d8c78acf9b987311de6c7b45bb6a9c8e1bf361fa7fd3467a2163f994c79500");

    EXPECT_EQ(hex(msgPersonCow1.encodeHashes()), "b9d8c78acf9b987311de6c7b45bb6a9c8e1bf361fa7fd3467a2163f994c795008c1d2bd5348394761719da11ec67eedae9502d137e8940fee8ecd6f641ee1648000000000000000000000000cd2a3d9f938e13cd947ec05abc7fe734df8dd826");

    EXPECT_EQ(hex(msgPersonCow1.hashStruct()), "fc71e5fa27ff56c350aa531bc129ebdf613b772b6604664f5d8dbe21b85eb0c8");
}

#define EXPECT_EXCEPTION(statement, exceptionMsg) \
    try { \
        statement; \
        FAIL() << "No exception"; \
    } catch (const std::exception& ex) { \
        const std::string expEx = exceptionMsg; \
        const std::string actEx = ex.what(); \
        const auto actExPrefix = actEx.substr(0, expEx.length()); \
        EXPECT_EQ(actExPrefix, expEx); \
    } catch (...) { \
        FAIL() << "Not the expected exception"; \
    }

TEST(EthereumAbiStruct, hashStructJson) {
    {
        auto hash = ParamStruct::hashStructJson(
            R"({
                "types": {
                    "EIP712Domain": [
                        {"name": "name", "type": "string"},
                        {"name": "version", "type": "string"},
                        {"name": "chainId", "type": "uint256"},
                        {"name": "verifyingContract", "type": "address"}
                    ],
                    "Person": [
                        {"name": "name", "type": "string"},
                        {"name": "wallet", "type": "address"}
                    ]
                },
                "primaryType": "Person",
                "domain": {
                    "name": "Ether Person",
                    "version": "1",
                    "chainId": 1,
                    "verifyingContract": "0xCcCCccccCCCCcCCCCCCcCcCccCcCCCcCcccccccC"
                },
                "message": {
                    "name": "Cow",
                    "wallet": "CD2a3d9F938E13CD947Ec05AbC7FE734Df8DD826"
                }
            })");
        ASSERT_EQ(hex(hash), "0b4bb85394b9ebb1c2425e283c9e734a9a7a832622e97c998f77e1c7a3f01a20");
    }
    {   // edge cases
        EXPECT_EXCEPTION(ParamStruct::hashStructJson("NOT_A_JSON"), "Could not parse Json");
        EXPECT_EXCEPTION(ParamStruct::hashStructJson("+/{\\"), "Could not parse Json");
        EXPECT_EXCEPTION(ParamStruct::hashStructJson(""), "Could not parse Json");
        EXPECT_EXCEPTION(ParamStruct::hashStructJson("0"), "Expecting Json object");
        EXPECT_EXCEPTION(ParamStruct::hashStructJson("[]"), "Expecting Json object");
        EXPECT_EXCEPTION(ParamStruct::hashStructJson(R"({})"), "Top-level string field 'primaryType' missing");
        EXPECT_EXCEPTION(ParamStruct::hashStructJson(R"({"domain": {}, "message": {}, "types": {}})"), "Top-level string field 'primaryType' missing");
        EXPECT_EXCEPTION(ParamStruct::hashStructJson(R"({"primaryType": [], "domain": {}, "message": {}, "types": {}})"), "Top-level string field 'primaryType' missing");
        EXPECT_EXCEPTION(ParamStruct::hashStructJson(R"({"primaryType": "v1", "message": {}, "types": {}})"), "Top-level object field 'domain' missing");
        EXPECT_EXCEPTION(ParamStruct::hashStructJson(R"({"primaryType": "v1", "domain": "vDomain", "message": {}, "types": {}})"), "Top-level object field 'domain' missing");
        EXPECT_EXCEPTION(ParamStruct::hashStructJson(R"({"primaryType": "v1", "domain": {}, "types": {}})"), "Top-level object field 'message' missing");
        EXPECT_EXCEPTION(ParamStruct::hashStructJson(R"({"primaryType": "v1", "domain": {}, "message": "v2", "types": {}})"), "Top-level object field 'message' missing");
        EXPECT_EXCEPTION(ParamStruct::hashStructJson(R"({"primaryType": "v1", "domain": {}, "message": {}})"), "Top-level object field 'types' missing");
        EXPECT_EXCEPTION(ParamStruct::hashStructJson(R"({"primaryType": "v1", "domain": {}, "message": {}, "types": "vTypes"})"), "Top-level object field 'types' missing");
        EXPECT_EXCEPTION(ParamStruct::hashStructJson(R"({"primaryType": "v1", "domain": {}, "message": {}, "types": {}})"), "Type not found, EIP712Domain");
        EXPECT_EXCEPTION(ParamStruct::hashStructJson(R"({"primaryType": "v1", "domain": {}, "message": {}, "types": {"EIP712Domain": []}})"), "No valid params found");
        EXPECT_EXCEPTION(ParamStruct::hashStructJson(R"({"primaryType": "v1", "domain": {}, "message": {}, "types": {"EIP712Domain": [{"name": "param", "type": "type"}]}})"), "Unknown type type");
        EXPECT_EXCEPTION(ParamStruct::hashStructJson(R"({"primaryType": "v1", "domain": {"param": "val"}, "message": {}, "types": {"EIP712Domain": [{"name": "param", "type": "string"}]}})"), "Type not found, v1");
    }
}

TEST(EthereumAbiStruct, hashStruct_walletConnect) {
    // https://github.com/WalletConnect/walletconnect-example-dapp/blob/master/src/helpers/eip712.ts
    auto path = TESTS_ROOT + "/Ethereum/Data/eip712_walletconnect.json";
    auto typeData = load_file(path);
    auto hash = ParamStruct::hashStructJson(typeData);
    EXPECT_EQ(hex(hash), "abc79f527273b9e7bca1b3f1ac6ad1a8431fa6dc34ece900deabcd6969856b5e");

    // sign the hash
    const auto rsv = Signer::sign(privateKeyOilTimes12, 0, hash);
    EXPECT_EQ(hex(store(rsv.r)), "e9c1ce1307593c378c7e38e8aa00dfb42b5a1ce543b59a138a12f29bd7fea75c");
    EXPECT_EQ(hex(store(rsv.s)), "3fe71ef91c37abea29fe14b5f0de805f924af19d71bcef09e74aef2f0ccdf52a");
    EXPECT_EQ(hex(store(rsv.v)), "1c");
}

TEST(EthereumAbiStruct, hashStruct_cryptofights) {
    auto path = TESTS_ROOT + "/Ethereum/Data/eip712_cryptofights.json";
    auto typeData = load_file(path);
    auto hash = ParamStruct::hashStructJson(typeData);
    EXPECT_EQ(hex(hash), "db12328a6d193965801548e1174936c3aa7adbe1b54b3535a3c905bd4966467c");

    // sign the hash
    const auto rsv = Signer::sign(privateKeyOilTimes12, 0, hash);
    EXPECT_EQ(hex(store(rsv.r)), "9e26bdf0d113a72805acb1c2c8b0734d264290fd1cfbdf5e6502ae65a2f2bd83");
    EXPECT_EQ(hex(store(rsv.s)), "11512c15ad0833fd457ae5dd59c3bcb3d03f35b3d33c1c5a575852163db42369");
    EXPECT_EQ(hex(store(rsv.v)), "1b");
}

TEST(EthereumAbiStruct, hashStruct_snapshot) {
    auto path = TESTS_ROOT + "/Ethereum/Data/eip712_snapshot_v4.json";
    auto typeData = load_file(path);
    auto hash = ParamStruct::hashStructJson(typeData);
    EXPECT_EQ(hex(hash), "f558d08ad4a7651dbc9ec028cfcb4a8e6878a249073ef4fa694f85ee95f61c0f");

    // sign the hash
    const auto rsv = Signer::sign(privateKeyOilTimes12, 0, hash);
    EXPECT_EQ(hex(store(rsv.r)), "9da563ffcafe9fa8809540ebcc4bcf8bbc26874e192f430432e06547593e8681");
    EXPECT_EQ(hex(store(rsv.s)), "164808603aca259775bdf511124b58651f1b3ce9ccbcd5a8d63df02e2359bb8b");
    EXPECT_EQ(hex(store(rsv.v)), "1b");
}

TEST(EthereumAbiStruct, ParamFactoryMakeNamed) {
    std::shared_ptr<ParamNamed> p = ParamFactory::makeNamed("firstparam", "uint256");
    EXPECT_EQ(p->getName(), "firstparam");
    ASSERT_NE(p->getParam().get(), nullptr);
    EXPECT_EQ(p->getParam()->getType(), "uint256");
}

TEST(EthereumAbiStruct, ParamStructMakeStruct) {
    {
        std::shared_ptr<ParamStruct> s = ParamStruct::makeStruct("Person",
            R"(
                {"name": "Cow", "wallet": "CD2a3d9F938E13CD947Ec05AbC7FE734Df8DD826"}
            )",
            R"({
                "Person": [{"name": "name", "type": "string"}, {"name": "wallet", "type": "address"}]
            })");
        ASSERT_NE(s.get(), nullptr);
        EXPECT_EQ(s->getType(), "Person");
        ASSERT_EQ(s->getCount(), 2);
        EXPECT_EQ(s->encodeType(), "Person(string name,address wallet)");
        EXPECT_EQ(hex(s->hashStruct()), "fc71e5fa27ff56c350aa531bc129ebdf613b772b6604664f5d8dbe21b85eb0c8");
    }
    {
        std::shared_ptr<ParamStruct> s = ParamStruct::makeStruct("Person",
            R"(
                {"name": "Cow", "wallets": ["CD2a3d9F938E13CD947Ec05AbC7FE734Df8DD826", "DeaDbeefdEAdbeefdEadbEEFdeadbeEFdEaDbeeF"]}
            )",
            R"({
                "Person": [{"name": "name", "type": "string"}, {"name": "wallets", "type": "address[]"}]
            })");
        ASSERT_NE(s.get(), nullptr);
        EXPECT_EQ(s->getType(), "Person");
        ASSERT_EQ(s->getCount(), 2);
        EXPECT_EQ(s->encodeType(), "Person(string name,address[] wallets)");
        EXPECT_EQ(hex(s->hashStruct()), "9b4846dd48b866f0ac54d61b9b21a9e746f921cefa4ee94c4c0a1c49c774f67f");
    }
    {
        std::shared_ptr<ParamStruct> s = ParamStruct::makeStruct("Mail",
            R"({"from": {"name": "Cow", "wallet": "CD2a3d9F938E13CD947Ec05AbC7FE734Df8DD826"}, "to": {"name": "Bob", "wallet": "bBbBBBBbbBBBbbbBbbBbbbbBBbBbbbbBbBbbBBbB"}, "contents": "Hello, Bob!"})",
            R"({"Person": [{"name": "name", "type": "string"}, {"name": "wallet", "type": "address"}],"Mail": [{"name": "from", "type": "Person"},{"name": "to", "type": "Person"},{"name": "contents", "type": "string"}]})");
        ASSERT_NE(s.get(), nullptr);
        EXPECT_EQ(s->getType(), "Mail");
        ASSERT_EQ(s->getCount(), 3);
        EXPECT_EQ(s->encodeType(), "Mail(Person from,Person to,string contents)Person(string name,address wallet)");
        EXPECT_EQ(hex(s->hashStruct()), "c52c0ee5d84264471806290a3f2c4cecfc5490626bf912d01f240d7a274b371e");
    }

    {   // extra param
        std::shared_ptr<ParamStruct> s = ParamStruct::makeStruct("Person",
            R"({"extra_param": "extra_value", "name": "Cow", "wallet": "CD2a3d9F938E13CD947Ec05AbC7FE734Df8DD826"})",
            R"({"Person": [{"name": "name", "type": "string"}, {"name": "wallet", "type": "address"}]})");
        ASSERT_NE(s.get(), nullptr);
        EXPECT_EQ(s->encodeType(), "Person(string name,address wallet)");
        EXPECT_EQ(hex(s->hashStruct()), "fc71e5fa27ff56c350aa531bc129ebdf613b772b6604664f5d8dbe21b85eb0c8");
    }
    {   // empty array
        std::shared_ptr<ParamStruct> s = ParamStruct::makeStruct("Person",
            R"({"extra_param": "extra_value", "name": "Cow", "wallets": []})",
            R"({"Person": [{"name": "name", "type": "string"}, {"name": "wallets", "type": "address[]"}]})");
        ASSERT_NE(s.get(), nullptr);
        EXPECT_EQ(s->encodeType(), "Person(string name,address[] wallets)");
    }
    {   // missing param
        std::shared_ptr<ParamStruct> s = ParamStruct::makeStruct("Person",
            R"({"wallet": "CD2a3d9F938E13CD947Ec05AbC7FE734Df8DD826"})",
            R"({"Person": [{"name": "name", "type": "string"}, {"name": "wallet", "type": "address"}]})");
        ASSERT_NE(s.get(), nullptr);
        EXPECT_EQ(s->encodeType(), "Person(string name,address wallet)");
    }

    {
        EXPECT_EXCEPTION(ParamStruct::makeStruct("Person",
            "NOT_A_JSON+/{\\",
            R"({"Person": [{"name": "name", "type": "string"}, {"name": "wallet", "type": "address"}]})"),
            "Could not parse value Json");
    }
    {
        EXPECT_EXCEPTION(ParamStruct::makeStruct("Person",
            "0",
            R"({"Person": [{"name": "name", "type": "string"}, {"name": "wallet", "type": "address"}]})"),
            "Expecting object");
    }
    {
        EXPECT_EXCEPTION(ParamStruct::makeStruct("Person",
            // params mixed up
            R"({"wallets": "Cow", "name": ["CD2a3d9F938E13CD947Ec05AbC7FE734Df8DD826", "DeaDbeefdEAdbeefdEadbEEFdeadbeEFdEaDbeeF"]})",
            R"({"Person": [{"name": "name", "type": "string"}, {"name": "wallets", "type": "address[]"}]})"),
            "Could not set type for param wallets");
    }
    {
        EXPECT_EXCEPTION(ParamStruct::makeStruct("Person",
            R"({"name": "Cow", "wallets": ["CD2a3d9F938E13CD947Ec05AbC7FE734Df8DD826", "DeaDbeefdEAdbeefdEadbEEFdeadbeEFdEaDbeeF"]})",
            R"({"Person": [{"name": "name", "type": "string"}, {"name": "wallets", "type": "missingtype[]"}]})"),
            "Unknown struct array type missingtype");
    }
    {
        EXPECT_EXCEPTION(ParamStruct::makeStruct("Person",
            R"({"name": "Cow", "wallets": "NOT_AN_ARRAY"})",
            R"({"Person": [{"name": "name", "type": "string"}, {"name": "wallets", "type": "address[]"}]})"),
            "Could not set type for param wallets");
    }
    {
        EXPECT_EXCEPTION(ParamStruct::makeStruct("Mail",
            R"({"from": {"name": "Cow", "wallet": "CD2a3d9F938E13CD947Ec05AbC7FE734Df8DD826"}, "to": {"name": "Bob", "wallet": "bBbBBBBbbBBBbbbBbbBbbbbBBbBbbbbBbBbbBBbB"}, "contents": "Hello, Bob!"})",
            R"({"Mail": [{"name": "from", "type": "Person"},{"name": "to", "type": "Person"},{"name": "contents", "type": "string"}]})"),
            "Unknown type Person");
    }
}

TEST(EthereumAbiStruct, ParamFactoryMakeTypes) {
    {
        std::vector<std::shared_ptr<ParamStruct>> tt = ParamStruct::makeTypes(R"({"Person": [{"name": "name", "type": "string"}, {"name": "wallet", "type": "address"}]})");
        ASSERT_EQ(tt.size(), 1);
        EXPECT_EQ(tt[0]->encodeType(), "Person(string name,address wallet)");
    }
    {
        std::vector<std::shared_ptr<ParamStruct>> tt = ParamStruct::makeTypes(
            R"({
                "Person": [{"name": "name", "type": "string"}, {"name": "wallet", "type": "address"}],
                "Mail": [{"name": "from", "type": "Person"}, {"name": "to", "type": "Person"}, {"name": "contents", "type": "string"}]
            })");
        ASSERT_EQ(tt.size(), 2);
        EXPECT_EQ(tt[0]->encodeType(), "Mail(Person from,Person to,string contents)Person(string name,address wallet)");
        EXPECT_EQ(tt[1]->encodeType(), "Person(string name,address wallet)");
    }
    {   // edge cases
        EXPECT_EXCEPTION(ParamStruct::makeTypes("NOT_A_JSON"), "Could not parse types Json");
        EXPECT_EXCEPTION(ParamStruct::makeTypes("+/{\\"), "Could not parse types Json");
        EXPECT_EXCEPTION(ParamStruct::makeTypes(""), "Could not parse types Json");
        EXPECT_EXCEPTION(ParamStruct::makeTypes("0"), "Expecting object");
        EXPECT_EXCEPTION(ParamStruct::makeTypes("[]"), "Expecting object");
        EXPECT_EXCEPTION(ParamStruct::makeTypes("[{}]"), "Expecting object");
        EXPECT_EQ(ParamStruct::makeTypes("{}").size(), 0);
        EXPECT_EXCEPTION(ParamStruct::makeTypes("{\"a\": 0}"), "Expecting array");
        EXPECT_EXCEPTION(ParamStruct::makeTypes(R"({"name": 0})"), "Expecting array");
        // order does not matter
        EXPECT_EQ(ParamStruct::makeTypes(R"({"Mail": [{"name": "from", "type": "Person"}, {"name": "to", "type": "Person"}, {"name": "contents", "type": "string"}], "Person": [{"name": "name", "type": "string"}, {"name": "wallet", "type": "address"}]})").size(), 2);
    }
}

TEST(EthereumAbiStruct, ParamFactoryMakeType) {
    {
        std::shared_ptr<ParamStruct> t = ParamStruct::makeType("Person", R"([{"name": "name", "type": "string"}, {"name": "wallet", "type": "address"}])");
        EXPECT_NE(t.get(), nullptr);
        EXPECT_EQ(t->getType(), "Person");
        ASSERT_EQ(t->getCount(), 2);
        ASSERT_EQ(t->encodeType(), "Person(string name,address wallet)");
    }
    {   // edge cases
        EXPECT_EXCEPTION(ParamStruct::makeType("", ""), "Missing type name");
        EXPECT_EXCEPTION(ParamStruct::makeType("Person", "NOT_A_JSON"), "Could not parse type Json");
        EXPECT_EXCEPTION(ParamStruct::makeType("Person", "+/{\\"), "Could not parse type Json");
        EXPECT_EXCEPTION(ParamStruct::makeType("Person", ""), "Could not parse type Json");
        EXPECT_EXCEPTION(ParamStruct::makeType("Person", "0"), "Expecting array");
        EXPECT_EXCEPTION(ParamStruct::makeType("Person", "{}"), "Expecting array");
        EXPECT_EXCEPTION(ParamStruct::makeType("Person", "[]"), "No valid params found");
        EXPECT_EXCEPTION(ParamStruct::makeType("Person", R"([{"dummy": 0}])"), "Could not process Json: ");
        EXPECT_EXCEPTION(ParamStruct::makeType("Person", R"([{"name": "val"}])"), "Could not process Json: ");
        EXPECT_EXCEPTION(ParamStruct::makeType("Person", R"([{"type": "val"}])"), "Could not process Json: ");
        EXPECT_EXCEPTION(ParamStruct::makeType("Person", R"([{"name": "", "type": "type"}])"), "Expecting 'name' and 'type', in Person");
        EXPECT_EXCEPTION(ParamStruct::makeType("Person", R"([{"name": "name", "type": ""}])"), "Expecting 'name' and 'type', in Person");
        EXPECT_EXCEPTION(ParamStruct::makeType("Person", R"([{"name": "name", "type": "UNKNOWN_TYPE"}, {"name": "wallet", "type": "address"}])"), "Unknown type UNKNOWN_TYPE");
        EXPECT_EQ(ParamStruct::makeType("Person", R"([{"name": "name", "type": "UNKNOWN_TYPE"}, {"name": "wallet", "type": "address"}])", {}, true)->encodeType(), "Person(UNKNOWN_TYPE name,address wallet)UNKNOWN_TYPE()");
    }
}

TEST(EthereumAbiStruct, ParamNamedMethods) {
    const auto ps = std::make_shared<ParamString>("Hello");
    auto pn = std::make_shared<ParamNamed>("name", ps);

    EXPECT_EQ(pn->getSize(), ps->getSize());
    EXPECT_EQ(pn->isDynamic(), ps->isDynamic());
    Data encoded;
    pn->encode(encoded);
    EXPECT_EQ(hex(encoded), "000000000000000000000000000000000000000000000000000000000000000548656c6c6f000000000000000000000000000000000000000000000000000000");
    size_t offset = 0;
    EXPECT_EQ(pn->decode(encoded, offset), true);
    EXPECT_EQ(offset, 64);
    pn->setValueJson("World");
    EXPECT_EQ(ps->getVal(), "World");
}

TEST(EthereumAbiStruct, ParamSetNamed) {
    const auto pn1 = std::make_shared<ParamNamed>("param1", std::make_shared<ParamString>("Hello"));
    const auto pn2 = std::make_shared<ParamNamed>("param2", std::make_shared<ParamString>("World"));
    auto ps = std::make_shared<ParamSetNamed>(std::vector<std::shared_ptr<ParamNamed>>{pn1, pn2});
    EXPECT_EQ(ps->getCount(), 2);
    EXPECT_EQ(ps->addParam(std::shared_ptr<ParamNamed>(nullptr)), -1);
    EXPECT_EQ(ps->findParamByName("NO_SUCH_PARAM"), nullptr);
    auto pf1 = ps->findParamByName("param2");
    ASSERT_NE(pf1.get(), nullptr);
    EXPECT_EQ(pf1->getName(), "param2");
}

TEST(EthereumAbiStruct, ParamStructMethods) {
    const auto pn1 = std::make_shared<ParamNamed>("param1", std::make_shared<ParamString>("Hello"));
    const auto pn2 = std::make_shared<ParamNamed>("param2", std::make_shared<ParamString>("World"));
    auto ps = std::make_shared<ParamStruct>("struct", std::vector<std::shared_ptr<ParamNamed>>{pn1, pn2});

    EXPECT_EQ(ps->getSize(), 2);
    EXPECT_EQ(ps->isDynamic(), true);
    Data encoded;
    ps->encode(encoded);
    EXPECT_EQ(hex(encoded), "");
    size_t offset = 0;
    EXPECT_EQ(ps->decode(encoded, offset), true);
    EXPECT_EQ(offset, 0);
    EXPECT_FALSE(ps->setValueJson("dummy"));
    EXPECT_EQ(ps->findParamByName("param2")->getName(), "param2");
}

TEST(EthereumAbiStruct, ParamHashStruct) {
    {
        auto p = std::make_shared<ParamUInt8>();
        EXPECT_TRUE(p->setValueJson("13"));
        EXPECT_EQ(hex(p->hashStruct()), "000000000000000000000000000000000000000000000000000000000000000d");
    }
    {
        auto p = std::make_shared<ParamUInt16>();
        EXPECT_TRUE(p->setValueJson("1234"));
        EXPECT_EQ(hex(p->hashStruct()), "00000000000000000000000000000000000000000000000000000000000004d2");
    }
    {
        auto p = std::make_shared<ParamUInt32>();
        EXPECT_TRUE(p->setValueJson("1234567"));
        EXPECT_EQ(hex(p->hashStruct()), "000000000000000000000000000000000000000000000000000000000012d687");
    }
    {
        auto p = std::make_shared<ParamUInt64>();
        EXPECT_TRUE(p->setValueJson("1234567"));
        EXPECT_EQ(hex(p->hashStruct()), "000000000000000000000000000000000000000000000000000000000012d687");
    }
    {
        auto p = std::make_shared<ParamUIntN>(128);
        EXPECT_TRUE(p->setValueJson("1234567890123456789"));
        EXPECT_EQ(hex(p->hashStruct()), "000000000000000000000000000000000000000000000000112210f47de98115");
    }
    {
        auto p = std::make_shared<ParamUIntN>(168);
        EXPECT_TRUE(p->setValueJson("1234567890123456789"));
        EXPECT_EQ(hex(p->hashStruct()), "000000000000000000000000000000000000000000000000112210f47de98115");
    }
    {
        auto p = std::make_shared<ParamUInt256>();
        EXPECT_TRUE(p->setValueJson("1234567890123456789"));
        EXPECT_EQ(hex(p->hashStruct()), "000000000000000000000000000000000000000000000000112210f47de98115");
    }
    {
        auto p = std::make_shared<ParamInt8>();
        EXPECT_TRUE(p->setValueJson("13"));
        EXPECT_EQ(hex(p->hashStruct()), "000000000000000000000000000000000000000000000000000000000000000d");
    }
    {
        auto p = std::make_shared<ParamInt16>();
        EXPECT_TRUE(p->setValueJson("1234"));
        EXPECT_EQ(hex(p->hashStruct()), "00000000000000000000000000000000000000000000000000000000000004d2");
    }
    {
        auto p = std::make_shared<ParamInt32>();
        EXPECT_TRUE(p->setValueJson("1234567"));
        EXPECT_EQ(hex(p->hashStruct()), "000000000000000000000000000000000000000000000000000000000012d687");
    }
    {
        auto p = std::make_shared<ParamInt64>();
        EXPECT_TRUE(p->setValueJson("1234567"));
        EXPECT_EQ(hex(p->hashStruct()), "000000000000000000000000000000000000000000000000000000000012d687");
    }
    {
        auto p = std::make_shared<ParamIntN>(128);
        EXPECT_TRUE(p->setValueJson("1234567890123456789"));
        EXPECT_EQ(hex(p->hashStruct()), "000000000000000000000000000000000000000000000000112210f47de98115");
    }
    {
        auto p = std::make_shared<ParamIntN>(168);
        EXPECT_TRUE(p->setValueJson("1234567890123456789"));
        EXPECT_EQ(hex(p->hashStruct()), "000000000000000000000000000000000000000000000000112210f47de98115");
    }
    {
        auto p = std::make_shared<ParamInt256>();
        EXPECT_TRUE(p->setValueJson("1234567890123456789"));
        EXPECT_EQ(hex(p->hashStruct()), "000000000000000000000000000000000000000000000000112210f47de98115");
    }
    {
        auto p = std::make_shared<ParamBool>();
        EXPECT_TRUE(p->setValueJson("true"));
        EXPECT_EQ(hex(p->hashStruct()), "0000000000000000000000000000000000000000000000000000000000000001");
    }
    {
        auto p = std::make_shared<ParamString>();
        EXPECT_TRUE(p->setValueJson("ABCdefGHI"));
        EXPECT_EQ(hex(p->hashStruct()), "3a2aa9c027187dbf5a2f0c980281da43e810ecbe4d32e0b5c22211882c691889");
    }
    {
        auto p = std::make_shared<ParamByteArray>();
        EXPECT_TRUE(p->setValueJson("0123456789"));
        EXPECT_EQ(hex(p->hashStruct()), "0123456789000000000000000000000000000000000000000000000000000000");
        EXPECT_TRUE(p->setValueJson("0xa9059cbb0000000000000000000000002e0d94754b348d208d64d52d78bcd443afa9fa520000000000000000000000000000000000000000000000000000000000000007"));
        EXPECT_EQ(hex(p->hashStruct()), "a9485354dd9d340e02789cfc540c6c4a2ff5511beb414b64634a5e11c6a7168c");
        EXPECT_TRUE(p->setValueJson("0x0000000000000000000000000000000000000000000000000000000123456789"));
        EXPECT_EQ(hex(p->hashStruct()), "0000000000000000000000000000000000000000000000000000000123456789");
    }
    {
        auto p = std::make_shared<ParamByteArrayFix>(36);
        EXPECT_TRUE(p->setValueJson("0x000000000000000000000000000000000000000000000000000000000000000123456789"));
        EXPECT_EQ(hex(p->hashStruct()), "3deb4663f580c622d668f2121c29c3f4dacf06e40a3a76d1dea25e90bcd63b5d");
    }
    {
        auto p = std::make_shared<ParamByteArrayFix>(20);
        EXPECT_TRUE(p->setValueJson("0x0000000000000000000000000000000123456789"));
        EXPECT_EQ(hex(p->hashStruct()), "0000000000000000000000000000000123456789000000000000000000000000");
    }
    {
        auto p = std::make_shared<ParamByteArrayFix>(32);
        EXPECT_TRUE(p->setValueJson("0x0000000000000000000000000000000000000000000000000000000123456789"));
        EXPECT_EQ(hex(p->hashStruct()), "0000000000000000000000000000000000000000000000000000000123456789");
    }
    {
        auto p = std::make_shared<ParamAddress>();
        EXPECT_TRUE(p->setValueJson("0x0000000000000000000000000000000123456789"));
        EXPECT_EQ(hex(p->hashStruct()), "0000000000000000000000000000000000000000000000000000000123456789");
    }
    {
        auto p = std::make_shared<ParamArray>(std::make_shared<ParamUInt8>());
        EXPECT_TRUE(p->setValueJson("[13,14,15]"));
        EXPECT_EQ(hex(p->hashStruct()), "71494e9b6acbff3356f1292cc149101310110b6b13f835ae4665e4b00892fa83");
    }
    {
        auto p = std::make_shared<ParamArray>(std::make_shared<ParamAddress>());
        EXPECT_TRUE(p->setValueJson("[\"0x0000000000000000000000000000000123456789\"]"));
        EXPECT_EQ(hex(p->hashStruct()), "c8243991757dc8723e4976248127e573da4a2cbfad54b776d5a7c8d92b6e2a6b");
    }
    {
        auto p = std::make_shared<ParamArray>(std::make_shared<ParamBool>());
        EXPECT_TRUE(p->setValueJson("[true,false,true]"));
        EXPECT_EQ(hex(p->hashStruct()), "5c6090c0461491a2941743bda5c3658bf1ea53bbd3edcde54e16205e18b45792");
    }
}<|MERGE_RESOLUTION|>--- conflicted
+++ resolved
@@ -409,12 +409,7 @@
     ASSERT_EQ(hex(hash), "807773b9faa9879d4971b43856c4d60c2da15c6f8c062bd9d33afefb756de19c");
 
     // sign the hash
-<<<<<<< HEAD
-    PrivateKey privateKeyDragon = PrivateKey(Hash::keccak256(TW::data("dragon")));
     const auto rsv = Signer::sign(privateKeyDragon, hash, true, 0);
-=======
-    const auto rsv = Signer::sign(privateKeyDragon, 0, hash);
->>>>>>> 57842482
     EXPECT_EQ(hex(store(rsv.r)), "f2ec61e636ff7bb3ac8bc2a4cc2c8b8f635dd1b2ec8094c963128b358e79c85c");
     EXPECT_EQ(hex(store(rsv.s)), "5ca6dd637ed7e80f0436fe8fce39c0e5f2082c9517fe677cc2917dcd6c84ba88");
     EXPECT_EQ(hex(store(rsv.v)), "1c");
