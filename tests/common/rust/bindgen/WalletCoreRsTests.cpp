--- conflicted
+++ resolved
@@ -69,16 +69,6 @@
     Polkadot::Proto::SigningInput input;
     input.ParseFromArray(serialized.data(), static_cast<int>(serialized.size()));
 
-<<<<<<< HEAD
-    ASSERT_EQ(input.nonce(), 0u);
-    ASSERT_EQ(input.spec_version(), 17u);
-    ASSERT_EQ(data(input.private_key()), privateKey);
-    ASSERT_EQ(input.network(), 0u);
-    ASSERT_EQ(input.transaction_version(), 3u);
-
-    ASSERT_EQ(input.era().block_number(), 927699u);
-    ASSERT_EQ(input.era().period(), 8u);
-=======
     ASSERT_EQ(input.nonce(), 0ul);
     ASSERT_EQ(input.spec_version(), 17ul);
     ASSERT_EQ(data(input.private_key()), privateKey);
@@ -87,7 +77,6 @@
 
     ASSERT_EQ(input.era().block_number(), 927699ul);
     ASSERT_EQ(input.era().period(), 8ul);
->>>>>>> 830b1c5b
 
     auto transfer = input.balance_call().transfer();
     ASSERT_EQ(data(transfer.value()), store(uint256_t(12345ul)));
