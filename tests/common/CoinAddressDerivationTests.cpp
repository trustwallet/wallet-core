--- conflicted
+++ resolved
@@ -312,13 +312,11 @@
         case TWCoinTypeUmee:
             EXPECT_EQ(address, "umee1hkfq3zahaqkkzx5mjnamwjsfpq2jk7z0tdzugn");
             break;
-<<<<<<< HEAD
         case TWCoinTypeCoreum:
             EXPECT_EQ(address, "core1hkfq3zahaqkkzx5mjnamwjsfpq2jk7z0248ct6");
-=======
+            break;
         case TWCoinTypeQuasar:
             EXPECT_EQ(address, "quasar1hkfq3zahaqkkzx5mjnamwjsfpq2jk7z0hc97py");
->>>>>>> e5250480
             break;
             // no default branch here, intentionally, to better notice any missing coins
         }
