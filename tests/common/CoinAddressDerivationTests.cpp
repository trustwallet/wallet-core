// Copyright © 2017-2022 Trust Wallet.
//
// This file is part of Trust. The full Trust copyright notice, including
// terms governing use, modification, and redistribution, is contained in the
// file LICENSE at the root of the source code distribution tree.

#include "Coin.h"
#include "HexCoding.h"

#include <gtest/gtest.h>

#include <mutex>
#include <thread>

namespace TW {

TEST(Coin, DeriveAddress) {
    auto dummyKeyData = parse_hex("0x4646464646464646464646464646464646464646464646464646464646464646");
    const auto privateKey = PrivateKey(dummyKeyData);
    const auto privateKeyExt = PrivateKey(dummyKeyData, dummyKeyData, dummyKeyData, dummyKeyData, dummyKeyData, dummyKeyData);

    const auto coins = TW::getCoinTypes();
    for (auto& c : coins) {
        std::string address;
        switch (c) {
        default:
            address = TW::deriveAddress(c, privateKey);
            break;

        case TWCoinTypeCardano:
        case TWCoinTypeNEO:
            address = TW::deriveAddress(c, privateKeyExt);
            break;
        }

        switch (c) {
        // Ethereum and ...
        case TWCoinTypeEthereum:
        // ... clones:
        case TWCoinTypeArbitrum:
        case TWCoinTypeAurora:
        case TWCoinTypeAvalancheCChain:
        case TWCoinTypeBoba:
        case TWCoinTypeCallisto:
        case TWCoinTypeCelo:
        case TWCoinTypeCronosChain:
        case TWCoinTypeECOChain:
        case TWCoinTypeEthereumClassic:
        case TWCoinTypeEvmos:
        case TWCoinTypeFantom:
        case TWCoinTypeGoChain:
        case TWCoinTypeKavaEvm:
        case TWCoinTypeKlaytn:
        case TWCoinTypeKuCoinCommunityChain:
        case TWCoinTypeMeter:
        case TWCoinTypeMetis:
        case TWCoinTypeMoonbeam:
        case TWCoinTypeMoonriver:
        case TWCoinTypeOptimism:
        case TWCoinTypeZksync:
        case TWCoinTypeOKXChain:
        case TWCoinTypePOANetwork:
        case TWCoinTypePolygon:
        case TWCoinTypeSmartBitcoinCash:
        case TWCoinTypeSmartChain:
        case TWCoinTypeSmartChainLegacy:
        case TWCoinTypeTheta:
        case TWCoinTypeThunderToken:
        case TWCoinTypeTomoChain:
        case TWCoinTypeVeChain:
        case TWCoinTypeWanchain:
        case TWCoinTypeXDai:
            EXPECT_EQ(address, "0x9d8A62f656a8d1615C1294fd71e9CFb3E4855A4F");
            break;

        case TWCoinTypeKin:
        case TWCoinTypeStellar:
            EXPECT_EQ(address, "GDXJHJHWN6GRNOAZXON6XH74ZX6NYFAS5B7642RSJQVJTIPA4ZYUQLEB");
            break;

        case TWCoinTypeNEO:
        case TWCoinTypeOntology:
            EXPECT_EQ(address, "AeicEjZyiXKgUeSBbYQHxsU1X3V5Buori5");
            break;

        case TWCoinTypeTerra:
        case TWCoinTypeTerraV2:
            EXPECT_EQ(address, "terra1hkfq3zahaqkkzx5mjnamwjsfpq2jk7z0ll9rwp");
            break;

        case TWCoinTypeZcash:
        case TWCoinTypeZelcash:
            EXPECT_EQ(address, "t1b9xfAk3kZp5Qk3rinDPq7zzLkJGHTChDS");
            break;

        case TWCoinTypeAeternity:
            EXPECT_EQ(address, "ak_2p5878zbFhxnrm7meL7TmqwtvBaqcBddyp5eGzZbovZ5FeVfcw");
            break;
        case TWCoinTypeAion:
            EXPECT_EQ(address, "0xa0010b0ea04ba4d76ca6e5e9900bacf19bc4402eaec7e36ea7ddd8eed48f60f3");
            break;
        case TWCoinTypeAlgorand:
            EXPECT_EQ(address, "52J2J5TPRULLQGN3TPVZ77GN7TOBIEXIP7XGUMSMFKM2DYHGOFEOGBP2T4");
            break;
        case TWCoinTypeBandChain:
            EXPECT_EQ(address, "band1hkfq3zahaqkkzx5mjnamwjsfpq2jk7z0q5lp5f");
            break;
        case TWCoinTypeBinance:
            EXPECT_EQ(address, "bnb1hkfq3zahaqkkzx5mjnamwjsfpq2jk7z0mlq0d0");
            break;
        case TWCoinTypeBitcoin:
            EXPECT_EQ(address, "bc1qhkfq3zahaqkkzx5mjnamwjsfpq2jk7z00ppggv");
            break;
        case TWCoinTypeBitcoinCash:
            EXPECT_EQ(address, "bitcoincash:qz7eyzytkl5z6cg6nw20hd62pyyp22mcfuardfd2vn");
            break;
        case TWCoinTypeBitcoinGold:
            EXPECT_EQ(address, "btg1qhkfq3zahaqkkzx5mjnamwjsfpq2jk7z0eg8day");
            break;
        case TWCoinTypeBluzelle:
            EXPECT_EQ(address, "bluzelle1hkfq3zahaqkkzx5mjnamwjsfpq2jk7z0vrup2s");
            break;
        case TWCoinTypeCardano:
            EXPECT_EQ(address, "addr1qxzk4wqhh5qmzas4e26aghcvkz8feju6sa43nghfj5xxsly9d2up00gpk9mptj44630sevywnn9e4pmtrx3wn9gvdp7qjhvjl4");
            break;
        case TWCoinTypeCosmos:
            EXPECT_EQ(address, "cosmos1hkfq3zahaqkkzx5mjnamwjsfpq2jk7z0emlrvp");
            break;
        case TWCoinTypeCryptoOrg:
            EXPECT_EQ(address, "cro1hkfq3zahaqkkzx5mjnamwjsfpq2jk7z0pqh6ss");
            break;
        case TWCoinTypeDash:
            EXPECT_EQ(address, "XsyCV5yojxF4y3bYeEiVYqarvRgsWFELZL");
            break;
        case TWCoinTypeDecred:
            EXPECT_EQ(address, "Dsp4u8xxTHSZU2ELWTQLQP77xJhgeWrTsGK");
            break;
        case TWCoinTypeDigiByte:
            EXPECT_EQ(address, "dgb1qhkfq3zahaqkkzx5mjnamwjsfpq2jk7z0c69ssz");
            break;
        case TWCoinTypeDogecoin:
            EXPECT_EQ(address, "DNRTC6GZ5evmM7BZWwPqF54fyDqUqULMyu");
            break;
        case TWCoinTypeECash:
            EXPECT_EQ(address, "ecash:qz7eyzytkl5z6cg6nw20hd62pyyp22mcfuywezks2y");
            break;
        case TWCoinTypeEOS:
            EXPECT_EQ(address, "EOS5TrYnZP1RkDSUMzBY4GanCy6AP68kCMdkAb5EACkAwkdgRLShz");
            break;
        case TWCoinTypeElrond:
            EXPECT_EQ(address, "erd1a6f6fan035ttsxdmn04ellxdlnwpgyhg0lhx5vjv92v6rc8xw9yq83344f");
            break;
        case TWCoinTypeEverscale:
            EXPECT_EQ(address, "0:ef64d51f95ef17973b737277cfecbd2a8d551141be2f58f5fb362575fc3eb5b0");
            break;
        case TWCoinTypeFIO:
            EXPECT_EQ(address, "FIO5TrYnZP1RkDSUMzBY4GanCy6AP68kCMdkAb5EACkAwkdgRLShz");
            break;
        case TWCoinTypeFilecoin:
            EXPECT_EQ(address, "f1qsx7qwiojh5duxbxhbqgnlyx5hmpcf7mcz5oxsy");
            break;
        case TWCoinTypeFiro:
            EXPECT_EQ(address, "aHzpPjmY132KseS4nkiQTbDahTEXqesY89");
            break;
        case TWCoinTypeGroestlcoin:
            EXPECT_EQ(address, "grs1qhkfq3zahaqkkzx5mjnamwjsfpq2jk7z0jsaf3d");
            break;
        case TWCoinTypeHarmony:
            EXPECT_EQ(address, "one1nk9x9ajk4rgkzhqjjn7hr6w0k0jg2kj0nmx3dt");
            break;
        case TWCoinTypeICON:
            EXPECT_EQ(address, "hx4728fc65c31728f0d3538b8783b5394b31a136b9");
            break;
        case TWCoinTypeIoTeX:
            EXPECT_EQ(address, "io1nk9x9ajk4rgkzhqjjn7hr6w0k0jg2kj0zgdt6h");
            break;
        case TWCoinTypeKava:
            EXPECT_EQ(address, "kava1hkfq3zahaqkkzx5mjnamwjsfpq2jk7z09wt76x");
            break;
        case TWCoinTypeKusama:
            EXPECT_EQ(address, "Hy8mqcexg5FMwMYnQvzrUvD723qMxDjMRU9HdNCnTsMAypY");
            break;
        case TWCoinTypeLitecoin:
            EXPECT_EQ(address, "ltc1qhkfq3zahaqkkzx5mjnamwjsfpq2jk7z0tamvsu");
            break;
        case TWCoinTypeMonacoin:
            EXPECT_EQ(address, "MRBWtGEKHGCHhmyJ1L4CwaWQZJzM5DnVcs");
            break;
        case TWCoinTypeNEAR:
            EXPECT_EQ(address, "ee93a4f66f8d16b819bb9beb9ffccdfcdc1412e87fee6a324c2a99a1e0e67148");
            break;
        case TWCoinTypeNULS:
            EXPECT_EQ(address, "NULSd6HgfXT3m5JBGxeCZXHRQbb82FKgZGT8o");
            break;
        case TWCoinTypeNano:
            EXPECT_EQ(address, "nano_1qepdf4k95dhb5gsmhmq3iddqsxiafwkihunm7irn48jdiwdtnn6pe93k3f6");
            break;
        case TWCoinTypeNativeEvmos:
            EXPECT_EQ(address, "evmos1nk9x9ajk4rgkzhqjjn7hr6w0k0jg2kj07me7uu");
            break;
        case TWCoinTypeNebulas:
            EXPECT_EQ(address, "n1XTciu9ZRYt3ni7SxNBmivk9Y6XpP6VrhT");
            break;
        case TWCoinTypeNimiq:
            EXPECT_EQ(address, "NQ74 D40G N3M0 9EJD ET56 UPLR 02VC X6DU 8G1E");
            break;
        case TWCoinTypeOasis:
            EXPECT_EQ(address, "oasis1qzw4h3wmyjtrttduqqrs8udggyy2emwdzqmuzwg4");
            break;
        case TWCoinTypeOsmosis:
            EXPECT_EQ(address, "osmo1hkfq3zahaqkkzx5mjnamwjsfpq2jk7z03qvn6n");
            break;
        case TWCoinTypePolkadot:
            EXPECT_EQ(address, "16PpFrXrC6Ko3pYcyMAx6gPMp3mFFaxgyYMt4G5brkgNcSz8");
            break;
        case TWCoinTypeQtum:
            EXPECT_EQ(address, "QdtLm8ccxhuJFF5zCgikpaghbM3thdaGsW");
            break;
        case TWCoinTypeRavencoin:
            EXPECT_EQ(address, "RSZYjMDCP4q3t7NAFXPPnqEGrMZn971pdB");
            break;
        case TWCoinTypeRonin:
            EXPECT_EQ(address, "ronin:9d8A62f656a8d1615C1294fd71e9CFb3E4855A4F");
            break;
        case TWCoinTypeSolana:
            EXPECT_EQ(address, "H4JcMPicKkHcxxDjkyyrLoQj7Kcibd9t815ak4UvTr9M");
            break;
        case TWCoinTypeTHORChain:
            EXPECT_EQ(address, "thor1hkfq3zahaqkkzx5mjnamwjsfpq2jk7z0luxce7");
            break;
        case TWCoinTypeTezos:
            EXPECT_EQ(address, "tz1gcEWswVU6dxfNQWbhTgaZrUrNUFwrsT4z");
            break;
        case TWCoinTypeTron:
            EXPECT_EQ(address, "TQLCsShbQNXMTVCjprY64qZmEA4rBarpQp");
            break;
        case TWCoinTypeViacoin:
            EXPECT_EQ(address, "via1qhkfq3zahaqkkzx5mjnamwjsfpq2jk7z09y9mn2");
            break;
        case TWCoinTypeWaves:
            EXPECT_EQ(address, "3P2C786D6mBuvyf4WYr6K6Vch5uhi97nBHG");
            break;
        case TWCoinTypeXRP:
            EXPECT_EQ(address, "rJHMeqKu8Ep7Fazx8MQG6JunaafBXz93YQ");
            break;
        case TWCoinTypeZilliqa:
            EXPECT_EQ(address, "zil1j2cvtd7j9n7fnxfv2r3neucjw8tp4xz9sp07v4");
            break;
        case TWCoinTypeNervos:
            EXPECT_EQ(address, "ckb1qzda0cr08m85hc8jlnfp3zer7xulejywt49kt2rr0vthywaa50xwsqtsqfsf77ae0wn5a7795hs2ydv83g6hl4qleywxw");
            break;
        case TWCoinTypeAptos:
            EXPECT_EQ(address, "0xce2fd04ac9efa74f17595e5785e847a2399d7e637f5e8179244f76191f653276");
            break;
        case TWCoinTypeHedera:
            EXPECT_EQ(address, "0.0.302a300506032b6570032100ee93a4f66f8d16b819bb9beb9ffccdfcdc1412e87fee6a324c2a99a1e0e67148");
            break;
        case TWCoinTypeSecret:
            EXPECT_EQ(address, "secret1hkfq3zahaqkkzx5mjnamwjsfpq2jk7z0m7t23a");
            break;
<<<<<<< HEAD
        case TWCoinTypeNativeInjective:
            EXPECT_EQ(address, "inj1nk9x9ajk4rgkzhqjjn7hr6w0k0jg2kj0knl55v");
=======
        case TWCoinTypeAgoric:
            EXPECT_EQ(address, "agoric1hkfq3zahaqkkzx5mjnamwjsfpq2jk7z0txauuh");
            break;
>>>>>>> 42408e5d
            // no default branch here, intentionally, to better notice any missing coins
        }
    }
}

int countThreadReady = 0;
std::mutex countThreadReadyMutex;

void useCoinFromThread() {
    const int tryCount = 20;
    for (int i = 0; i < tryCount; ++i) {
        // perform some operations
        TW::validateAddress(TWCoinTypeZilliqa, "zil1j8xae6lggm8y63m3y2r7aefu797ze7mhzulnqg");
        TW::validateAddress(TWCoinTypeEthereum, "0x9d8A62f656a8d1615C1294fd71e9CFb3E4855A4F");
        const auto coinTypes = TW::getCoinTypes();
    }
    countThreadReadyMutex.lock();
    ++countThreadReady;
    countThreadReadyMutex.unlock();
}

TEST(Coin, InitMultithread) {
    const int numThread = 20;
    countThreadReady = 0;
    std::thread thread[numThread];
    // execute in threads
    for (int i = 0; i < numThread; ++i) {
        thread[i] = std::thread(useCoinFromThread);
    }
    // wait for completion
    for (int i = 0; i < numThread; ++i) {
        thread[i].join();
    }
    // check that all completed OK
    ASSERT_EQ(countThreadReady, numThread);
}

} // namespace TW<|MERGE_RESOLUTION|>--- conflicted
+++ resolved
@@ -258,14 +258,12 @@
         case TWCoinTypeSecret:
             EXPECT_EQ(address, "secret1hkfq3zahaqkkzx5mjnamwjsfpq2jk7z0m7t23a");
             break;
-<<<<<<< HEAD
         case TWCoinTypeNativeInjective:
             EXPECT_EQ(address, "inj1nk9x9ajk4rgkzhqjjn7hr6w0k0jg2kj0knl55v");
-=======
+            break;
         case TWCoinTypeAgoric:
             EXPECT_EQ(address, "agoric1hkfq3zahaqkkzx5mjnamwjsfpq2jk7z0txauuh");
             break;
->>>>>>> 42408e5d
             // no default branch here, intentionally, to better notice any missing coins
         }
     }
