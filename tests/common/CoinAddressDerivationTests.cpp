--- conflicted
+++ resolved
@@ -321,12 +321,9 @@
         case TWCoinTypePersistence:
             EXPECT_EQ(address, "persistence1hkfq3zahaqkkzx5mjnamwjsfpq2jk7z0hhesz9");
             break;
-<<<<<<< HEAD
         case TWCoinTypeAkash:
             EXPECT_EQ(address, "akash1hkfq3zahaqkkzx5mjnamwjsfpq2jk7z05qjy4m");
             break;
-=======
->>>>>>> c906c3f5
             // no default branch here, intentionally, to better notice any missing coins
         }
     }
