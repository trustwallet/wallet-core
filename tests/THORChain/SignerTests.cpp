--- conflicted
+++ resolved
@@ -1,4 +1,4 @@
-// Copyright © 2017-2021 Trust Wallet.
+// Copyright © 2017-2022 Trust Wallet.
 //
 // This file is part of Trust. The full Trust copyright notice, including
 // terms governing use, modification, and redistribution, is contained in the
@@ -34,21 +34,13 @@
     message.set_to_address(std::string(toAddress.getKeyHash().begin(), toAddress.getKeyHash().end()));
     auto amountOfTx = message.add_amounts();
     amountOfTx->set_denom("rune");
-<<<<<<< HEAD
     amountOfTx->set_amount("38000000");
-=======
-    amountOfTx->set_amount(38000000);
->>>>>>> 49e557b2
 
     auto& fee = *input.mutable_fee();
     fee.set_gas(2500000);
     auto amountOfFee = fee.add_amounts();
     amountOfFee->set_denom("rune");
-<<<<<<< HEAD
     amountOfFee->set_amount("200");
-=======
-    amountOfFee->set_amount(200);
->>>>>>> 49e557b2
 
     std::string json;
     google::protobuf::util::MessageToJsonString(input, &json);
@@ -100,11 +92,7 @@
     )");
     EXPECT_EQ(hex(output.signature()), "a66d4b70136b6e8e386bea74a9b5e196c778d7e43ed21a8d78b93246795da5f649639e5fe62708f67d4f117d263e5c548a3bd66e79c6ae2154bdf20db45ef3d8");
     EXPECT_EQ(output.json(), "");
-<<<<<<< HEAD
     EXPECT_EQ(output.error_message(), "");
-=======
-    EXPECT_EQ(output.error(), "");
->>>>>>> 49e557b2
 }
 
 TEST(THORChainSigner, SignTx_Json_Deprecated) {
