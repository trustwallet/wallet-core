--- conflicted
+++ resolved
@@ -73,17 +73,12 @@
     // Simulate signature, normally obtained from signature server
     const auto publicKeyData = publicKey.bytes;
     const auto signature =
-<<<<<<< HEAD
-        parse_hex("5046619c8e20e1fdeec92ce95f3019f6e7cc057294eb16b2d5e55c105bf32eb281e03fe2e7a7a89e"
-                  "d70e01073f6ba574e65071c87cc8cce59833d4d30479c37a");
-=======
         parse_hex("5046619c8e20e1fdeec92ce95f3019f6e7cc057294eb16b2d5e55c105bf32eb27e1fc01c18585762"
                   "28f1fef8c0945a8ad69688e52a4ed19f5b85f5eff7e961d7");
     // TODO uncomment when nist256p1 Rust implementation is enabled.
     // const auto signature =
     //     parse_hex("5046619c8e20e1fdeec92ce95f3019f6e7cc057294eb16b2d5e55c105bf32eb281e03fe2e7a7a89e"
     //               "d70e01073f6ba574e65071c87cc8cce59833d4d30479c37a");
->>>>>>> b5304329
 
     // Verify signature (pubkey & hash & signature)
     EXPECT_TRUE(publicKey.verify(signature, TW::data(preImageHash)));
@@ -94,10 +89,6 @@
         "beae0f930ebe6085af9093e5fe56b34a5c220ccdcf6efc336fc500e1f50500000000ea610aa6db39bd8c8556c9"
         "569d94b5e5a5d0ad199b7cffdaa674beae0f930ebe6085af9093e5fe56b34a5c220ccdcf6efc336fc500fcbbc4"
         "14000000f2908c7efc0c9e43ffa7e79170ba37e501e1b4ac0141405046619c8e20e1fdeec92ce95f3019f6e7cc"
-<<<<<<< HEAD
-        "057294eb16b2d5e55c105bf32eb281e03fe2e7a7a89ed70e01073f6ba574e65071c87cc8cce59833d4d30479c3"
-        "7a232102a41c2aea8568864b106553729d32b1317ec463aa23e7a3521455d95992e17a7aac";
-=======
         "057294eb16b2d5e55c105bf32eb27e1fc01c1858576228f1fef8c0945a8ad69688e52a4ed19f5b85f5eff7e961"
         "d7232102a41c2aea8568864b106553729d32b1317ec463aa23e7a3521455d95992e17a7aac";
     // TODO uncomment when nist256p1 Rust implementation is enabled.
@@ -108,7 +99,6 @@
     //     "14000000f2908c7efc0c9e43ffa7e79170ba37e501e1b4ac0141405046619c8e20e1fdeec92ce95f3019f6e7cc"
     //     "057294eb16b2d5e55c105bf32eb281e03fe2e7a7a89ed70e01073f6ba574e65071c87cc8cce59833d4d30479c3"
     //     "7a232102a41c2aea8568864b106553729d32b1317ec463aa23e7a3521455d95992e17a7aac";
->>>>>>> b5304329
 
     auto outputData =
         TransactionCompiler::compileWithSignatures(coin, inputStrData, {signature}, {publicKeyData});
