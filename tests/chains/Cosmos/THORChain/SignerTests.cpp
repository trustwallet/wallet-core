--- conflicted
+++ resolved
@@ -96,7 +96,7 @@
     EXPECT_EQ(output.error_message(), "");
 }
 
-<<<<<<< HEAD
+
 TEST(THORChainSigner, SignTx_Maya_Protobuf_7E480F) {
     auto input = Cosmos::Proto::SigningInput();
     input.set_signing_mode(Cosmos::Proto::Protobuf);
@@ -120,7 +120,8 @@
     auto amountOfFee = fee.add_amounts();
     amountOfFee->set_denom("cacao");
     amountOfFee->set_amount("200");
-=======
+}
+
 TEST(THORChainSigner, SignTx_MsgDeposit) {
     auto input = Cosmos::Proto::SigningInput();
     input.set_signing_mode(Cosmos::Proto::Protobuf);
@@ -148,55 +149,11 @@
     auto& fee = *input.mutable_fee();
     fee.set_gas(50000000);
 
->>>>>>> 315398b3
     std::string json;
     google::protobuf::util::MessageToJsonString(input, &json);
 
     assertJSONEqual(json, R"(
         {
-<<<<<<< HEAD
-            "accountNumber": "593",
-            "chainId": "mayachain-mainnet-v1",
-            "fee": {
-                "amounts": [
-                    {
-                        "amount": "200",
-                        "denom": "cacao"
-                    }
-                ],
-                "gas": "2500000"
-            },
-            "messages": [
-                {
-                    "thorchainSendMessage": {
-                        "amounts": [
-                            {
-                                "amount": "38000000",
-                                "denom": "cacao"
-                            }
-                        ],
-                        "fromAddress": "5xsDhaVQJzA/jXPGFD4CCjEP4KE=",
-                        "toAddress": "EmKIW9lonfLAhMpYm/8x9iSwfjQ="
-                    }
-                }
-            ],
-            "sequence": "21",
-            "signingMode": "Protobuf"
-        }
-    )");
-    auto privateKey = parse_hex("7105512f0c020a1dd759e14b865ec0125f59ac31e34d7a2807a228ed50cb343e");
-    input.set_private_key(privateKey.data(), privateKey.size());
-    auto output = THORChain::Signer::sign(input);
-
-    assertJSONEqual(output.serialized(), R"(
-        {
-            "mode": "BROADCAST_MODE_BLOCK",
-            "tx_bytes": "ClMKUQoOL3R5cGVzLk1zZ1NlbmQSPwoU5xsDhaVQJzA/jXPGFD4CCjEP4KESFBJiiFvZaJ3ywITKWJv/MfYksH40GhEKBWNhY2FvEggzODAwMDAwMBJnClAKRgofL2Nvc21vcy5jcnlwdG8uc2VjcDI1NmsxLlB1YktleRIjCiED7Zl+OWz0KS9fzlpCu6QVmczV2W4xMVSnyepwSd4xfHcSBAoCCAEYFRITCgwKBWNhY2FvEgMyMDAQoMuYARpAXaQ5ZKFsnpi1n27GIuAAsuOzuuD7hlepUt6QgQ1QwNwqYYhRoOsfqSXq3Uu9aTCKWWP9XDh0Nylz/uh/ex7rLg=="
-        }
-    )");
-
-    EXPECT_EQ(hex(output.signature()), "5da43964a16c9e98b59f6ec622e000b2e3b3bae0fb8657a952de90810d50c0dc2a618851a0eb1fa925eadd4bbd69308a5963fd5c3874372973fee87f7b1eeb2e");
-=======
             "accountNumber": "75247",
             "chainId": "thorchain-mainnet-v1",
             "fee": {
@@ -238,7 +195,79 @@
             "tx_bytes": "CoUBCoIBChEvdHlwZXMuTXNnRGVwb3NpdBJtCh8KEgoEVEhPUhIEUlVORRoEUlVORRIJMTUwMDAwMDAwEjQ9OkRPR0UuRE9HRTpETmhSRjFoOEo0Wm5CMWJ4cDlrYXFoVkxZZXRreDFuU0o1Ojp0cjowGhSsqfd8/P5MMAaGiW27YWxRY+0WohJZClAKRgofL2Nvc21vcy5jcnlwdG8uc2VjcDI1NmsxLlB1YktleRIjCiEDuZVDlIFW3DtSEBa6aUBJ0DrQHlQ+2g7lIt5ekAM25SkSBAoCCAEYBxIFEIDh6xcaQAxKMZMKbM8gdLwn23GDXfbwyCkgqWzFMFlnrqFm0u54F8T32wmsoJQAdoLIyOskYmi7nb1rhryfabeeULwRhiw="
         }
     )");
->>>>>>> 315398b3
+    EXPECT_EQ(output.json(), "");
+    EXPECT_EQ(output.error_message(), "");
+}
+
+TEST(THORChainSigner, SignTx_Maya_Protobuf_7E480F) {
+    auto input = Cosmos::Proto::SigningInput();
+    input.set_signing_mode(Cosmos::Proto::Protobuf);
+    input.set_chain_id("mayachain-mainnet-v1");
+    input.set_account_number(593);
+    input.set_sequence(21);
+    input.set_memo("");
+    auto msg = input.add_messages();
+    auto& message = *msg->mutable_thorchain_send_message();
+    Bech32Address fromAddress("maya");
+    EXPECT_TRUE(Bech32Address::decode("maya1uuds8pd92qnnq0udw0rpg0szpgcslc9prlsqk8", fromAddress, "maya"));
+    Bech32Address toAddress("maya");
+    EXPECT_TRUE(Bech32Address::decode("maya1zf3gsk7edzwl9syyefvfhle37cjtql35n6emmw", toAddress, "maya"));
+    message.set_from_address(std::string(fromAddress.getKeyHash().begin(), fromAddress.getKeyHash().end()));
+    message.set_to_address(std::string(toAddress.getKeyHash().begin(), toAddress.getKeyHash().end()));
+    auto amountOfTx = message.add_amounts();
+    amountOfTx->set_denom("cacao");
+    amountOfTx->set_amount("38000000");
+    auto& fee = *input.mutable_fee();
+    fee.set_gas(2500000);
+    auto amountOfFee = fee.add_amounts();
+    amountOfFee->set_denom("cacao");
+    amountOfFee->set_amount("200");
+    std::string json;
+    google::protobuf::util::MessageToJsonString(input, &json);
+
+    assertJSONEqual(json, R"(
+        {
+            "accountNumber": "593",
+            "chainId": "mayachain-mainnet-v1",
+            "fee": {
+                "amounts": [
+                    {
+                        "amount": "200",
+                        "denom": "cacao"
+                    }
+                ],
+                "gas": "2500000"
+            },
+            "messages": [
+                {
+                    "thorchainSendMessage": {
+                        "amounts": [
+                            {
+                                "amount": "38000000",
+                                "denom": "cacao"
+                            }
+                        ],
+                        "fromAddress": "5xsDhaVQJzA/jXPGFD4CCjEP4KE=",
+                        "toAddress": "EmKIW9lonfLAhMpYm/8x9iSwfjQ="
+                    }
+                }
+            ],
+            "sequence": "21",
+            "signingMode": "Protobuf"
+        }
+    )");
+    auto privateKey = parse_hex("7105512f0c020a1dd759e14b865ec0125f59ac31e34d7a2807a228ed50cb343e");
+    input.set_private_key(privateKey.data(), privateKey.size());
+    auto output = THORChain::Signer::sign(input);
+
+    assertJSONEqual(output.serialized(), R"(
+        {
+            "mode": "BROADCAST_MODE_BLOCK",
+            "tx_bytes": "ClMKUQoOL3R5cGVzLk1zZ1NlbmQSPwoU5xsDhaVQJzA/jXPGFD4CCjEP4KESFBJiiFvZaJ3ywITKWJv/MfYksH40GhEKBWNhY2FvEggzODAwMDAwMBJnClAKRgofL2Nvc21vcy5jcnlwdG8uc2VjcDI1NmsxLlB1YktleRIjCiED7Zl+OWz0KS9fzlpCu6QVmczV2W4xMVSnyepwSd4xfHcSBAoCCAEYFRITCgwKBWNhY2FvEgMyMDAQoMuYARpAXaQ5ZKFsnpi1n27GIuAAsuOzuuD7hlepUt6QgQ1QwNwqYYhRoOsfqSXq3Uu9aTCKWWP9XDh0Nylz/uh/ex7rLg=="
+        }
+    )");
+
+    EXPECT_EQ(hex(output.signature()), "5da43964a16c9e98b59f6ec622e000b2e3b3bae0fb8657a952de90810d50c0dc2a618851a0eb1fa925eadd4bbd69308a5963fd5c3874372973fee87f7b1eeb2e");
     EXPECT_EQ(output.json(), "");
     EXPECT_EQ(output.error_message(), "");
 }
