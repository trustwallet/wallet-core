--- conflicted
+++ resolved
@@ -74,14 +74,8 @@
     input.mutable_plan()->set_change(88851);
 
     // Sign
-<<<<<<< HEAD
     auto signingInput = SigningInput(input);
-    signingInput.lockTime = 0x00098971;
     auto result = TransactionSigner<Transaction, TransactionBuilder>::sign(signingInput);
-=======
-    auto txSigner = TransactionSigner<Transaction, TransactionBuilder>(std::move(input));
-    auto result = txSigner.sign();
->>>>>>> 3011b0a7
 
     ASSERT_TRUE(result) << std::to_string(result.error());
     auto signedTx = result.payload();
