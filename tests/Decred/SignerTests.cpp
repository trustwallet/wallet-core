--- conflicted
+++ resolved
@@ -114,7 +114,6 @@
     EXPECT_EQ(hex(encoded), expectedEncoded);
 }
 
-<<<<<<< HEAD
 TEST(DecredSigner, SignP2SH) {
     const auto privateKey = PrivateKey(parse_hex("22a47fa09a223f2aa079edf85a7c2d4f8720ee63e502ee2869afab7de234b80c"));
     const auto publicKey = privateKey.getPublicKey(TWPublicKeyTypeSECP256k1);
@@ -237,16 +236,10 @@
     originTx.outputs.push_back(txOutOrigin);
 
     ASSERT_EQ(hex(originTx.hash()), "0ff6ff7c6774a56ccc51598b11724c9c441cadc52978ddb5f08f3511a0cc777a");
-=======
-TEST(DecredSigning, SignP2WPKH_NegativeAddressWrongType) {
-    auto hash0 = parse_hex("fff7f7881a8099afa6940d42d1e7f6362bec38171ea3edf433541db4e4ad969f");
-    auto hash1 = parse_hex("ef51e1b804cc89d182d279655c3aa89e815b1b309fe287d9b2b55d57b90ec68a");
->>>>>>> b65aa03d
 
     // Setup input
     Bitcoin::Proto::SigningInput input;
     input.set_hash_type(TWBitcoinSigHashTypeAll);
-<<<<<<< HEAD
     input.set_amount(100'000'000);
     input.set_byte_fee(1);
     input.set_to_address("DsoPDLh462ULTy1QMSvBGLqGKQENerrdZDH");
@@ -372,7 +365,15 @@
     auto encoded = Data();
     result.payload().encode(encoded);
     EXPECT_EQ(hex(encoded), expectedEncoded);
-=======
+}
+
+TEST(DecredSigning, SignP2WPKH_NegativeAddressWrongType) {
+    auto hash0 = parse_hex("fff7f7881a8099afa6940d42d1e7f6362bec38171ea3edf433541db4e4ad969f");
+    auto hash1 = parse_hex("ef51e1b804cc89d182d279655c3aa89e815b1b309fe287d9b2b55d57b90ec68a");
+
+    // Setup input
+    Bitcoin::Proto::SigningInput input;
+    input.set_hash_type(TWBitcoinSigHashTypeAll);
     input.set_amount(335'790'000);
     input.set_byte_fee(1);
     input.set_to_address("1Bp9U1ogV3A14FMvKbRJms7ctyso4Z4Tcx");
@@ -414,5 +415,4 @@
     auto result = Signer(std::move(input)).sign();
 
     ASSERT_FALSE(result) << result.error();
->>>>>>> b65aa03d
 }