// Copyright © 2017-2021 Trust Wallet.
//
// This file is part of Trust. The full Trust copyright notice, including
// terms governing use, modification, and redistribution, is contained in the
// file LICENSE at the root of the source code distribution tree.

#include "Keystore/StoredKey.h"

#include "Coin.h"
#include "HexCoding.h"
#include "Data.h"
#include "PrivateKey.h"
#include "Mnemonic.h"
#include "Bitcoin/Address.h"

#include <stdexcept>
#include <gtest/gtest.h>

extern std::string TESTS_ROOT;

namespace TW::Keystore {

using namespace std;

const auto passwordString = "password";
const auto password = TW::data(string(passwordString));
const auto mnemonic = "team engine square letter hero song dizzy scrub tornado fabric divert saddle";
const TWCoinType coinTypeBc = TWCoinTypeBitcoin;
const TWCoinType coinTypeBnb = TWCoinTypeBinance;
const TWCoinType coinTypeBsc = TWCoinTypeSmartChain;
const TWCoinType coinTypeEth = TWCoinTypeEthereum;
const TWCoinType coinTypeBscLegacy = TWCoinTypeSmartChainLegacy;

TEST(StoredKey, CreateWithMnemonic) {
    auto key = StoredKey::createWithMnemonic("name", password, mnemonic, TWStoredKeyEncryptionLevelDefault);
    EXPECT_EQ(key.type, StoredKeyType::mnemonicPhrase);
    const Data& mnemo2Data = key.payload.decrypt(password);
    EXPECT_EQ(string(mnemo2Data.begin(), mnemo2Data.end()), string(mnemonic));
    EXPECT_EQ(key.accounts.size(), 0);
    EXPECT_EQ(key.wallet(password).getMnemonic(), string(mnemonic));

    const auto json = key.json();
    EXPECT_EQ(json["name"], "name");
    EXPECT_EQ(json["type"], "mnemonic");
    EXPECT_EQ(json["version"], 3);
}

TEST(StoredKey, CreateWithMnemonicInvalid) {
    try {
        auto key = StoredKey::createWithMnemonic("name", password, "_THIS_IS_NOT_A_VALID_MNEMONIC_", TWStoredKeyEncryptionLevelDefault);
    } catch (std::invalid_argument&) {
        // expedcted exception OK
        return;
    }
    FAIL() << "Missing excpected excpetion";
}

TEST(StoredKey, CreateWithMnemonicRandom) {
    const auto key = StoredKey::createWithMnemonicRandom("name", password, TWStoredKeyEncryptionLevelDefault);
    EXPECT_EQ(key.type, StoredKeyType::mnemonicPhrase);
    // random mnemonic: check only length and validity
    const Data& mnemo2Data = key.payload.decrypt(password);
    EXPECT_TRUE(mnemo2Data.size() >= 36);
    EXPECT_TRUE(Mnemonic::isValid(string(mnemo2Data.begin(), mnemo2Data.end())));
    EXPECT_EQ(key.accounts.size(), 0);
}

TEST(StoredKey, CreateWithMnemonicAddDefaultAddress) {
    auto key = StoredKey::createWithMnemonicAddDefaultAddress("name", password, mnemonic, coinTypeBc);
    EXPECT_EQ(key.type, StoredKeyType::mnemonicPhrase);

    const Data& mnemo2Data = key.payload.decrypt(password);

    EXPECT_EQ(string(mnemo2Data.begin(), mnemo2Data.end()), string(mnemonic));
    EXPECT_EQ(key.accounts.size(), 1);
    EXPECT_EQ(key.accounts[0].coin, coinTypeBc);
    EXPECT_EQ(key.accounts[0].address, "bc1qturc268v0f2srjh4r2zu4t6zk4gdutqd5a6zny");
    EXPECT_EQ(key.accounts[0].publicKey, "02df6fc590ab3101bbe0bb5765cbaeab9b5dcfe09ac9315d707047cbd13bc7e006");
    EXPECT_EQ(key.accounts[0].extendedPublicKey, "zpub6qbsWdbcKW9sC6shTKK4VEhfWvDCoWpfLnnVfYKHLHt31wKYUwH3aFDz4WLjZvjHZ5W4qVEyk37cRwzTbfrrT1Gnu8SgXawASnkdQ994atn");
    EXPECT_EQ(hex(key.privateKey(coinTypeBc, password).bytes), "d2568511baea8dc347f14c4e0479eb8ebe29eb5f664ed796e755896250ffd11f");
}

TEST(StoredKey, CreateWithPrivateKeyAddDefaultAddress) {
    const auto privateKey = parse_hex("3a1076bf45ab87712ad64ccb3b10217737f7faacbf2872e88fdd9a537d8fe266");
    auto key = StoredKey::createWithPrivateKeyAddDefaultAddress("name", password, coinTypeBc, privateKey);
    EXPECT_EQ(key.type, StoredKeyType::privateKey);
    EXPECT_EQ(key.accounts.size(), 1);
    EXPECT_EQ(key.accounts[0].coin, coinTypeBc);
    EXPECT_EQ(key.accounts[0].address, "bc1q375sq4kl2nv0mlmup3vm8znn4eqwu7mt6hkwhr");
    EXPECT_EQ(hex(key.privateKey(coinTypeBc, password).bytes), hex(privateKey));

    const auto json = key.json();
    EXPECT_EQ(json["name"], "name");
    EXPECT_EQ(json["type"], "private-key");
    EXPECT_EQ(json["version"], 3);
}

TEST(StoredKey, CreateWithPrivateKeyAddDefaultAddressInvalid) {
    try {
        const auto privateKeyInvalid = parse_hex("0001020304");
        auto key = StoredKey::createWithPrivateKeyAddDefaultAddress("name", password, coinTypeBc, privateKeyInvalid);
    } catch (std::invalid_argument&) {
        // expected exception ok
        return;
    }
    FAIL() << "Missing expected exception";
}

TEST(StoredKey, AccountGetCreate) {
    auto key = StoredKey::createWithMnemonic("name", password, mnemonic, TWStoredKeyEncryptionLevelDefault);
    EXPECT_EQ(key.accounts.size(), 0);

    // not exists
    EXPECT_FALSE(key.account(coinTypeBc).has_value());
    EXPECT_EQ(key.accounts.size(), 0);

    auto wallet = key.wallet(password);
    // not exists, wallet null, not create
    EXPECT_FALSE(key.account(coinTypeBc, nullptr).has_value());
    EXPECT_EQ(key.accounts.size(), 0);

    // not exists, wallet nonnull, create
    std::optional<Account> acc3 = key.account(coinTypeBc, &wallet);
    EXPECT_TRUE(acc3.has_value());
    EXPECT_EQ(acc3->coin, coinTypeBc); 
    EXPECT_EQ(key.accounts.size(), 1);

    // exists
    std::optional<Account> acc4 = key.account(coinTypeBc);
    EXPECT_TRUE(acc4.has_value());
    EXPECT_EQ(acc4->coin, coinTypeBc); 
    EXPECT_EQ(key.accounts.size(), 1);

    // exists, wallet nonnull, not create
    std::optional<Account> acc5 = key.account(coinTypeBc, &wallet);
    EXPECT_TRUE(acc5.has_value());
    EXPECT_EQ(acc5->coin, coinTypeBc); 
    EXPECT_EQ(key.accounts.size(), 1);

    // exists, wallet null, not create
    std::optional<Account> acc6 = key.account(coinTypeBc, nullptr);
    EXPECT_TRUE(acc6.has_value());
    EXPECT_EQ(acc6->coin, coinTypeBc); 
    EXPECT_EQ(key.accounts.size(), 1);
}

TEST(StoredKey, AccountGetDoesntChange) {
    auto key = StoredKey::createWithMnemonic("name", password, mnemonic, TWStoredKeyEncryptionLevelDefault);
    auto wallet = key.wallet(password);
    EXPECT_EQ(key.accounts.size(), 0);

    vector<TWCoinType> coins = {coinTypeBc, coinTypeEth, coinTypeBnb};
    // retrieve multiple accounts, which will be created
    vector<Account> accounts;
    for (auto coin: coins) {
        std::optional<Account> account = key.account(coin, &wallet);
        accounts.push_back(*account);

        // check
        ASSERT_TRUE(account.has_value());
        EXPECT_EQ(account->coin, coin);
    }

    // Check again; make sure returned references don't change
    for (auto i = 0; i < accounts.size(); ++i) {
        // check
        EXPECT_EQ(accounts[i].coin, coins[i]);
    }
}

TEST(StoredKey, AddRemoveAccount) {
    auto key = StoredKey::createWithMnemonic("name", password, mnemonic, TWStoredKeyEncryptionLevelDefault);
    EXPECT_EQ(key.accounts.size(), 0);

    {
        const auto derivationPath = DerivationPath("m/84'/0'/0'/0/0");
<<<<<<< HEAD
        key.addAccount("bc1qaucw06s3agez8tyyk4zj9kt0q2934e3mcewdpf", coinTypeBc, TWDerivationDefault, derivationPath, "zpub6rxtad3SPT1C5GUDjPiKQ5oJN5DBeMbdUR7LrdYt12VbU7TBSpGUkdLvfVYGuj1N5edkDoZ3bu1fdN1HprQYfCBdsSH5CaAAygHGsanwtTe");
=======
        key.addAccount("bc1qaucw06s3agez8tyyk4zj9kt0q2934e3mcewdpf", coinTypeBc, derivationPath, "", "zpub6rxtad3SPT1C5GUDjPiKQ5oJN5DBeMbdUR7LrdYt12VbU7TBSpGUkdLvfVYGuj1N5edkDoZ3bu1fdN1HprQYfCBdsSH5CaAAygHGsanwtTe");
>>>>>>> 7b222f41
        EXPECT_EQ(key.accounts.size(), 1);
    }
    {
        const auto derivationPath = DerivationPath("m/714'/0'/0'/0/0");
<<<<<<< HEAD
        key.addAccount("bnb1utrnnjym7ustgw7pgyvtmnxay4qmt3ahh276nu", coinTypeBnb, TWDerivationDefault, derivationPath, "");
        key.addAccount("0x23b02dC8f67eD6cF8DCa47935791954286ffe7c9", coinTypeBsc, TWDerivationDefault, derivationPath, "");
=======
        key.addAccount("bnb1utrnnjym7ustgw7pgyvtmnxay4qmt3ahh276nu", coinTypeBnb, derivationPath, "", "");
        key.addAccount("0x23b02dC8f67eD6cF8DCa47935791954286ffe7c9", coinTypeBsc, derivationPath, "", "");
>>>>>>> 7b222f41
        EXPECT_EQ(key.accounts.size(), 3);
    }
    {
        const auto derivationPath = DerivationPath("m/60'/0'/0'/0/0");
<<<<<<< HEAD
        key.addAccount("0xC0d97f61A84A0708225F15d54978D628Fe2C5E62", coinTypeEth, TWDerivationDefault, derivationPath, "");
        key.addAccount("0xC0d97f61A84A0708225F15d54978D628Fe2C5E62", coinTypeBscLegacy, TWDerivationDefault, derivationPath, "");
=======
        key.addAccount("0xC0d97f61A84A0708225F15d54978D628Fe2C5E62", coinTypeEth, derivationPath, "", "");
        key.addAccount("0xC0d97f61A84A0708225F15d54978D628Fe2C5E62", coinTypeBscLegacy, derivationPath, "", "");
>>>>>>> 7b222f41
        EXPECT_EQ(key.accounts.size(), 5);
    }

    key.removeAccount(coinTypeBc);
    key.removeAccount(coinTypeBnb);
    key.removeAccount(coinTypeBsc);
    key.removeAccount(coinTypeEth);
    key.removeAccount(coinTypeBscLegacy);
    EXPECT_EQ(key.accounts.size(), 0);
}

TEST(StoredKey, FixAddress) {
    {
        auto key = StoredKey::createWithMnemonic("name", password, mnemonic, TWStoredKeyEncryptionLevelDefault);
        key.fixAddresses(password);
    }
    {
        const auto privateKey = parse_hex("3a1076bf45ab87712ad64ccb3b10217737f7faacbf2872e88fdd9a537d8fe266");
        auto key = StoredKey::createWithPrivateKeyAddDefaultAddress("name", password, coinTypeBc, privateKey);
        key.fixAddresses(password);
    }
}

TEST(StoredKey, WalletInvalid) {
    const auto privateKey = parse_hex("3a1076bf45ab87712ad64ccb3b10217737f7faacbf2872e88fdd9a537d8fe266");
    auto key = StoredKey::createWithPrivateKeyAddDefaultAddress("name", password, coinTypeBc, privateKey);
    try {
        auto wallet = key.wallet(password);
    } catch (std::invalid_argument&) {
        // expected exception ok
        return;
    }
    FAIL() << "Missing expected exception";
}

TEST(StoredKey, LoadNonexistent) {
    ASSERT_THROW(StoredKey::load(TESTS_ROOT + "/Keystore/Data/nonexistent.json"), invalid_argument);
}

TEST(StoredKey, LoadLegacyPrivateKey) {
    const auto key = StoredKey::load(TESTS_ROOT + "/Keystore/Data/legacy-private-key.json");
    EXPECT_EQ(key.type, StoredKeyType::privateKey);
    EXPECT_EQ(key.id, "3051ca7d-3d36-4a4a-acc2-09e9083732b0");
    EXPECT_EQ(key.accounts[0].coin, TWCoinTypeEthereum);
    EXPECT_EQ(hex(key.payload.decrypt(TW::data("testpassword"))), "7a28b5ba57c53603b0b07b56bba752f7784bf506fa95edc395f5cf6c7514fe9d");
}

TEST(StoredKey, LoadLivepeerKey) {
    const auto key = StoredKey::load(TESTS_ROOT + "/Keystore/Data/livepeer.json");
    EXPECT_EQ(key.type, StoredKeyType::privateKey);
    EXPECT_EQ(key.id, "70ea3601-ee21-4e94-a7e4-66255a987d22");
    EXPECT_EQ(key.accounts[0].coin, TWCoinTypeEthereum);
    EXPECT_EQ(hex(key.payload.decrypt(TW::data("Radchenko"))), "09b4379d9a41a71d94ee36357bccb4d77b45e7fd9307e2c0f673dd54c0558c73");
}

TEST(StoredKey, LoadPBKDF2Key) {
    const auto key = StoredKey::load(TESTS_ROOT + "/Keystore/Data/pbkdf2.json");
    EXPECT_EQ(key.type, StoredKeyType::privateKey);
    EXPECT_EQ(key.id, "3198bc9c-6672-5ab3-d995-4942343ae5b6");

    const auto& payload = key.payload;
    ASSERT_TRUE(payload.params.kdfParams.which() == 1);
    EXPECT_EQ(boost::get<PBKDF2Parameters>(payload.params.kdfParams).desiredKeyLength, 32);
    EXPECT_EQ(boost::get<PBKDF2Parameters>(payload.params.kdfParams).iterations, 262144);
    EXPECT_EQ(hex(boost::get<PBKDF2Parameters>(payload.params.kdfParams).salt), "ae3cd4e7013836a3df6bd7241b12db061dbe2c6785853cce422d148a624ce0bd");

    EXPECT_EQ(hex(payload.decrypt(TW::data("testpassword"))), "7a28b5ba57c53603b0b07b56bba752f7784bf506fa95edc395f5cf6c7514fe9d");
}

TEST(StoredKey, LoadLegacyMnemonic) {
    const auto key = StoredKey::load(TESTS_ROOT + "/Keystore/Data/legacy-mnemonic.json");
    EXPECT_EQ(key.type, StoredKeyType::mnemonicPhrase);
    EXPECT_EQ(key.id, "629aad29-0b22-488e-a0e7-b4219d4f311c");

    const auto data = key.payload.decrypt(password);
    const auto mnemonic = string(reinterpret_cast<const char*>(data.data()));
    EXPECT_EQ(mnemonic, "ripple scissors kick mammal hire column oak again sun offer wealth tomorrow wagon turn back");

    EXPECT_EQ(key.accounts[0].coin, TWCoinTypeEthereum);
    EXPECT_EQ(key.accounts[0].derivationPath.string(), "m/44'/60'/0'/0/0");
    EXPECT_EQ(key.accounts[0].address, "");
    EXPECT_EQ(key.accounts[1].coin, coinTypeBc);
    EXPECT_EQ(key.accounts[1].derivationPath.string(), "m/84'/0'/0'/0/0");
    EXPECT_EQ(key.accounts[1].address, "");
    EXPECT_EQ(key.accounts[1].extendedPublicKey, "zpub6r97AegwVxVbJeuDAWP5KQgX5y4Q6KyFUrsFQRn8yzSXrnmpwg1ZKHSWwECR1Kiqgr4h93WN5kdS48KC6hVFniuZHqVFXjULZZkCwurqyPn");
}

TEST(StoredKey, LoadFromWeb3j) {
    const auto key = StoredKey::load(TESTS_ROOT + "/Keystore/Data/web3j.json");
    EXPECT_EQ(key.type, StoredKeyType::privateKey);
    EXPECT_EQ(key.id, "86066d8c-8dba-4d81-afd4-934e2a2b72a2");
    const auto password = parse_hex("2d6eefbfbd4622efbfbdefbfbd516718efbfbdefbfbdefbfbdefbfbd59efbfbd30efbfbdefbfbd3a4348efbfbd2aefbfbdefbfbd49efbfbd27efbfbd0638efbfbdefbfbdefbfbd4cefbfbd6befbfbdefbfbd6defbfbdefbfbd63efbfbd5aefbfbd61262b70efbfbdefbfbdefbfbdefbfbdefbfbdc7aa373163417cefbfbdefbfbdefbfbd44efbfbdefbfbd1d10efbfbdefbfbdefbfbd61dc9e5b124befbfbd11efbfbdefbfbd2fefbfbdefbfbd3d7c574868efbfbdefbfbdefbfbd37043b7b5c1a436471592f02efbfbd18efbfbdefbfbd2befbfbdefbfbd7218efbfbd6a68efbfbdcb8e5f3328773ec48174efbfbd67efbfbdefbfbdefbfbdefbfbdefbfbd2a31efbfbd7f60efbfbdd884efbfbd57efbfbd25efbfbd590459efbfbd37efbfbd2bdca20fefbfbdefbfbdefbfbdefbfbd39450113efbfbdefbfbdefbfbd454671efbfbdefbfbdd49fefbfbd47efbfbdefbfbdefbfbdefbfbd00efbfbdefbfbdefbfbdefbfbd05203f4c17712defbfbd7bd1bbdc967902efbfbdc98a77efbfbd707a36efbfbd12efbfbdefbfbd57c78cefbfbdefbfbdefbfbd10efbfbdefbfbdefbfbde1a1bb08efbfbdefbfbd26efbfbdefbfbd58efbfbdefbfbdc4b1efbfbd295fefbfbd0eefbfbdefbfbdefbfbd0e6eefbfbd");
    const auto data = key.payload.decrypt(password);
    EXPECT_EQ(hex(data), "043c5429c7872502531708ec0d821c711691402caf37ef7ba78a8c506f10653b");
}

TEST(StoredKey, ReadWallet) {
    const auto key = StoredKey::load(TESTS_ROOT + "/Keystore/Data/key.json");

    EXPECT_EQ(key.type, StoredKeyType::privateKey);
    EXPECT_EQ(key.id, "e13b209c-3b2f-4327-bab0-3bef2e51630d");
    EXPECT_EQ(key.name, "Test Account");

    const auto header = key.payload;

    EXPECT_EQ(header.params.cipher, "aes-128-ctr");
    EXPECT_EQ(hex(header.encrypted), "d172bf743a674da9cdad04534d56926ef8358534d458fffccd4e6ad2fbde479c");
    EXPECT_EQ(hex(header.mac), "2103ac29920d71da29f15d75b4a16dbe95cfd7ff8faea1056c33131d846e3097");
    EXPECT_EQ(hex(header.params.cipherParams.iv), "83dbcc02d8ccb40e466191a123791e0e");

    ASSERT_TRUE(header.params.kdfParams.which() == 0);
    EXPECT_EQ(boost::get<ScryptParameters>(header.params.kdfParams).desiredKeyLength, 32);
    EXPECT_EQ(boost::get<ScryptParameters>(header.params.kdfParams).n, 262144);
    EXPECT_EQ(boost::get<ScryptParameters>(header.params.kdfParams).p, 8);
    EXPECT_EQ(boost::get<ScryptParameters>(header.params.kdfParams).r, 1);
    EXPECT_EQ(hex(boost::get<ScryptParameters>(header.params.kdfParams).salt), "ab0c7876052600dd703518d6fc3fe8984592145b591fc8fb5c6d43190334ba19");
}

TEST(StoredKey, ReadMyEtherWallet) {
    ASSERT_NO_THROW(StoredKey::load(TESTS_ROOT + "/Keystore/Data/myetherwallet.uu"));
}

TEST(StoredKey, InvalidPassword) {
    const auto key = StoredKey::load(TESTS_ROOT + "/Keystore/Data/key.json");

    ASSERT_THROW(key.payload.decrypt(password), DecryptionError);
}

TEST(StoredKey, EmptyAccounts) {
    const auto key = StoredKey::load(TESTS_ROOT + "/Keystore/Data/empty-accounts.json");

    ASSERT_NO_THROW(key.payload.decrypt(TW::data("testpassword")));
}

TEST(StoredKey, Decrypt) {
    const auto key = StoredKey::load(TESTS_ROOT + "/Keystore/Data/key.json");
    const auto privateKey = key.payload.decrypt(TW::data("testpassword"));

    EXPECT_EQ(hex(privateKey), "7a28b5ba57c53603b0b07b56bba752f7784bf506fa95edc395f5cf6c7514fe9d");
}

TEST(StoredKey, CreateWallet) {
    const auto privateKey = parse_hex("3a1076bf45ab87712ad64ccb3b10217737f7faacbf2872e88fdd9a537d8fe266");
    const auto key = StoredKey::createWithPrivateKey("name", password, privateKey);
    const auto decrypted = key.payload.decrypt(password);

    EXPECT_EQ(hex(decrypted), hex(privateKey));
}

TEST(StoredKey, CreateAccounts) {
    string mnemonicPhrase = "team engine square letter hero song dizzy scrub tornado fabric divert saddle";
    auto key = StoredKey::createWithMnemonic("name", password, mnemonicPhrase, TWStoredKeyEncryptionLevelDefault);
    const auto wallet = key.wallet(password);
    
    EXPECT_EQ(key.account(TWCoinTypeEthereum, &wallet)->address, "0x494f60cb6Ac2c8F5E1393aD9FdBdF4Ad589507F7");
    EXPECT_EQ(key.account(TWCoinTypeEthereum, &wallet)->publicKey, "04cc32a479080d83fdcf69966713f0aad1bc1dc3ecf873b034894e84259841bc1c9b122717803e68905220ff54952d3f5ea2ab2698ca31f843addf94ae73fae9fd");
    EXPECT_EQ(key.account(TWCoinTypeEthereum, &wallet)->extendedPublicKey, "");

    EXPECT_EQ(key.account(coinTypeBc, &wallet)->address, "bc1qturc268v0f2srjh4r2zu4t6zk4gdutqd5a6zny");
    EXPECT_EQ(key.account(coinTypeBc, &wallet)->publicKey, "02df6fc590ab3101bbe0bb5765cbaeab9b5dcfe09ac9315d707047cbd13bc7e006");
    EXPECT_EQ(key.account(coinTypeBc, &wallet)->extendedPublicKey, "zpub6qbsWdbcKW9sC6shTKK4VEhfWvDCoWpfLnnVfYKHLHt31wKYUwH3aFDz4WLjZvjHZ5W4qVEyk37cRwzTbfrrT1Gnu8SgXawASnkdQ994atn");
}

TEST(StoredKey, DecodingEthereumAddress) {
    const auto key = StoredKey::load(TESTS_ROOT + "/Keystore/Data/key.json");

    EXPECT_EQ(key.accounts[0].address, "0x008AeEda4D805471dF9b2A5B0f38A0C3bCBA786b");
}

TEST(StoredKey, DecodingBitcoinAddress) {
    const auto key = StoredKey::load(TESTS_ROOT + "/Keystore/Data/key_bitcoin.json");

    EXPECT_EQ(key.accounts[0].address, "3PWazDi9n1Hfyq9gXFxDxzADNL8RNYyK2y");
}
    
TEST(StoredKey, RemoveAccount) {
    auto key = StoredKey::load(TESTS_ROOT + "/Keystore/Data/legacy-mnemonic.json");
    EXPECT_EQ(key.accounts.size(), 2);
    key.removeAccount(TWCoinTypeEthereum);
    EXPECT_EQ(key.accounts.size(), 1);
    EXPECT_EQ(key.accounts[0].coin, coinTypeBc);
}

TEST(StoredKey, MissingAddressFix) {
    auto key = StoredKey::load(TESTS_ROOT + "/Keystore/Data/missing-address.json");
    EXPECT_EQ(key.type, StoredKeyType::mnemonicPhrase);

    const auto wallet = key.wallet(password);
    EXPECT_EQ(wallet.getMnemonic(), "ripple scissors kick mammal hire column oak again sun offer wealth tomorrow wagon turn fatal");
    EXPECT_TRUE(Mnemonic::isValid(wallet.getMnemonic()));

    EXPECT_EQ(key.account(TWCoinTypeBitcoin)->address, "");
    EXPECT_EQ(key.account(TWCoinTypeEthereum)->address, "");

    key.fixAddresses(password);

    EXPECT_EQ(key.account(TWCoinTypeEthereum, nullptr)->address, "0xA3Dcd899C0f3832DFDFed9479a9d828c6A4EB2A7");
    EXPECT_EQ(key.account(TWCoinTypeEthereum, nullptr)->publicKey, "0448a9ffac8022f1c7eb5253746e24d11d9b6b2737c0aecd48335feabb95a179916b1f3a97bed6740a85a2d11c663d38566acfb08af48a47ce0c835c65c9b23d0d");
    EXPECT_EQ(key.account(coinTypeBc, nullptr)->address, "bc1qpsp72plnsqe6e2dvtsetxtww2cz36ztmfxghpd");
    EXPECT_EQ(key.account(coinTypeBc, nullptr)->publicKey, "02df9ef2a7a5552765178b181e1e1afdefc7849985c7dfe9647706dd4fa40df6ac");
}

TEST(StoredKey, MissingAddressReadd) {
    auto key = StoredKey::load(TESTS_ROOT + "/Keystore/Data/missing-address.json");
    EXPECT_EQ(key.type, StoredKeyType::mnemonicPhrase);

    const auto wallet = key.wallet(password);
    EXPECT_EQ(wallet.getMnemonic(), "ripple scissors kick mammal hire column oak again sun offer wealth tomorrow wagon turn fatal");
    EXPECT_TRUE(Mnemonic::isValid(wallet.getMnemonic()));

    EXPECT_EQ(key.account(TWCoinTypeBitcoin)->address, "");
    EXPECT_EQ(key.account(TWCoinTypeEthereum)->address, "");

    // get accounts, this will also fill addresses as they are empty
    const auto btcAccount = key.account(TWCoinTypeBitcoin, &wallet);
    const auto ethAccount = key.account(TWCoinTypeEthereum, &wallet);

    EXPECT_TRUE(btcAccount.has_value());
    EXPECT_EQ(btcAccount->address, "bc1qpsp72plnsqe6e2dvtsetxtww2cz36ztmfxghpd");
    EXPECT_TRUE(ethAccount.has_value());
    EXPECT_EQ(ethAccount->address, "0xA3Dcd899C0f3832DFDFed9479a9d828c6A4EB2A7");
}

TEST(StoredKey, EtherWalletAddressNo0x) {
    auto key = StoredKey::load(TESTS_ROOT + "/Keystore/Data/ethereum-wallet-address-no-0x.json");
    key.fixAddresses(TW::data("15748c4e3dca6ae2110535576ab0c398cb79d985707c68ee6c9f9df9d421dd53"));
    const auto account = key.account(TWCoinTypeEthereum, nullptr);
    EXPECT_EQ(account->address, "0xAc1ec44E4f0ca7D172B7803f6836De87Fb72b309");
    EXPECT_EQ(account->publicKey, "0499c6f51ad6f98c9c583f8e92bb7758ab2ca9a04110c0a1126ec43e5453d196c166b489a4b7c491e7688e6ebea3a71fc3a1a48d60f98d5ce84c93b65e423fde91");
}

TEST(StoredKey, CreateMinimalEncryptionParameters) {
    const auto key = StoredKey::createWithMnemonic("name", password, mnemonic, TWStoredKeyEncryptionLevelMinimal);
    EXPECT_EQ(key.type, StoredKeyType::mnemonicPhrase);
    const Data& mnemo2Data = key.payload.decrypt(password);
    EXPECT_EQ(string(mnemo2Data.begin(), mnemo2Data.end()), string(mnemonic));
    EXPECT_EQ(key.accounts.size(), 0);
    EXPECT_EQ(key.wallet(password).getMnemonic(), string(mnemonic));

    const auto json = key.json();

    EXPECT_EQ(json["crypto"]["kdf"], "scrypt");
    EXPECT_EQ(json["crypto"]["kdfparams"]["n"], 4096);

    // load it back
    const auto key2 = StoredKey::createWithJson(json);
    EXPECT_EQ(key2.wallet(password).getMnemonic(), string(mnemonic));
}

TEST(StoredKey, CreateWeakEncryptionParameters) {
    const auto key = StoredKey::createWithMnemonic("name", password, mnemonic, TWStoredKeyEncryptionLevelWeak);
    EXPECT_EQ(key.type, StoredKeyType::mnemonicPhrase);
    const Data& mnemo2Data = key.payload.decrypt(password);
    EXPECT_EQ(string(mnemo2Data.begin(), mnemo2Data.end()), string(mnemonic));
    EXPECT_EQ(key.accounts.size(), 0);
    EXPECT_EQ(key.wallet(password).getMnemonic(), string(mnemonic));

    const auto json = key.json();

    EXPECT_EQ(json["crypto"]["kdf"], "scrypt");
    EXPECT_EQ(json["crypto"]["kdfparams"]["n"], 16384);

    // load it back
    const auto key2 = StoredKey::createWithJson(json);
    EXPECT_EQ(key2.wallet(password).getMnemonic(), string(mnemonic));
}

TEST(StoredKey, CreateStandardEncryptionParameters) {
    const auto key = StoredKey::createWithMnemonic("name", password, mnemonic, TWStoredKeyEncryptionLevelStandard);
    EXPECT_EQ(key.type, StoredKeyType::mnemonicPhrase);
    const Data& mnemo2Data = key.payload.decrypt(password);
    EXPECT_EQ(string(mnemo2Data.begin(), mnemo2Data.end()), string(mnemonic));
    EXPECT_EQ(key.accounts.size(), 0);
    EXPECT_EQ(key.wallet(password).getMnemonic(), string(mnemonic));

    const auto json = key.json();

    EXPECT_EQ(json["crypto"]["kdf"], "scrypt");
    EXPECT_EQ(json["crypto"]["kdfparams"]["n"], 262144);

    // load it back
    const auto key2 = StoredKey::createWithJson(json);
    EXPECT_EQ(key2.wallet(password).getMnemonic(), string(mnemonic));
}

TEST(StoredKey, CreateMultiAccounts) { // Multiple accounts for the same coin
    auto key = StoredKey::createWithMnemonic("name", password, mnemonic, TWStoredKeyEncryptionLevelDefault);
    EXPECT_EQ(key.type, StoredKeyType::mnemonicPhrase);
    const Data& mnemo2Data = key.payload.decrypt(password);
    EXPECT_EQ(string(mnemo2Data.begin(), mnemo2Data.end()), string(mnemonic));
    EXPECT_EQ(key.wallet(password).getMnemonic(), string(mnemonic));
    EXPECT_EQ(key.accounts.size(), 0);

    const auto expectedBtc1 = "bc1qturc268v0f2srjh4r2zu4t6zk4gdutqd5a6zny";
    const auto expectedBtc2 = "1NyRyFewhZcWMa9XCj3bBxSXPXyoSg8dKz";
    const auto expectedSol1 = "HiipoCKL8hX2RVmJTz3vaLy34hS2zLhWWMkUWtw85TmZ";
    const auto wallet = key.wallet(password);
    int expectedAccounts = 0;

    { // Create default Bitcoin account
        const auto coin = TWCoinTypeBitcoin;

        const auto btc1 = key.account(coin, &wallet);
        
        EXPECT_TRUE(btc1.has_value());
        EXPECT_EQ(btc1->address, expectedBtc1);
        EXPECT_EQ(btc1->derivationPath.string(), "m/84'/0'/0'/0/0");
        EXPECT_EQ(key.accounts.size(), ++expectedAccounts);
        EXPECT_EQ(key.accounts[expectedAccounts - 1].address, expectedBtc1);
        EXPECT_EQ(key.account(coin)->address, expectedBtc1);
        EXPECT_EQ(key.getAccounts(coin).size(), 1);
        EXPECT_EQ(key.getAccounts(coin)[0].address, expectedBtc1);
    }
    { // Create default Solana account
        const auto coin = TWCoinTypeSolana;

        const auto sol1 = key.account(coin, &wallet);

        EXPECT_TRUE(sol1.has_value());
        EXPECT_EQ(sol1->address, expectedSol1);
        EXPECT_EQ(sol1->derivationPath.string(), "m/44'/501'/0'");
        EXPECT_EQ(key.accounts.size(), ++expectedAccounts);
        EXPECT_EQ(key.accounts[expectedAccounts - 1].address, expectedSol1);
        EXPECT_EQ(key.account(coin)->address, expectedSol1);
        EXPECT_EQ(key.getAccounts(coin).size(), 1);
        EXPECT_EQ(key.getAccounts(coin)[0].address, expectedSol1);
    }
    { // Create alternative P2PK Bitcoin account (different address format)
        const auto coin = TWCoinTypeBitcoin;

        const auto btc2 = key.account(coin, TWDerivationBitcoinLegacy, wallet);
        
        EXPECT_EQ(btc2.address, expectedBtc2);
        EXPECT_EQ(btc2.derivationPath.string(), "m/44'/0'/0'/0/0");
        EXPECT_EQ(key.accounts.size(), ++expectedAccounts);
        EXPECT_EQ(key.accounts[expectedAccounts - 1].address, expectedBtc2);
        EXPECT_EQ(key.account(coin)->address, expectedBtc1);
        EXPECT_EQ(key.account(coin, TWDerivationBitcoinLegacy, wallet).address, expectedBtc2);
        EXPECT_EQ(key.getAccounts(coin).size(), 2);
        EXPECT_EQ(key.getAccounts(coin)[0].address, expectedBtc1);
        EXPECT_EQ(key.getAccounts(coin)[1].address, expectedBtc2);
    }
    { // Create alternative Solana account with non-default derivation path (different derivation path and address)
        const auto coin = TWCoinTypeSolana;

        const auto sol2 = key.account(coin, TWDerivationSolanaSolana, wallet);

        const auto expectedSol2 = "CgWJeEWkiYqosy1ba7a3wn9HAQuHyK48xs3LM4SSDc1C";
        EXPECT_EQ(sol2.address, expectedSol2);
        EXPECT_EQ(sol2.derivationPath.string(), "m/44'/501'/0'/0'");
        EXPECT_EQ(key.accounts.size(), ++expectedAccounts);
        EXPECT_EQ(key.accounts[expectedAccounts - 1].address, expectedSol2);
        // Now we have 2 Solana addresses, 1st is returned here
        EXPECT_EQ(key.account(coin)->address, expectedSol1);
        EXPECT_EQ(key.account(coin, TWDerivationSolanaSolana, wallet).address, expectedSol2);
        EXPECT_EQ(key.getAccounts(coin).size(), 2);
        EXPECT_EQ(key.getAccounts(coin)[0].address, expectedSol1);
        EXPECT_EQ(key.getAccounts(coin)[1].address, expectedSol2);
    }
    { // Create CUSTOM account with alternative Bitcoin address. Note: this is not recommended.
        const auto coin = TWCoinTypeBitcoin;
        const auto customPath = DerivationPath("m/44'/2'/0'/0/0");
        const auto btcPrivateKey = wallet.getKey(coin, customPath);
        EXPECT_NE(TW::deriveAddress(coin, btcPrivateKey), expectedBtc1);
        const auto btcPublicKey = btcPrivateKey.getPublicKey(TWPublicKeyTypeSECP256k1);
        const auto p2pkhBtcAddress = Bitcoin::Address(btcPublicKey, TWCoinTypeP2pkhPrefix(coin)).string();
        const auto expectedBtc3 = "1C43YUWSYTgaoBEsRffAkzF6HruJegEqP5";
        EXPECT_EQ(p2pkhBtcAddress, expectedBtc3);
        const auto extendedPublicKey = wallet.getExtendedPublicKey(TW::purpose(coin), coin, TWHDVersionZPUB);
        EXPECT_EQ(extendedPublicKey, "zpub6qbsWdbcKW9sC6shTKK4VEhfWvDCoWpfLnnVfYKHLHt31wKYUwH3aFDz4WLjZvjHZ5W4qVEyk37cRwzTbfrrT1Gnu8SgXawASnkdQ994atn");

        key.addAccount(p2pkhBtcAddress, coin, TWDerivationCustom, customPath, extendedPublicKey);

        EXPECT_EQ(key.accounts.size(), ++expectedAccounts);
        EXPECT_EQ(key.accounts[expectedAccounts - 1].address, expectedBtc3);
        // Now we have 2 Bitcoin addresses, 1st is returned here
        EXPECT_EQ(key.account(coin)->address, expectedBtc1);
        EXPECT_EQ(key.getAccounts(coin).size(), 3);
        EXPECT_EQ(key.getAccounts(coin)[0].address, expectedBtc1);
        EXPECT_EQ(key.getAccounts(coin)[1].address, expectedBtc2);
        EXPECT_EQ(key.getAccounts(coin)[2].address, expectedBtc3);
        EXPECT_EQ(key.getAccounts(coin)[2].derivationPath.string(), "m/44'/2'/0'/0/0");
    }
}

} // namespace TW::Keystore<|MERGE_RESOLUTION|>--- conflicted
+++ resolved
@@ -174,33 +174,19 @@
 
     {
         const auto derivationPath = DerivationPath("m/84'/0'/0'/0/0");
-<<<<<<< HEAD
-        key.addAccount("bc1qaucw06s3agez8tyyk4zj9kt0q2934e3mcewdpf", coinTypeBc, TWDerivationDefault, derivationPath, "zpub6rxtad3SPT1C5GUDjPiKQ5oJN5DBeMbdUR7LrdYt12VbU7TBSpGUkdLvfVYGuj1N5edkDoZ3bu1fdN1HprQYfCBdsSH5CaAAygHGsanwtTe");
-=======
-        key.addAccount("bc1qaucw06s3agez8tyyk4zj9kt0q2934e3mcewdpf", coinTypeBc, derivationPath, "", "zpub6rxtad3SPT1C5GUDjPiKQ5oJN5DBeMbdUR7LrdYt12VbU7TBSpGUkdLvfVYGuj1N5edkDoZ3bu1fdN1HprQYfCBdsSH5CaAAygHGsanwtTe");
->>>>>>> 7b222f41
+        key.addAccount("bc1qaucw06s3agez8tyyk4zj9kt0q2934e3mcewdpf", coinTypeBc, TWDerivationDefault, derivationPath, "", "zpub6rxtad3SPT1C5GUDjPiKQ5oJN5DBeMbdUR7LrdYt12VbU7TBSpGUkdLvfVYGuj1N5edkDoZ3bu1fdN1HprQYfCBdsSH5CaAAygHGsanwtTe");
         EXPECT_EQ(key.accounts.size(), 1);
     }
     {
         const auto derivationPath = DerivationPath("m/714'/0'/0'/0/0");
-<<<<<<< HEAD
-        key.addAccount("bnb1utrnnjym7ustgw7pgyvtmnxay4qmt3ahh276nu", coinTypeBnb, TWDerivationDefault, derivationPath, "");
-        key.addAccount("0x23b02dC8f67eD6cF8DCa47935791954286ffe7c9", coinTypeBsc, TWDerivationDefault, derivationPath, "");
-=======
-        key.addAccount("bnb1utrnnjym7ustgw7pgyvtmnxay4qmt3ahh276nu", coinTypeBnb, derivationPath, "", "");
-        key.addAccount("0x23b02dC8f67eD6cF8DCa47935791954286ffe7c9", coinTypeBsc, derivationPath, "", "");
->>>>>>> 7b222f41
+        key.addAccount("bnb1utrnnjym7ustgw7pgyvtmnxay4qmt3ahh276nu", coinTypeBnb, TWDerivationDefault, derivationPath, "", "");
+        key.addAccount("0x23b02dC8f67eD6cF8DCa47935791954286ffe7c9", coinTypeBsc, TWDerivationDefault, derivationPath, "", "");
         EXPECT_EQ(key.accounts.size(), 3);
     }
     {
         const auto derivationPath = DerivationPath("m/60'/0'/0'/0/0");
-<<<<<<< HEAD
-        key.addAccount("0xC0d97f61A84A0708225F15d54978D628Fe2C5E62", coinTypeEth, TWDerivationDefault, derivationPath, "");
-        key.addAccount("0xC0d97f61A84A0708225F15d54978D628Fe2C5E62", coinTypeBscLegacy, TWDerivationDefault, derivationPath, "");
-=======
-        key.addAccount("0xC0d97f61A84A0708225F15d54978D628Fe2C5E62", coinTypeEth, derivationPath, "", "");
-        key.addAccount("0xC0d97f61A84A0708225F15d54978D628Fe2C5E62", coinTypeBscLegacy, derivationPath, "", "");
->>>>>>> 7b222f41
+        key.addAccount("0xC0d97f61A84A0708225F15d54978D628Fe2C5E62", coinTypeEth, TWDerivationDefault, derivationPath, "", "");
+        key.addAccount("0xC0d97f61A84A0708225F15d54978D628Fe2C5E62", coinTypeBscLegacy, TWDerivationDefault, derivationPath, "", "");
         EXPECT_EQ(key.accounts.size(), 5);
     }
 
@@ -572,7 +558,7 @@
         const auto extendedPublicKey = wallet.getExtendedPublicKey(TW::purpose(coin), coin, TWHDVersionZPUB);
         EXPECT_EQ(extendedPublicKey, "zpub6qbsWdbcKW9sC6shTKK4VEhfWvDCoWpfLnnVfYKHLHt31wKYUwH3aFDz4WLjZvjHZ5W4qVEyk37cRwzTbfrrT1Gnu8SgXawASnkdQ994atn");
 
-        key.addAccount(p2pkhBtcAddress, coin, TWDerivationCustom, customPath, extendedPublicKey);
+        key.addAccount(p2pkhBtcAddress, coin, TWDerivationCustom, customPath, hex(btcPublicKey.bytes), extendedPublicKey);
 
         EXPECT_EQ(key.accounts.size(), ++expectedAccounts);
         EXPECT_EQ(key.accounts[expectedAccounts - 1].address, expectedBtc3);
