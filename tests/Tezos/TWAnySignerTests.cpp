// Copyright © 2017-2020 Trust Wallet.
//
// This file is part of Trust. The full Trust copyright notice, including
// terms governing use, modification, and redistribution, is contained in the
// file LICENSE at the root of the source code distribution tree.

#include "HexCoding.h"
#include "proto/Tezos.pb.h"
#include "../interface/TWTestUtilities.h"
#include <TrustWalletCore/TWAnySigner.h>

#include <gtest/gtest.h>

using namespace TW;
<<<<<<< HEAD

=======
>>>>>>> f9dd6f69
namespace TW::Tezos::tests {

TEST(TWAnySignerTezos, Sign) {
    auto key = parse_hex("2e8905819b8723fe2c1d161860e5ee1830318dbf49a83bd451cfb8440c28bd6f");
    auto revealKey = parse_hex("311f002e899cdd9a52d96cb8be18ea2bbab867c505da2b44ce10906f511cff95");

    Proto::SigningInput input;
    input.set_private_key(key.data(), key.size());
    auto& operations = *input.mutable_operation_list();
    operations.set_branch("BL8euoCWqNCny9AR3AKjnpi38haYMxjei1ZqNHuXMn19JSQnoWp");

    auto& reveal = *operations.add_operations();
    auto& revealData = *reveal.mutable_reveal_operation_data();
    revealData.set_public_key(revealKey.data(), revealKey.size());
    reveal.set_source("tz1XVJ8bZUXs7r5NV8dHvuiBhzECvLRLR3jW");
    reveal.set_fee(1272);
    reveal.set_counter(30738);
    reveal.set_gas_limit(10100);
    reveal.set_storage_limit(257);
    reveal.set_kind(Proto::Operation::REVEAL);

    auto& transaction = *operations.add_operations();
    auto& txData = *transaction.mutable_transaction_operation_data();
    txData.set_amount(1);
    txData.set_destination("tz1XVJ8bZUXs7r5NV8dHvuiBhzECvLRLR3jW");
    transaction.set_source("tz1XVJ8bZUXs7r5NV8dHvuiBhzECvLRLR3jW");
    transaction.set_fee(1272);
    transaction.set_counter(30739);
    transaction.set_gas_limit(10100);
    transaction.set_storage_limit(257);
    transaction.set_kind(Proto::Operation::TRANSACTION);

    Proto::SigningOutput output;
    ANY_SIGN(input, TWCoinTypeTezos);

    EXPECT_EQ(hex(output.encoded()), "3756ef37b1be849e3114643f0aa5847cabf9a896d3bfe4dd51448de68e91da016b0081faa75f741ef614b0e35fcc8c90dfa3b0b95721f80992f001f44e810200311f002e899cdd9a52d96cb8be18ea2bbab867c505da2b44ce10906f511cff956c0081faa75f741ef614b0e35fcc8c90dfa3b0b95721f80993f001f44e810201000081faa75f741ef614b0e35fcc8c90dfa3b0b95721000217034271b815e5f0c0a881342838ce49d7b48cdf507c72b1568c69a10db70c98774cdad1a74df760763e25f760ff13afcbbf3a1f2c833a0beeb9576a579c05");
}

TEST(TWAnySignerTezos, SignJSON) {
    auto json = STRING(R"({"operationList": {"branch": "BL8euoCWqNCny9AR3AKjnpi38haYMxjei1ZqNHuXMn19JSQnoWp","operations": [{"source": "tz1XVJ8bZUXs7r5NV8dHvuiBhzECvLRLR3jW","fee": 1272,"counter": 30738,"gasLimit": 10100,"storageLimit": 257,"kind": 107,"revealOperationData": {"publicKey": "QpqYbIBypAofOj4qtaWBm7Gy+2mZPFAEg3gVudxVkj4="}},{"source": "tz1XVJ8bZUXs7r5NV8dHvuiBhzECvLRLR3jW","fee": 1272,"counter": 30739,"gasLimit": 10100,"storageLimit": 257,"kind": 108,"transactionOperationData": {"destination": "tz1XVJ8bZUXs7r5NV8dHvuiBhzECvLRLR3jW","amount": 1}}]}})");
    auto key = DATA("2e8905819b8723fe2c1d161860e5ee1830318dbf49a83bd451cfb8440c28bd6f");
    auto result = WRAPS(TWAnySignerSignJSON(json.get(), key.get(), TWCoinTypeTezos));

    ASSERT_TRUE(TWAnySignerSupportsJSON(TWCoinTypeTezos));
    assertStringsEqual(result, "3756ef37b1be849e3114643f0aa5847cabf9a896d3bfe4dd51448de68e91da016b0081faa75f741ef614b0e35fcc8c90dfa3b0b95721f80992f001f44e810200429a986c8072a40a1f3a3e2ab5a5819bb1b2fb69993c5004837815b9dc55923e6c0081faa75f741ef614b0e35fcc8c90dfa3b0b95721f80993f001f44e810201000081faa75f741ef614b0e35fcc8c90dfa3b0b957210001b86398d5b9be737dca8e4106ea18d70e69b75e92f892fb283546a99152b8d7794b919c0fbf1c31de386069a60014491c0e7505adef5781cead1cfe6608030b");
}

} // namespace TW::Tezos::tests<|MERGE_RESOLUTION|>--- conflicted
+++ resolved
@@ -12,10 +12,6 @@
 #include <gtest/gtest.h>
 
 using namespace TW;
-<<<<<<< HEAD
-
-=======
->>>>>>> f9dd6f69
 namespace TW::Tezos::tests {
 
 TEST(TWAnySignerTezos, Sign) {
