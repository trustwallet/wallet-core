<<<<<<< HEAD
// // Copyright © 2017-2019 Trust Wallet.
// //
// // This file is part of Trust. The full Trust copyright notice, including
// // terms governing use, modification, and redistribution, is contained in the
// // file LICENSE at the root of the source code distribution tree.
//
// #include "Tezos/TWTezosForger.h"
//
// #include <gtest/gtest.h>
//
// TEST(TWTezosForger, ForgeBranch) {
//   auto input = "BMNY6Jkas7BzKb7wDLCFoQ4YxfYoieU7Xmo1ED3Y9Lo3ZvVGdgW";
//   auto expected = "da8eb4f57f98a647588b47d29483d1edfdbec1428c11609cee0da6e0f27cfc38";
//
//   auto output = forgeBranch(input);
//
//   ASSERT_EQ(output, expected);
// }
//
// TEST(TWTezosForger, ForgeBoolTrue) {
//   auto expected = "ff";
//
//   auto output = forgeBool(true);
//
//   ASSERT_EQ(output, expected);
// }
//
// TEST(TWTezosForger, ForgeBoolFalse) {
//   auto expected = "00";
//
//   auto output = forgeBool(false);
//
//   ASSERT_EQ(output, expected);
// }
//
// TEST(TWTezosForger, ForgeAddress_tz1) {
//   auto input = "KT1HiGcq47Yek7dcre7So2yfWTLU83FTBaf1";
//   auto expected = "0164244bbdc7790d7896b6a52ac49802cfe4eafc4b00";
//
//   auto output = forgeAddress(input);
//
//   ASSERT_EQ(output, expected);
// }
//
// TEST(TWTezosForger, ForgeAddress_KT1) {
//   auto input = "KT1HiGcq47Yek7dcre7So2yfWTLU83FTBaf1";
//   auto expected = "0164244bbdc7790d7896b6a52ac49802cfe4eafc4b00";
//
//   auto output = forgeAddress(input);
//
//   ASSERT_EQ(output, expected);
// }
//
// TEST(TWTezosForger, ForgeTransactionOperation) {
//   auto transactionOperationData = TW::Tezos::Proto::TransactionOperationData();
//   transactionOperationData.set_amount(1);
//   transactionOperationData.set_destination("tz1Yju7jmmsaUiG9qQLoYv35v5pHgnWoLWbt");
//
//   auto transactionOperation = TW::Tezos::Proto::Operation();
//   transactionOperation.set_fee(1272);
//   transactionOperation.set_kind(::TW::Tezos::Proto::Operation_OperationKind_TRANSACTION);
//   transactionOperation.set_counter(30738);
//   transactionOperation.set_gas_limit(10100);
//   transactionOperation.set_storage_limit(257);
//   transactionOperation.set_source("tz1XVJ8bZUXs7r5NV8dHvuiBhzECvLRLR3jW");
//   transactionOperation.set_allocated_transaction_operation_data(&transactionOperationData);
//
//   auto expected = "3756ef37b1be849e3114643f0aa5847cabf9a896d3bfe4dd51448de68e91da0108000081faa75f741ef614b0e35fcc8c90dfa3b0b95721f80992f001f44e81020100008fb5cea62d147c696afd9a93dbce962f4c8a9c9100";
//
//   auto output = forgeOperation(transactionOperation);
//
//   ASSERT_EQ(output, expected);
// }
=======
// Copyright © 2017-2019 Trust Wallet.
//
// This file is part of Trust. The full Trust copyright notice, including
// terms governing use, modification, and redistribution, is contained in the
// file LICENSE at the root of the source code distribution tree.

#include "Tezos/TWTezosForger.h"

#include <gtest/gtest.h>

TEST(TWTezosForger, ForgeBranch) {
  auto input = "BMNY6Jkas7BzKb7wDLCFoQ4YxfYoieU7Xmo1ED3Y9Lo3ZvVGdgW";
  auto expected = "da8eb4f57f98a647588b47d29483d1edfdbec1428c11609cee0da6e0f27cfc38";

  auto output = forgeBranch(input);

  ASSERT_EQ(output, expected);
}

TEST(TWTezosForger, ForgeBoolTrue) {
  auto expected = "ff";

  auto output = forgeBool(true);

  ASSERT_EQ(output, expected);
}

TEST(TWTezosForger, ForgeBoolFalse) {
  auto expected = "00";

  auto output = forgeBool(false);

  ASSERT_EQ(output, expected);
}

TEST(TWTezosForger, ForgeAddress_tz1) {
  auto input = "tz1eZwq8b5cvE2bPKokatLkVMzkxz24z3Don";
  auto expected = "0000cfa4aae60f5d9389752d41e320da224d43287fe2";

  auto output = forgeAddress(input);

  ASSERT_EQ(output, expected);
}

TEST(TWTezosForger, ForgeAddress_tz2) {
  auto input = "tz2Rh3NYeLxrqTuvaZJmaMiVMqCajeXMWtYo";
  auto expected = "0001be99dd914e38388ec80432818b517759e3524f16";

  auto output = forgeAddress(input);

  ASSERT_EQ(output, expected);
}

TEST(TWTezosForger, ForgeAddress_tz3) {
  auto input = "tz3RDC3Jdn4j15J7bBHZd29EUee9gVB1CxD9";
  auto expected = "0002358cbffa97149631cfb999fa47f0035fb1ea8636";

  auto output = forgeAddress(input);

  ASSERT_EQ(output, expected);
}

TEST(TWTezosForger, ForgeAddress_KT1) {
  auto input = "KT1HiGcq47Yek7dcre7So2yfWTLU83FTBaf1";
  auto expected = "0164244bbdc7790d7896b6a52ac49802cfe4eafc4b00";

  auto output = forgeAddress(input);

  ASSERT_EQ(output, expected);
}

TEST(TWTezosForger, ForgePublicKey) {
  auto input = "edpku9ZF6UUAEo1AL3NWy1oxHLL6AfQcGYwA5hFKrEKVHMT3Xx889A";
  auto expected = "00429a986c8072a40a1f3a3e2ab5a5819bb1b2fb69993c5004837815b9dc55923e";
  
  auto output = forgePublicKey(input);
  
  ASSERT_EQ(output, expected);
}

TEST(TWTezosForger, ForgeTransactionOperation) {
  auto transactionOperationData = TW::Tezos::Proto::TransactionOperationData();
  transactionOperationData.set_amount(1);
  transactionOperationData.set_destination("tz1Yju7jmmsaUiG9qQLoYv35v5pHgnWoLWbt");

  auto transactionOperation = TW::Tezos::Proto::Operation();
  transactionOperation.set_fee(1272);
  transactionOperation.set_kind(::TW::Tezos::Proto::Operation_OperationKind_TRANSACTION);
  transactionOperation.set_counter(30738);
  transactionOperation.set_gas_limit(10100);
  transactionOperation.set_storage_limit(257);
  transactionOperation.set_source("tz1XVJ8bZUXs7r5NV8dHvuiBhzECvLRLR3jW");
  transactionOperation.set_allocated_transaction_operation_data(&transactionOperationData);

  auto expected = "08000081faa75f741ef614b0e35fcc8c90dfa3b0b95721f80992f001f44e81020100008fb5cea62d147c696afd9a93dbce962f4c8a9c9100";

  auto output = forgeOperation(transactionOperation);
  ASSERT_EQ(output, expected);
}

TEST(TWTezosForger, ForgeRevealOperation) {
  auto revealOperationData = TW::Tezos::Proto::RevealOperationData();
  revealOperationData.set_public_key("edpku9ZF6UUAEo1AL3NWy1oxHLL6AfQcGYwA5hFKrEKVHMT3Xx889A");

  auto revealOperation = TW::Tezos::Proto::Operation();
  revealOperation.set_fee(1272);
  revealOperation.set_kind(::TW::Tezos::Proto::Operation_OperationKind_REVEAL);
  revealOperation.set_counter(30738);
  revealOperation.set_gas_limit(10100);
  revealOperation.set_storage_limit(257);
  revealOperation.set_source("tz1XVJ8bZUXs7r5NV8dHvuiBhzECvLRLR3jW");
  revealOperation.set_allocated_reveal_operation_data(&revealOperationData);
  
  auto expected = "07000081faa75f741ef614b0e35fcc8c90dfa3b0b95721f80992f001f44e810200429a986c8072a40a1f3a3e2ab5a5819bb1b2fb69993c5004837815b9dc55923e";
  
  auto output = forgeOperation(revealOperation);
  ASSERT_EQ(output, expected);
}

TEST(TWTezosForger, ForgeOperationList_TransactionOnly) {
  auto branch = "BL8euoCWqNCny9AR3AKjnpi38haYMxjei1ZqNHuXMn19JSQnoWp";
  auto operationList = TW::Tezos::Proto::OperationList();
  auto transactionOperation = operationList.add_operations();
  
  auto transactionOperationData = TW::Tezos::Proto::TransactionOperationData();  
  transactionOperationData.set_amount(1);
  transactionOperationData.set_destination("tz1Yju7jmmsaUiG9qQLoYv35v5pHgnWoLWbt");
  
  transactionOperation -> set_fee(1272);
  transactionOperation -> set_kind(::TW::Tezos::Proto::Operation_OperationKind_TRANSACTION);
  transactionOperation -> set_counter(30738);
  transactionOperation -> set_gas_limit(10100);
  transactionOperation -> set_storage_limit(257);
  transactionOperation -> set_source("tz1XVJ8bZUXs7r5NV8dHvuiBhzECvLRLR3jW");
  transactionOperation -> set_allocated_transaction_operation_data(&transactionOperationData);
    
  auto expected = "3756ef37b1be849e3114643f0aa5847cabf9a896d3bfe4dd51448de68e91da0108000081faa75f741ef614b0e35fcc8c90dfa3b0b95721f80992f001f44e81020100008fb5cea62d147c696afd9a93dbce962f4c8a9c9100";
  
  auto output = forgeOperationList(operationList);
  ASSERT_EQ(output, expected);
}

TEST(TWTezosForger, ForgeOperationList_RevealOnly) {
  auto branch = "BL8euoCWqNCny9AR3AKjnpi38haYMxjei1ZqNHuXMn19JSQnoWp";
  auto operationList = TW::Tezos::Proto::OperationList();
  auto revealOperation = operationList.add_operations();
  
  auto revealOperationData = TW::Tezos::Proto::RevealOperationData();
  revealOperationData.set_public_key("edpku9ZF6UUAEo1AL3NWy1oxHLL6AfQcGYwA5hFKrEKVHMT3Xx889A");

  revealOperation -> set_fee(1272);
  revealOperation -> set_kind(::TW::Tezos::Proto::Operation_OperationKind_REVEAL);
  revealOperation -> set_counter(30738);
  revealOperation -> set_gas_limit(10100);
  revealOperation -> set_storage_limit(257);
  revealOperation -> set_source("tz1XVJ8bZUXs7r5NV8dHvuiBhzECvLRLR3jW");
  revealOperation -> set_allocated_reveal_operation_data(&revealOperationData);
    
  auto expected = "3756ef37b1be849e3114643f0aa5847cabf9a896d3bfe4dd51448de68e91da0107000081faa75f741ef614b0e35fcc8c90dfa3b0b95721f80992f001f44e810200429a986c8072a40a1f3a3e2ab5a5819bb1b2fb69993c5004837815b9dc55923e";
  
  auto output = forgeOperationList(operationList);
  ASSERT_EQ(output, expected);
}

TEST(TWTezosForger, ForgeOperationList_TransactionAndReveal) {
  auto branch = "BL8euoCWqNCny9AR3AKjnpi38haYMxjei1ZqNHuXMn19JSQnoWp";
  auto operationList = TW::Tezos::Proto::OperationList();
  
  auto revealOperation = operationList.add_operations();
  
  auto revealOperationData = TW::Tezos::Proto::RevealOperationData();
  revealOperationData.set_public_key("edpku9ZF6UUAEo1AL3NWy1oxHLL6AfQcGYwA5hFKrEKVHMT3Xx889A");

  revealOperation -> set_fee(1272);
  revealOperation -> set_kind(::TW::Tezos::Proto::Operation_OperationKind_REVEAL);
  revealOperation -> set_counter(30739);
  revealOperation -> set_gas_limit(10100);
  revealOperation -> set_storage_limit(257);
  revealOperation -> set_source("tz1XVJ8bZUXs7r5NV8dHvuiBhzECvLRLR3jW");
  revealOperation -> set_allocated_reveal_operation_data(&revealOperationData);
  
  auto transactionOperation = operationList.add_operations();
  
  auto transactionOperationData = TW::Tezos::Proto::TransactionOperationData();    
  transactionOperationData.set_amount(1);
  transactionOperationData.set_destination("tz1Yju7jmmsaUiG9qQLoYv35v5pHgnWoLWbt");
  
  transactionOperation -> set_fee(1272);
  transactionOperation -> set_kind(::TW::Tezos::Proto::Operation_OperationKind_TRANSACTION);
  transactionOperation -> set_counter(30738);
  transactionOperation -> set_gas_limit(10100);
  transactionOperation -> set_storage_limit(257);
  transactionOperation -> set_source("tz1XVJ8bZUXs7r5NV8dHvuiBhzECvLRLR3jW");
  transactionOperation -> set_allocated_transaction_operation_data(&transactionOperationData);
  
  auto expected = "3756ef37b1be849e3114643f0aa5847cabf9a896d3bfe4dd51448de68e91da0107000081faa75f741ef614b0e35fcc8c90dfa3b0b95721f80992f001f44e810200429a986c8072a40a1f3a3e2ab5a5819bb1b2fb69993c5004837815b9dc55923e08000081faa75f741ef614b0e35fcc8c90dfa3b0b95721f80993f001f44e810201000081faa75f741ef614b0e35fcc8c90dfa3b0b9572100";

  auto output = forgeOperationList(operationList);
  ASSERT_EQ(output, expected);
}
>>>>>>> b6538eab
<|MERGE_RESOLUTION|>--- conflicted
+++ resolved
@@ -1,78 +1,3 @@
-<<<<<<< HEAD
-// // Copyright © 2017-2019 Trust Wallet.
-// //
-// // This file is part of Trust. The full Trust copyright notice, including
-// // terms governing use, modification, and redistribution, is contained in the
-// // file LICENSE at the root of the source code distribution tree.
-//
-// #include "Tezos/TWTezosForger.h"
-//
-// #include <gtest/gtest.h>
-//
-// TEST(TWTezosForger, ForgeBranch) {
-//   auto input = "BMNY6Jkas7BzKb7wDLCFoQ4YxfYoieU7Xmo1ED3Y9Lo3ZvVGdgW";
-//   auto expected = "da8eb4f57f98a647588b47d29483d1edfdbec1428c11609cee0da6e0f27cfc38";
-//
-//   auto output = forgeBranch(input);
-//
-//   ASSERT_EQ(output, expected);
-// }
-//
-// TEST(TWTezosForger, ForgeBoolTrue) {
-//   auto expected = "ff";
-//
-//   auto output = forgeBool(true);
-//
-//   ASSERT_EQ(output, expected);
-// }
-//
-// TEST(TWTezosForger, ForgeBoolFalse) {
-//   auto expected = "00";
-//
-//   auto output = forgeBool(false);
-//
-//   ASSERT_EQ(output, expected);
-// }
-//
-// TEST(TWTezosForger, ForgeAddress_tz1) {
-//   auto input = "KT1HiGcq47Yek7dcre7So2yfWTLU83FTBaf1";
-//   auto expected = "0164244bbdc7790d7896b6a52ac49802cfe4eafc4b00";
-//
-//   auto output = forgeAddress(input);
-//
-//   ASSERT_EQ(output, expected);
-// }
-//
-// TEST(TWTezosForger, ForgeAddress_KT1) {
-//   auto input = "KT1HiGcq47Yek7dcre7So2yfWTLU83FTBaf1";
-//   auto expected = "0164244bbdc7790d7896b6a52ac49802cfe4eafc4b00";
-//
-//   auto output = forgeAddress(input);
-//
-//   ASSERT_EQ(output, expected);
-// }
-//
-// TEST(TWTezosForger, ForgeTransactionOperation) {
-//   auto transactionOperationData = TW::Tezos::Proto::TransactionOperationData();
-//   transactionOperationData.set_amount(1);
-//   transactionOperationData.set_destination("tz1Yju7jmmsaUiG9qQLoYv35v5pHgnWoLWbt");
-//
-//   auto transactionOperation = TW::Tezos::Proto::Operation();
-//   transactionOperation.set_fee(1272);
-//   transactionOperation.set_kind(::TW::Tezos::Proto::Operation_OperationKind_TRANSACTION);
-//   transactionOperation.set_counter(30738);
-//   transactionOperation.set_gas_limit(10100);
-//   transactionOperation.set_storage_limit(257);
-//   transactionOperation.set_source("tz1XVJ8bZUXs7r5NV8dHvuiBhzECvLRLR3jW");
-//   transactionOperation.set_allocated_transaction_operation_data(&transactionOperationData);
-//
-//   auto expected = "3756ef37b1be849e3114643f0aa5847cabf9a896d3bfe4dd51448de68e91da0108000081faa75f741ef614b0e35fcc8c90dfa3b0b95721f80992f001f44e81020100008fb5cea62d147c696afd9a93dbce962f4c8a9c9100";
-//
-//   auto output = forgeOperation(transactionOperation);
-//
-//   ASSERT_EQ(output, expected);
-// }
-=======
 // Copyright © 2017-2019 Trust Wallet.
 //
 // This file is part of Trust. The full Trust copyright notice, including
@@ -272,5 +197,4 @@
 
   auto output = forgeOperationList(operationList);
   ASSERT_EQ(output, expected);
-}
->>>>>>> b6538eab
+}