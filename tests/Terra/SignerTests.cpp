--- conflicted
+++ resolved
@@ -4,24 +4,20 @@
 // terms governing use, modification, and redistribution, is contained in the
 // file LICENSE at the root of the source code distribution tree.
 
+#include "Coin.h"
+#include "HexCoding.h"
 #include "Base64.h"
-#include "Coin.h"
+#include "proto/Cosmos.pb.h"
 #include "Cosmos/Address.h"
+#include "Cosmos/Signer.h"
 #include "Cosmos/ProtobufSerialization.h"
-#include "Cosmos/Signer.h"
-#include "HexCoding.h"
-#include "proto/Cosmos.pb.h"
 #include "uint256.h"
 #include "../interface/TWTestUtilities.h"
 
+#include <gtest/gtest.h>
 #include <google/protobuf/util/json_util.h>
-#include <gtest/gtest.h>
 
 using namespace TW;
-<<<<<<< HEAD
-
-=======
->>>>>>> f9dd6f69
 namespace TW::Cosmos::tests {
 
 TEST(TerraSigner, SignSendTx) {
@@ -365,8 +361,4 @@
     )");
 }
 
-<<<<<<< HEAD
-} // namespace TW::Cosmos::tests
-=======
-} // namespace TW::Terra
->>>>>>> f9dd6f69
+} // namespace TW::Terra