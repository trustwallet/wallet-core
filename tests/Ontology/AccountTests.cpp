--- conflicted
+++ resolved
@@ -13,11 +13,7 @@
 #include <gtest/gtest.h>
 
 using namespace TW;
-<<<<<<< HEAD
-namespace TW::Ontology {
-=======
 namespace TW::Ontology::tests {
->>>>>>> f9dd6f69
 
 TEST(OntologyAccount, validity) {
     auto hexPrvKey = "4646464646464646464646464646464646464646464646464646464646464646";
@@ -29,8 +25,4 @@
     EXPECT_EQ(hexPubKey, hex(pubKey.bytes));
 }
 
-<<<<<<< HEAD
-} // namespace TW::Ontology
-=======
-} // namespace TW::Ontology::tests
->>>>>>> f9dd6f69
+} // namespace TW::Ontology::tests