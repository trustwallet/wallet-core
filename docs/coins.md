# Full list

This list is generated from `src/coins.json`

| Index   | Name          | Symbol | Logo                                                                                                   | URL                            |
| ------- | ------------- | ------ | ------------------------------------------------------------------------------------------------------ | ------------------------------ |
| 0       | Bitcoin          | BTC    | <img src="https://raw.githubusercontent.com/TrustWallet/tokens/master/coins/0.png" width="32" />       | <https://bitcoin.org>          |
| 2       | Litecoin         | LTC    | <img src="https://raw.githubusercontent.com/TrustWallet/tokens/master/coins/2.png" width="32" />       | <https://litecoin.org>         |
| 3       | Dogecoin         | DOGE   | <img src="https://raw.githubusercontent.com/TrustWallet/tokens/master/coins/3.png" width="32" />       | <https://dogecoin.com>         |
| 5       | Dash             | DASH   | <img src="https://raw.githubusercontent.com/TrustWallet/tokens/master/coins/5.png" width="32" />       | <https://dash.org>             |
| 14      | Viacoin          | VIA    | <img src="https://raw.githubusercontent.com/TrustWallet/tokens/master/coins/14.png" width="32" />      | <https://viacoin.org>          |
| 17      | Groestlcoin      | GRS    | <img src="https://raw.githubusercontent.com/TrustWallet/tokens/master/coins/17.png" width="32" />      | <https://www.groestlcoin.org>  |
| 20      | DigiByte         | DGB    | <img src="https://raw.githubusercontent.com/TrustWallet/tokens/master/coins/20.png" width="32" />      | <https://www.digibyte.io>      |
| 22      | Monacoin         | MONA   | <img src="https://raw.githubusercontent.com/TrustWallet/tokens/master/coins/22.png" width="32" />      | <https://monacoin.org>         |
| 42      | Decred           | DCR    | <img src="https://raw.githubusercontent.com/TrustWallet/tokens/master/coins/42.png" width="32" />      | <https://decred.org>           |
| 60      | Ethereum         | ETH    | <img src="https://raw.githubusercontent.com/TrustWallet/tokens/master/coins/60.png" width="32" />      | <https://ethereum.org>         |
| 61      | Ethereum Classic | ETC    | <img src="https://raw.githubusercontent.com/TrustWallet/tokens/master/coins/61.png" width="32" />      | <https://ethereumclassic.org/> |
| 74      | ICON             | ICX    | <img src="https://raw.githubusercontent.com/TrustWallet/tokens/master/coins/74.png" width="32" />      | <https://icon.foundation>      |
| 111     | ARK              | ARK    | <img src="https://raw.githubusercontent.com/TrustWallet/tokens/master/coins/111.png" width="32" />     | <http://ark.io>                |
| 118     | Cosmos           | ATOM   | <img src="https://raw.githubusercontent.com/TrustWallet/tokens/master/coins/118.png" width="32" />     | <https://cosmos.network>       |
| 133     | Zcash            | ZEC    | <img src="https://raw.githubusercontent.com/TrustWallet/tokens/master/coins/133.png" width="32" />     | <https://z.cash>               |
| 135     | Steem            | STEEM  | <img src="https://raw.githubusercontent.com/TrustWallet/tokens/master/coins/135.png" width="32" />     | <http://steem.io>              |
| 136     | Zcoin            | XZC    | <img src="https://raw.githubusercontent.com/TrustWallet/tokens/master/coins/136.png" width="32" />     | <https://zcoin.io>             |
| 144     | XRP              | XRP    | <img src="https://raw.githubusercontent.com/TrustWallet/tokens/master/coins/144.png" width="32" />     | <https://ripple.com/xrp>       |
| 145     | Bitcoin Cash     | BCH    | <img src="https://raw.githubusercontent.com/TrustWallet/tokens/master/coins/145.png" width="32" />     | <https://bitcoincash.org>      |
| 148     | Stellar          | XLM    | <img src="https://raw.githubusercontent.com/TrustWallet/tokens/master/coins/148.png" width="32" />     | <https://stellar.org>          |
| 163     | Ellaism          | ELLA   | <img src="https://raw.githubusercontent.com/TrustWallet/tokens/master/coins/163.png" width="32" />     | <https://ellaism.org>          |
| 165     | Nano             | NANO   | <img src="https://raw.githubusercontent.com/TrustWallet/tokens/master/coins/165.png" width="32" />     | <https://nano.org>             |
| 175     | Ravencoin        | RVN    | <img src="https://raw.githubusercontent.com/TrustWallet/tokens/master/coins/175.png" width="32" />     | <https://ravencoin.org>        |
| 178     | POA Network      | POA    | <img src="https://raw.githubusercontent.com/TrustWallet/tokens/master/coins/178.png" width="32" />     | <https://poa.network>          |
| 194     | EOS              | EOS    | <img src="https://raw.githubusercontent.com/TrustWallet/tokens/master/coins/194.png" width="32" />     | <http://eos.io>                |
| 195     | Tron             | TRX    | <img src="https://raw.githubusercontent.com/TrustWallet/tokens/master/coins/195.png" width="32" />     | <https://tron.network>         |
<<<<<<< HEAD
| 236     | Bitcoin SV       | BSV    | <img src="https://raw.githubusercontent.com/TrustWallet/tokens/master/coins/236.png" width="32" />     | <https://bitcoinsv.io>         |
=======
| 235     | FIO              | FIO    | <img src="https://raw.githubusercontent.com/TrustWallet/tokens/master/coins/235.png" width="32" />     | <https://fio.foundation>       |
>>>>>>> dea8099f
| 237     | DEXON            | DXN    | <img src="https://raw.githubusercontent.com/TrustWallet/tokens/master/coins/237.png" width="32" />     | <https://dexon.org>            |
| 242     | Nimiq            | NIM    | <img src="https://raw.githubusercontent.com/TrustWallet/tokens/master/coins/242.png" width="32" />     | <https://nimiq.com>            |
| 245     | Simple Ledger    | SLP    | <img src="https://raw.githubusercontent.com/TrustWallet/tokens/master/coins/245.png" width="32" />     | <https://bitcoincash.org>      |
| 282     | BravoCoin        | BRAVO  | <img src="https://raw.githubusercontent.com/TrustWallet/tokens/master/coins/282.png" width="32" />     | <https://bravocoin.com>        |
| 291     | IOST             | IOST   | <img src="https://raw.githubusercontent.com/TrustWallet/tokens/master/coins/291.png" width="32" />     | <https://iost.io>              |
| 304     | IoTeX            | IOTX   | <img src="https://raw.githubusercontent.com/TrustWallet/tokens/master/coins/304.png" width="32" />     | <https://iotex.io>             |
| 313     | Zilliqa          | ZIL    | <img src="https://raw.githubusercontent.com/TrustWallet/tokens/master/coins/313.png" width="32" />     | <https://zilliqa.com>          |
| 330     | Terra            | LUNA   | <img src="https://raw.githubusercontent.com/TrustWallet/tokens/master/coins/330.png" width="32" />     | <https://terra.money>          |
| 425     | Aion             | AION   | <img src="https://raw.githubusercontent.com/TrustWallet/tokens/master/coins/425.png" width="32" />     | <https://aion.network>         |
| 457     | Aeternity        | AE     | <img src="https://raw.githubusercontent.com/TrustWallet/tokens/master/coins/457.png" width="32" />     | <https://aeternity.com>        |
| 500     | Theta            | THETA  | <img src="https://raw.githubusercontent.com/TrustWallet/tokens/master/coins/500.png" width="32" />     | <https://www.thetatoken.org>   |
| 700     | xDai             | xDAI   | <img src="https://raw.githubusercontent.com/TrustWallet/tokens/master/coins/700.png" width="32" />     | <https://poa.network/xdai>     |
| 714     | Binance          | BNB    | <img src="https://raw.githubusercontent.com/TrustWallet/tokens/master/coins/714.png" width="32" />     | <https://binance.org>          |
| 818     | VeChain          | VET    | <img src="https://raw.githubusercontent.com/TrustWallet/tokens/master/coins/818.png" width="32" />     | <https://vechain.org>          |
| 820     | Callisto         | CLO    | <img src="https://raw.githubusercontent.com/TrustWallet/tokens/master/coins/820.png" width="32" />     | <https://callisto.network>     |
| 888     | NEO              | NEO    | <img src="https://raw.githubusercontent.com/TrustWallet/tokens/master/coins/888.png" width="32" />     | <https://neo.org>              |
| 889     | TomoChain        | TOMO   | <img src="https://raw.githubusercontent.com/TrustWallet/tokens/master/coins/889.png" width="32" />     | <https://tomochain.com>        |
| 1001    | Thunder Token    | TT     | <img src="https://raw.githubusercontent.com/TrustWallet/tokens/master/coins/1001.png" width="32" />    | <https://decred.org/>          |
| 1024    | Ontology         | ONT    | <img src="https://raw.githubusercontent.com/TrustWallet/tokens/master/coins/1024.png" width="32" />    | <https://ont.io>               |
| 1729    | Tezos            | XTZ    | <img src="https://raw.githubusercontent.com/TrustWallet/tokens/master/coins/1729.png" width="32" />    | <https://tezos.com>            |
| 2017    | Kin              | KIN    | <img src="https://raw.githubusercontent.com/TrustWallet/tokens/master/coins/2017.png" width="32" />    | <https://www.kin.org>          |
| 2301    | Qtum             | QTUM   | <img src="https://raw.githubusercontent.com/TrustWallet/tokens/master/coins/2301.png" width="32" />    | <https://qtum.org>             |
| 2718    | Nebulas          | NAS    | <img src="https://raw.githubusercontent.com/TrustWallet/tokens/master/coins/2718.png" width="32" />    | <https://nebulas.io>           |
| 3003    | Lux              | LUX    | <img src="https://raw.githubusercontent.com/TrustWallet/tokens/master/coins/3003.png" width="32" />    | <https://luxcore.io/>          |
| 6060    | GoChain          | GO     | <img src="https://raw.githubusercontent.com/TrustWallet/tokens/master/coins/6060.png" width="32" />    | <https://gochain.io>           |
| 8964    | NULS             | NULS   | <img src="https://raw.githubusercontent.com/TrustWallet/tokens/master/coins/8964.png" width="32" />    | <https://nuls.io>              |
| 19167   | Zelcash          | ZEL    | <img src="https://raw.githubusercontent.com/TrustWallet/tokens/master/coins/19167.png" width="32" />   | <https://zel.cash>             |
| 31102   | Ethersocial      | ESN    | <img src="https://raw.githubusercontent.com/TrustWallet/tokens/master/coins/31102.png" width="32" />   | <https://ethersocial.org>      |
| 5718350 | Wanchain         | WAN    | <img src="https://raw.githubusercontent.com/TrustWallet/tokens/master/coins/5718350.png" width="32" /> | <https://wanchain.org>         |
| 5741564 | Waves            | WAVES  | <img src="https://raw.githubusercontent.com/TrustWallet/tokens/master/coins/5741564.png" width="32" /> | <https://wavesplatform.com>    |
| 7562605 | Semux            | SEM    | <img src="https://raw.githubusercontent.com/TrustWallet/tokens/master/coins/7562605.png" width="32" /> | <https://www.semux.org>        |<|MERGE_RESOLUTION|>--- conflicted
+++ resolved
@@ -30,11 +30,8 @@
 | 178     | POA Network      | POA    | <img src="https://raw.githubusercontent.com/TrustWallet/tokens/master/coins/178.png" width="32" />     | <https://poa.network>          |
 | 194     | EOS              | EOS    | <img src="https://raw.githubusercontent.com/TrustWallet/tokens/master/coins/194.png" width="32" />     | <http://eos.io>                |
 | 195     | Tron             | TRX    | <img src="https://raw.githubusercontent.com/TrustWallet/tokens/master/coins/195.png" width="32" />     | <https://tron.network>         |
-<<<<<<< HEAD
 | 236     | Bitcoin SV       | BSV    | <img src="https://raw.githubusercontent.com/TrustWallet/tokens/master/coins/236.png" width="32" />     | <https://bitcoinsv.io>         |
-=======
 | 235     | FIO              | FIO    | <img src="https://raw.githubusercontent.com/TrustWallet/tokens/master/coins/235.png" width="32" />     | <https://fio.foundation>       |
->>>>>>> dea8099f
 | 237     | DEXON            | DXN    | <img src="https://raw.githubusercontent.com/TrustWallet/tokens/master/coins/237.png" width="32" />     | <https://dexon.org>            |
 | 242     | Nimiq            | NIM    | <img src="https://raw.githubusercontent.com/TrustWallet/tokens/master/coins/242.png" width="32" />     | <https://nimiq.com>            |
 | 245     | Simple Ledger    | SLP    | <img src="https://raw.githubusercontent.com/TrustWallet/tokens/master/coins/245.png" width="32" />     | <https://bitcoincash.org>      |
