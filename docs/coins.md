--- conflicted
+++ resolved
@@ -28,7 +28,7 @@
 | 178     | POA Network      | POA    | <img src="https://raw.githubusercontent.com/trustwallet/assets/master/blockchains/poa/info/logo.png" width="32" />          | <https://poa.network>         |
 | 194     | EOS              | EOS    | <img src="https://raw.githubusercontent.com/trustwallet/assets/master/blockchains/eos/info/logo.png" width="32" />          | <http://eos.io>               |
 | 195     | Tron             | TRX    | <img src="https://raw.githubusercontent.com/trustwallet/assets/master/blockchains/tron/info/logo.png" width="32" />         | <https://tron.network>        |
-| 234     | IOV              | IOV    | <img src="https://raw.githubusercontent.com/trustwallet/assets/master/blockchains/iov/info/logo.png" width="32" />          | <https://starname.me>         |
+| 234     | Starname (IOV)   | IOV    | <img src="https://raw.githubusercontent.com/trustwallet/assets/master/blockchains/iov/info/logo.png" width="32" />          | <https://starname.me>         |
 | 235     | FIO              | FIO    | <img src="https://raw.githubusercontent.com/trustwallet/assets/master/blockchains/fio/info/logo.png" width="32" />          | <https://fioprotocol.io>      |
 | 242     | Nimiq            | NIM    | <img src="https://raw.githubusercontent.com/trustwallet/assets/master/blockchains/nimiq/info/logo.png" width="32" />        | <https://nimiq.com>           |
 | 283     | Algorand         | ALGO   | <img src="https://raw.githubusercontent.com/trustwallet/assets/master/blockchains/algorand/info/logo.png" width="32" />     | <https://www.algorand.com/>   |
@@ -64,8 +64,4 @@
 | 19167   | Zelcash          | ZEL    | <img src="https://raw.githubusercontent.com/trustwallet/assets/master/blockchains/zelcash/info/logo.png" width="32" />      | <https://zel.cash>            |
 | 5718350 | Wanchain         | WAN    | <img src="https://raw.githubusercontent.com/trustwallet/assets/master/blockchains/wanchain/info/logo.png" width="32" />     | <https://wanchain.org>        |
 | 5741564 | Waves            | WAVES  | <img src="https://raw.githubusercontent.com/trustwallet/assets/master/blockchains/waves/info/logo.png" width="32" />        | <https://wavesplatform.com>   |
-<<<<<<< HEAD
-| 10000714 | Smart Chain Legacy | BNB    | <img src="https://raw.githubusercontent.com/trustwallet/assets/master/blockchains/bsc/info/logo.png" width="32" />          | <https://www.binance.org/en/smartChain> |
-=======
->>>>>>> f206fc79
-| 20000714 | Smart Chain      | BNB    | <img src="https://raw.githubusercontent.com/trustwallet/assets/master/blockchains/smartchain/info/logo.png" width="32" />   | <https://www.binance.org/en/smartChain> |+| 20000714 | Smart Chain     | BNB    | <img src="https://raw.githubusercontent.com/trustwallet/assets/master/blockchains/smartchain/info/logo.png" width="32" />   | <https://www.binance.org/en/smartChain> |