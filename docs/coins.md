# Full list

| Index   | Name          | Symbol | Logo                                                                                                   | URL                            |
| ------- | ------------- | ------ | ------------------------------------------------------------------------------------------------------ | ------------------------------ |
| 0       | Bitcoin       | BTC    | <img src="https://raw.githubusercontent.com/TrustWallet/tokens/master/coins/0.png" width="32" />       | <https://bitcoin.org>          |
| 2       | Litecoin      | LTC    | <img src="https://raw.githubusercontent.com/TrustWallet/tokens/master/coins/2.png" width="32" />       | <https://litecoin.org>         |
| 145     | Bitcoin Cash  | BCH    | <img src="https://raw.githubusercontent.com/TrustWallet/tokens/master/coins/145.png" width="32" />     | <https://bitcoincash.org>      |
| 60      | Ethereum      | ETH    | <img src="https://raw.githubusercontent.com/TrustWallet/tokens/master/coins/60.png" width="32" />      | <https://ethereum.org>         |
| 5       | Dash          | DASH   | <img src="https://raw.githubusercontent.com/TrustWallet/tokens/master/coins/5.png" width="32" />       | <https://dash.org>             |
| 136     | Zcoin         | XZC    | <img src="https://raw.githubusercontent.com/TrustWallet/tokens/master/coins/136.png" width="32" />     | <https://zcoin.io>             |
| 133     | Zcash         | ZEC    | <img src="https://raw.githubusercontent.com/TrustWallet/tokens/master/coins/133.png" width="32" />     | <https://z.cash>               |
| 714     | Binance Chain | BNB    | <img src="https://raw.githubusercontent.com/TrustWallet/tokens/master/coins/714.png" width="32" />     | <https://binance.org>          |
| 144     | XRP           | XRP    | <img src="https://raw.githubusercontent.com/TrustWallet/tokens/master/coins/144.png" width="32" />     | <https://ripple.com/xrp/>      |
| 820     | Callisto      | CLO    | <img src="https://raw.githubusercontent.com/TrustWallet/tokens/master/coins/820.png" width="32" />     | <https://callisto.network>     |
| 178     | POA Network   | POA    | <img src="https://raw.githubusercontent.com/TrustWallet/tokens/master/coins/178.png" width="32" />     | <https://poa.network>          |
| 5718350 | Wanchain      | WAN    | <img src="https://raw.githubusercontent.com/TrustWallet/tokens/master/coins/5718350.png" width="32" /> | <https://wanchain.org/>        |
| 818     | VeChain       | VET    | <img src="https://raw.githubusercontent.com/TrustWallet/tokens/master/coins/818.png" width="32" />     | <https://vechain.org/>         |
| 74      | ICON          | ICX    | <img src="https://raw.githubusercontent.com/TrustWallet/tokens/master/coins/74.png" width="32" />      | <https://icon.foundation/>     |
| 195     | TRON          | TRX    | <img src="https://raw.githubusercontent.com/TrustWallet/tokens/master/coins/195.png" width="32" />     | <https://tron.network/>        |
| 889     | TomoChain     | TOMO   | <img src="https://raw.githubusercontent.com/TrustWallet/tokens/master/coins/889.png" width="32" />     | <https://tomochain.com/>       |
| 6060    | GoChain       | GO     | <img src="https://raw.githubusercontent.com/TrustWallet/tokens/master/coins/6060.png" width="32" />    | <https://gochain.io/>          |
| 242     | Nimiq         | NIM    | <img src="https://raw.githubusercontent.com/TrustWallet/tokens/master/coins/242.png" width="32" />     | <https://nimiq.com/>           |
| 1729    | Tezos         | XTZ    | <img src="https://raw.githubusercontent.com/TrustWallet/tokens/master/coins/1729.png" width="32" />    | <https://tezos.com/>           |
| 425     | AION          | AION   | <img src="https://raw.githubusercontent.com/TrustWallet/tokens/master/coins/425.png" width="32" />     | <https://aion.network/>        |
| 148     | Stellar       | XLM    | <img src="https://raw.githubusercontent.com/TrustWallet/tokens/master/coins/148.png" width="32" />     | <https://stellar.org/>         |
| 1001    | Thunder Token | TT     | <img src="https://raw.githubusercontent.com/TrustWallet/tokens/master/coins/1001.png" width="32" />    | <https://thundercore.com>      |
| 2017    | Kin           | KIN    | <img src="https://raw.githubusercontent.com/TrustWallet/tokens/master/coins/2017.png" width="32" />    | <https://www.kin.org/>         |
| 500     | Theta         | THETA  | <img src="https://raw.githubusercontent.com/TrustWallet/tokens/master/coins/500.png" width="32" />     | <https://thetatoken.org/>      |
| 118     | Cosmos        | ATOM   | <img src="https://raw.githubusercontent.com/TrustWallet/tokens/master/coins/118.png" width="32" />     | <https://cosmos.network/>      |
| 3       | Dogecoin      | DOGE   | <img src="https://raw.githubusercontent.com/TrustWallet/tokens/master/coins/3.png" width="32" />       | <https://dogecoin.com/>        |
| 1024    | Ontology      | ONT    | <img src="https://raw.githubusercontent.com/TrustWallet/tokens/master/coins/1024.png" width="32" />    | <https://ont.io/>              |
| 700     | xDai          | XDAI   | <img src="https://raw.githubusercontent.com/TrustWallet/tokens/master/coins/700.png" width="32" />     | <https://poa.network/xdai>     |
| 42      | Decred        | DCR    | <img src="https://raw.githubusercontent.com/TrustWallet/tokens/master/coins/42.png" width="32" />      | <https://decred.org/>          |
| 17      | Groestlcoin   | GRS    | <img src="https://raw.githubusercontent.com/TrustWallet/tokens/master/coins/17.png" width="32" />      | <https://groestlcoin.org/>     |
| 14      | Viacoin       | VIA    | <img src="https://raw.githubusercontent.com/TrustWallet/tokens/master/coins/14.png" width="32" />      | <https://viacoin.org/>         |
| 2301    | Qtum          | QTUM   | <img src="https://raw.githubusercontent.com/TrustWallet/tokens/master/coins/2301.png" width="32" />    | <https://qtum.org/>            |
| 291     | IOST          | IOST   | <img src="https://raw.githubusercontent.com/TrustWallet/tokens/master/coins/291.png" width="32" />     | <https://iost.io/>             |
| 8964    | Nuls          | NULS   | <img src="https://raw.githubusercontent.com/TrustWallet/tokens/master/coins/8964.png" width="32" />    | <https://nuls.io/>             |
| 282     | Bravocoin     | BRAVO  | <img src="https://raw.githubusercontent.com/TrustWallet/tokens/master/coins/282.png" width="32" />     | <https://bravocoin.com/>       |
| 135     | Steem         | STEEM  | <img src="https://raw.githubusercontent.com/TrustWallet/tokens/master/coins/135.png" width="32" />     | <http://steem.io>              |
| 194     | EOS           | EOS    | <img src="https://raw.githubusercontent.com/TrustWallet/tokens/master/coins/194.png" width="32" />     | <https://eos.io/>              |
| 165     | Nano          | NANO   | <img src="https://raw.githubusercontent.com/TrustWallet/tokens/master/coins/165.png" width="32" />     | <https://nano.org/>            |
| 7562605 | Semux         | SEM    | <img src="https://raw.githubusercontent.com/TrustWallet/tokens/master/coins/7562605.png" width="32" /> | <https://semux.org/>           |
| 237     | DEXON         | DXN    | <img src="https://raw.githubusercontent.com/TrustWallet/tokens/master/coins/237.png" width="32" />     | <https://dexon.org/>           |
| 19167   | Zelcash       | ZEL    | <img src="https://raw.githubusercontent.com/TrustWallet/tokens/master/coins/19167.png" width="32" />   | <https://zel.network/>         |
| 313     | Zilliqa       | ZIL    | <img src="https://raw.githubusercontent.com/TrustWallet/tokens/master/coins/313.png" width="32" />     | <https://zilliqa.com/>         |
| 304     | IoTeX         | IOTEX  | <img src="https://raw.githubusercontent.com/TrustWallet/tokens/master/coins/304.png" width="32" />     | <https://iotex.io/>            |
| 31102   | Ethersocial   | ESN    | <img src="https://raw.githubusercontent.com/TrustWallet/tokens/master/coins/31102.png" width="32" />   | <https://ethersocial.org/>     |
| 163     | Ellaism       | ELLA   | <img src="https://raw.githubusercontent.com/TrustWallet/tokens/master/coins/163.png" width="32" />     | <https://ellaism.org/>         |
| 111     | Ark           | ARK    | <img src="https://raw.githubusercontent.com/TrustWallet/tokens/master/coins/111.png" width="32" />     | <http://ark.io>                |
| 20      | DigiByte      | DGB    | <img src="https://raw.githubusercontent.com/TrustWallet/tokens/master/coins/20.png" width="32" />      | <https://www.digibyte.io>      |
| 175     | Ravencoin     | RVN    | <img src="https://raw.githubusercontent.com/TrustWallet/tokens/master/coins/175.png" width="32" />     | <https://ravencoin.org>        |
| 5741564 | Waves         | WAVES  | <img src="https://raw.githubusercontent.com/TrustWallet/tokens/master/coins/5741564.png" width="32" /> | <https://wavesplatform.com/>   |
<<<<<<< HEAD
| 457 | Aeternity     | AE     | <img src="https://raw.githubusercontent.com/TrustWallet/tokens/master/coins/457.png" width="32" />     | <https://aeternity.com/>       |
| 888 | NEO     | NEO     | <img src="https://raw.githubusercontent.com/TrustWallet/tokens/master/coins/888.png" width="32" />     | <https://neo.org/>       |
=======
| 457     | Aeternity     | AE     | <img src="https://raw.githubusercontent.com/TrustWallet/tokens/master/coins/457.png" width="32" />     | <https://aeternity.com/>       |
>>>>>>> e0761db0
<|MERGE_RESOLUTION|>--- conflicted
+++ resolved
@@ -51,9 +51,5 @@
 | 20      | DigiByte      | DGB    | <img src="https://raw.githubusercontent.com/TrustWallet/tokens/master/coins/20.png" width="32" />      | <https://www.digibyte.io>      |
 | 175     | Ravencoin     | RVN    | <img src="https://raw.githubusercontent.com/TrustWallet/tokens/master/coins/175.png" width="32" />     | <https://ravencoin.org>        |
 | 5741564 | Waves         | WAVES  | <img src="https://raw.githubusercontent.com/TrustWallet/tokens/master/coins/5741564.png" width="32" /> | <https://wavesplatform.com/>   |
-<<<<<<< HEAD
-| 457 | Aeternity     | AE     | <img src="https://raw.githubusercontent.com/TrustWallet/tokens/master/coins/457.png" width="32" />     | <https://aeternity.com/>       |
-| 888 | NEO     | NEO     | <img src="https://raw.githubusercontent.com/TrustWallet/tokens/master/coins/888.png" width="32" />     | <https://neo.org/>       |
-=======
 | 457     | Aeternity     | AE     | <img src="https://raw.githubusercontent.com/TrustWallet/tokens/master/coins/457.png" width="32" />     | <https://aeternity.com/>       |
->>>>>>> e0761db0
+| 888     | NEO           | NEO    | <img src="https://raw.githubusercontent.com/TrustWallet/tokens/master/coins/888.png" width="32" />     | <https://neo.org/>             |