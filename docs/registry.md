# Full list

This list is generated from [./registry.json](../registry.json)

| Index   | Name             | Symbol | Logo                                                                                                                        | URL                           |
| ------- | ---------------- | ------ | --------------------------------------------------------------------------------------------------------------------------- | ----------------------------- |
| 0       | Bitcoin          | BTC    | <img src="https://raw.githubusercontent.com/trustwallet/assets/master/blockchains/bitcoin/info/logo.png" width="32" />      | <https://bitcoin.org>         |
| 2       | Litecoin         | LTC    | <img src="https://raw.githubusercontent.com/trustwallet/assets/master/blockchains/litecoin/info/logo.png" width="32" />     | <https://litecoin.org>        |
| 3       | Dogecoin         | DOGE   | <img src="https://raw.githubusercontent.com/trustwallet/assets/master/blockchains/doge/info/logo.png" width="32" />         | <https://dogecoin.com>        |
| 5       | Dash             | DASH   | <img src="https://raw.githubusercontent.com/trustwallet/assets/master/blockchains/dash/info/logo.png" width="32" />         | <https://dash.org>            |
| 14      | Viacoin          | VIA    | <img src="https://raw.githubusercontent.com/trustwallet/assets/master/blockchains/viacoin/info/logo.png" width="32" />      | <https://viacoin.org>         |
| 17      | Groestlcoin      | GRS    | <img src="https://raw.githubusercontent.com/trustwallet/assets/master/blockchains/groestlcoin/info/logo.png" width="32" />  | <https://www.groestlcoin.org> |
| 20      | DigiByte         | DGB    | <img src="https://raw.githubusercontent.com/trustwallet/assets/master/blockchains/digibyte/info/logo.png" width="32" />     | <https://www.digibyte.io>     |
| 22      | Monacoin         | MONA   | <img src="https://raw.githubusercontent.com/trustwallet/assets/master/blockchains/monacoin/info/logo.png" width="32" />     | <https://monacoin.org>        |
| 42      | Decred           | DCR    | <img src="https://raw.githubusercontent.com/trustwallet/assets/master/blockchains/decred/info/logo.png" width="32" />       | <https://decred.org>          |
| 60      | Ethereum         | ETH    | <img src="https://raw.githubusercontent.com/trustwallet/assets/master/blockchains/ethereum/info/logo.png" width="32" />     | <https://ethereum.org>        |
| 61      | Ethereum Classic | ETC    | <img src="https://raw.githubusercontent.com/trustwallet/assets/master/blockchains/classic/info/logo.png" width="32" />      | <https://ethereumclassic.org> |
| 74      | ICON             | ICX    | <img src="https://raw.githubusercontent.com/trustwallet/assets/master/blockchains/icon/info/logo.png" width="32" />         | <https://icon.foundation>     |
| 118     | Cosmos Hub       | ATOM   | <img src="https://raw.githubusercontent.com/trustwallet/assets/master/blockchains/cosmos/info/logo.png" width="32" />       | <https://cosmos.network>      |
| 133     | Zcash            | ZEC    | <img src="https://raw.githubusercontent.com/trustwallet/assets/master/blockchains/zcash/info/logo.png" width="32" />        | <https://z.cash>              |
| 136     | Firo             | FIRO   | <img src="https://raw.githubusercontent.com/trustwallet/assets/master/blockchains/firo/info/logo.png" width="32" />         | <https://firo.org/>           |
| 144     | XRP              | XRP    | <img src="https://raw.githubusercontent.com/trustwallet/assets/master/blockchains/ripple/info/logo.png" width="32" />       | <https://ripple.com/xrp>      |
| 145     | Bitcoin Cash     | BCH    | <img src="https://raw.githubusercontent.com/trustwallet/assets/master/blockchains/bitcoincash/info/logo.png" width="32" />  | <https://bitcoincash.org>     |
| 148     | Stellar          | XLM    | <img src="https://raw.githubusercontent.com/trustwallet/assets/master/blockchains/stellar/info/logo.png" width="32" />      | <https://stellar.org>         |
| 156     | Bitcoin Gold     | BTG    | <img src="https://raw.githubusercontent.com/trustwallet/assets/master/blockchains/bitcoingold/info/logo.png" width="32" />  | <https://bitcoingold.org>     |
| 165     | Nano             | XNO    | <img src="https://raw.githubusercontent.com/trustwallet/assets/master/blockchains/nano/info/logo.png" width="32" />         | <https://nano.org>            |
| 175     | Ravencoin        | RVN    | <img src="https://raw.githubusercontent.com/trustwallet/assets/master/blockchains/ravencoin/info/logo.png" width="32" />    | <https://ravencoin.org>       |
| 178     | POA Network      | POA    | <img src="https://raw.githubusercontent.com/trustwallet/assets/master/blockchains/poa/info/logo.png" width="32" />          | <https://poa.network>         |
| 194     | EOS              | EOS    | <img src="https://raw.githubusercontent.com/trustwallet/assets/master/blockchains/eos/info/logo.png" width="32" />          | <http://eos.io>               |
| 195     | Tron             | TRX    | <img src="https://raw.githubusercontent.com/trustwallet/assets/master/blockchains/tron/info/logo.png" width="32" />         | <https://tron.network>        |
| 235     | FIO              | FIO    | <img src="https://raw.githubusercontent.com/trustwallet/assets/master/blockchains/fio/info/logo.png" width="32" />          | <https://fioprotocol.io>      |
| 242     | Nimiq            | NIM    | <img src="https://raw.githubusercontent.com/trustwallet/assets/master/blockchains/nimiq/info/logo.png" width="32" />        | <https://nimiq.com>           |
| 283     | Algorand         | ALGO   | <img src="https://raw.githubusercontent.com/trustwallet/assets/master/blockchains/algorand/info/logo.png" width="32" />     | <https://www.algorand.com/>   |
| 304     | IoTeX            | IOTX   | <img src="https://raw.githubusercontent.com/trustwallet/assets/master/blockchains/iotex/info/logo.png" width="32" />        | <https://iotex.io>            |
| 309     | Nervos           | CKB    | <img src="https://raw.githubusercontent.com/trustwallet/assets/master/blockchains/nervos/info/logo.png" width="32" />       | <https://nervos.org>          |
| 313     | Zilliqa          | ZIL    | <img src="https://raw.githubusercontent.com/trustwallet/assets/master/blockchains/zilliqa/info/logo.png" width="32" />      | <https://zilliqa.com>         |
| 330     | Terra Classic    | LUNC   | <img src="https://raw.githubusercontent.com/trustwallet/assets/master/blockchains/terra/info/logo.png" width="32" />        | <https://terra.money>         |
| 354     | Polkadot         | DOT    | <img src="https://raw.githubusercontent.com/trustwallet/assets/master/blockchains/polkadot/info/logo.png" width="32" />     | <https://polkadot.network/>   |
| 394     | Crypto.org       | CRO    | <img src="https://raw.githubusercontent.com/trustwallet/assets/master/blockchains/cryptoorg/info/logo.png" width="32" />    | <https://crypto.org/>         |
| 396     | Everscale        | EVER   | <img src="https://raw.githubusercontent.com/trustwallet/assets/master/blockchains/everscale/info/logo.png" width="32" />    | <https://everscale.network/>  |
| 397     | NEAR             | NEAR   | <img src="https://raw.githubusercontent.com/trustwallet/assets/master/blockchains/near/info/logo.png" width="32" />         | <https://nearprotocol.com>    |
| 425     | Aion             | AION   | <img src="https://raw.githubusercontent.com/trustwallet/assets/master/blockchains/aion/info/logo.png" width="32" />         | <https://aion.network>        |
| 434     | Kusama           | KSM    | <img src="https://raw.githubusercontent.com/trustwallet/assets/master/blockchains/kusama/info/logo.png" width="32" />       | <https://kusama.network>      |
| 457     | Aeternity        | AE     | <img src="https://raw.githubusercontent.com/trustwallet/assets/master/blockchains/aeternity/info/logo.png" width="32" />    | <https://aeternity.com>       |
| 459     | Kava             | KAVA   | <img src="https://raw.githubusercontent.com/trustwallet/assets/master/blockchains/kava/info/logo.png" width="32" />         | <https://kava.io>             |
| 461     | Filecoin         | FIL    | <img src="https://raw.githubusercontent.com/trustwallet/assets/master/blockchains/filecoin/info/logo.png" width="32" />     | <https://filecoin.io/>        |
| 474     | Oasis            | ROSE   | <img src="https://raw.githubusercontent.com/trustwallet/assets/master/blockchains/oasis/info/logo.png" width="32" />        | <https://oasisprotocol.org/>  |
| 483     | Bluzelle         | BLZ    | <img src="https://raw.githubusercontent.com/trustwallet/assets/master/blockchains/bluzelle/info/logo.png" width="32" />     | <https://bluzelle.com>        |
| 494     | BandChain        | BAND   | <img src="https://raw.githubusercontent.com/trustwallet/assets/master/blockchains/band/info/logo.png" width="32" />         | <https://bandprotocol.com/>   |
| 500     | Theta            | THETA  | <img src="https://raw.githubusercontent.com/trustwallet/assets/master/blockchains/theta/info/logo.png" width="32" />        | <https://www.thetatoken.org>  |
| 501     | Solana           | SOL    | <img src="https://raw.githubusercontent.com/trustwallet/assets/master/blockchains/solana/info/logo.png" width="32" />       | <https://solana.com>          |
| 508     | MultiversX       | eGLD   | <img src="https://raw.githubusercontent.com/trustwallet/assets/master/blockchains/elrond/info/logo.png" width="32" />       | <https://multiversx.com/>     |
| 529     | Secret           | SCRT   | <img src="https://raw.githubusercontent.com/trustwallet/assets/master/blockchains/secret/info/logo.png" width="32" />       | <https://scrt.network/>       |
| 564     | Agoric           | BLD    | <img src="https://raw.githubusercontent.com/trustwallet/assets/master/blockchains/agoric/info/logo.png" width="32" />       | <https://agoric.com>          |
| 607     | TON              | TON    | <img src="https://raw.githubusercontent.com/trustwallet/assets/master/blockchains/ton/info/logo.png" width="32" />          | <https://ton.org>             |
| 637     | Aptos            | APT    | <img src="https://raw.githubusercontent.com/trustwallet/assets/master/blockchains/aptos/info/logo.png" width="32" />        | <https://aptoslabs.com/>      |
| 714     | BNB Beacon Chain | BNB    | <img src="https://raw.githubusercontent.com/trustwallet/assets/master/blockchains/binance/info/logo.png" width="32" />      | <https://binance.org>         |
| 784     | Sui              | SUI    | <img src="https://raw.githubusercontent.com/trustwallet/assets/master/blockchains/sui/info/logo.png" width="32" />          | <https://sui.io/>             |
| 818     | VeChain          | VET    | <img src="https://raw.githubusercontent.com/trustwallet/assets/master/blockchains/vechain/info/logo.png" width="32" />      | <https://vechain.org>         |
| 820     | Callisto         | CLO    | <img src="https://raw.githubusercontent.com/trustwallet/assets/master/blockchains/callisto/info/logo.png" width="32" />     | <https://callisto.network>    |
| 888     | NEO              | NEO    | <img src="https://raw.githubusercontent.com/trustwallet/assets/master/blockchains/neo/info/logo.png" width="32" />          | <https://neo.org>             |
| 889     | TomoChain        | TOMO   | <img src="https://raw.githubusercontent.com/trustwallet/assets/master/blockchains/tomochain/info/logo.png" width="32" />    | <https://tomochain.com>       |
| 899     | eCash            | XEC    | <img src="https://raw.githubusercontent.com/trustwallet/assets/master/blockchains/ecash/info/logo.png" width="32" />        | <https://e.cash>              |
| 931     | THORChain        | RUNE   | <img src="https://raw.githubusercontent.com/trustwallet/assets/master/blockchains/thorchain/info/logo.png" width="32" />    | <https://thorchain.org>       |
| 966     | Polygon          | MATIC  | <img src="https://raw.githubusercontent.com/trustwallet/assets/master/blockchains/polygon/info/logo.png" width="32" />      | <https://polygon.technology>  |
| 996     | OKX Chain        | OKT    | <img src="https://raw.githubusercontent.com/trustwallet/assets/master/blockchains/okc/info/logo.png" width="32" />          | <https://www.okx.com/okc>     |
| 1001    | ThunderCore      | TT     | <img src="https://raw.githubusercontent.com/trustwallet/assets/master/blockchains/thundertoken/info/logo.png" width="32" /> | <https://thundercore.com>     |
| 1023    | Harmony          | ONE    | <img src="https://raw.githubusercontent.com/trustwallet/assets/master/blockchains/harmony/info/logo.png" width="32" />      | <https://harmony.one>         |
| 1024    | Ontology         | ONT    | <img src="https://raw.githubusercontent.com/trustwallet/assets/master/blockchains/ontology/info/logo.png" width="32" />     | <https://ont.io>              |
| 1729    | Tezos            | XTZ    | <img src="https://raw.githubusercontent.com/trustwallet/assets/master/blockchains/tezos/info/logo.png" width="32" />        | <https://tezos.com>           |
| 1815    | Cardano          | ADA    | <img src="https://raw.githubusercontent.com/trustwallet/assets/master/blockchains/cardano/info/logo.png" width="32" />      | <https://www.cardano.org>     |
| 2301    | Qtum             | QTUM   | <img src="https://raw.githubusercontent.com/trustwallet/assets/master/blockchains/qtum/info/logo.png" width="32" />         | <https://qtum.org>            |
| 2718    | Nebulas          | NAS    | <img src="https://raw.githubusercontent.com/trustwallet/assets/master/blockchains/nebulas/info/logo.png" width="32" />      | <https://nebulas.io>          |
| 3030    | Hedera           | HBAR   | <img src="https://raw.githubusercontent.com/trustwallet/assets/master/blockchains/hedera/info/logo.png" width="32" />       | <https://hedera.com/>         |
| 6060    | GoChain          | GO     | <img src="https://raw.githubusercontent.com/trustwallet/assets/master/blockchains/gochain/info/logo.png" width="32" />      | <https://gochain.io>          |
| 8964    | NULS             | NULS   | <img src="https://raw.githubusercontent.com/trustwallet/assets/master/blockchains/nuls/info/logo.png" width="32" />         | <https://nuls.io>             |
| 14001   | WAX              | WAXP   | <img src="https://raw.githubusercontent.com/trustwallet/assets/master/blockchains/wax/info/logo.png" width="32" />          | <http://wax.io>               |
| 18000   | Meter            | MTR    | <img src="https://raw.githubusercontent.com/trustwallet/assets/master/blockchains/meter/info/logo.png" width="32" />        | <https://meter.io/>           |
| 19167   | Flux             | FLUX   | <img src="https://raw.githubusercontent.com/trustwallet/assets/master/blockchains/zelcash/info/logo.png" width="32" />      | <https://runonflux.io>        |
| 52752   | Celo             | CELO   | <img src="https://raw.githubusercontent.com/trustwallet/assets/master/blockchains/celo/info/logo.png" width="32" />         | <https://celo.org>            |
| 5718350 | Wanchain         | WAN    | <img src="https://raw.githubusercontent.com/trustwallet/assets/master/blockchains/wanchain/info/logo.png" width="32" />     | <https://wanchain.org>        |
| 5741564 | Waves            | WAVES  | <img src="https://raw.githubusercontent.com/trustwallet/assets/master/blockchains/waves/info/logo.png" width="32" />        | <https://wavesplatform.com>   |
| 10000025 | Cronos Chain     | CRO    | <img src="https://raw.githubusercontent.com/trustwallet/assets/master/blockchains/cronos/info/logo.png" width="32" />       | <https://cronos.org>          |
| 10000060 | Native Injective | INJ    | <img src="https://raw.githubusercontent.com/trustwallet/assets/master/blockchains/nativeinjective/info/logo.png" width="32" /> | <https://injective.com>       |
| 10000070 | Optimism Ethereum | ETH    | <img src="https://raw.githubusercontent.com/trustwallet/assets/master/blockchains/optimism/info/logo.png" width="32" />     | <https://optimism.io/>        |
| 10000100 | Gnosis Chain     | xDAI   | <img src="https://raw.githubusercontent.com/trustwallet/assets/master/blockchains/xdai/info/logo.png" width="32" />         | <https://www.xdaichain.com>   |
| 10000118 | Osmosis          | OSMO   | <img src="https://raw.githubusercontent.com/trustwallet/assets/master/blockchains/osmosis/info/logo.png" width="32" />      | <https://osmosis.zone/>       |
| 10000145 | Smart Bitcoin Cash | BCH    | <img src="https://raw.githubusercontent.com/trustwallet/assets/master/blockchains/smartbch/info/logo.png" width="32" />     | <https://smartbch.org/>       |
| 10000250 | Fantom           | FTM    | <img src="https://raw.githubusercontent.com/trustwallet/assets/master/blockchains/fantom/info/logo.png" width="32" />       | <https://fantom.foundation>   |
| 10000288 | Boba             | BOBAETH | <img src="https://raw.githubusercontent.com/trustwallet/assets/master/blockchains/boba/info/logo.png" width="32" />         | <https://boba.network/>       |
| 10000321 | KuCoin Community Chain | KCS    | <img src="https://raw.githubusercontent.com/trustwallet/assets/master/blockchains/kcc/info/logo.png" width="32" />          | <https://www.kcc.io/>         |
| 10000324 | zkSync Era       | ETH    | <img src="https://raw.githubusercontent.com/trustwallet/assets/master/blockchains/zksync/info/logo.png" width="32" />       | <https://portal.zksync.io/>   |
| 10000330 | Terra            | LUNA   | <img src="https://raw.githubusercontent.com/trustwallet/assets/master/blockchains/terrav2/info/logo.png" width="32" />      | <https://terra.money>         |
| 10000553 | Huobi ECO Chain  | HT     | <img src="https://raw.githubusercontent.com/trustwallet/assets/master/blockchains/heco/info/logo.png" width="32" />         | <https://www.hecochain.com/en-us> |
| 10001088 | Metis            | METIS  | <img src="https://raw.githubusercontent.com/trustwallet/assets/master/blockchains/metis/info/logo.png" width="32" />        | <https://www.metis.io/>       |
| 10001101 | Polygon zkEVM    | ETH    | <img src="https://raw.githubusercontent.com/trustwallet/assets/master/blockchains/polygonzkevm/info/logo.png" width="32" /> | <https://www.polygon.technology/> |
| 10001284 | Moonbeam         | GLMR   | <img src="https://raw.githubusercontent.com/trustwallet/assets/master/blockchains/moonbeam/info/logo.png" width="32" />     | <https://moonbeam.network>    |
| 10001285 | Moonriver        | MOVR   | <img src="https://raw.githubusercontent.com/trustwallet/assets/master/blockchains/moonriver/info/logo.png" width="32" />    | <https://moonbeam.network/networks/moonriver> |
| 10002020 | Ronin            | RON    | <img src="https://raw.githubusercontent.com/trustwallet/assets/master/blockchains/ronin/info/logo.png" width="32" />        | <https://whitepaper.axieinfinity.com/technology/ronin-ethereum-sidechain> |
| 10002222 | KavaEvm          | KAVA   | <img src="https://raw.githubusercontent.com/trustwallet/assets/master/blockchains/kavaevm/info/logo.png" width="32" />      | <https://www.kava.io/>        |
<<<<<<< HEAD
| 10004689 | IoTeX EVM        | IOTX   | <img src="https://raw.githubusercontent.com/trustwallet/assets/master/blockchains/iotexevm/info/logo.png" width="32" />     | <https://iotex.io/>           |
=======
| 10007700 | NativeCanto      | CANTO  | <img src="https://raw.githubusercontent.com/trustwallet/assets/master/blockchains/nativecanto/info/logo.png" width="32" />  | <https://canto.io/>           |
>>>>>>> 73d06757
| 10008217 | Klaytn           | KLAY   | <img src="https://raw.githubusercontent.com/trustwallet/assets/master/blockchains/klaytn/info/logo.png" width="32" />       | <https://klaytn.foundation>   |
| 10009000 | Avalanche C-Chain | AVAX   | <img src="https://raw.githubusercontent.com/trustwallet/assets/master/blockchains/avalanchec/info/logo.png" width="32" />   | <https://www.avalabs.org/>    |
| 10009001 | Evmos            | EVMOS  | <img src="https://raw.githubusercontent.com/trustwallet/assets/master/blockchains/evmos/info/logo.png" width="32" />        | <https://evmos.org/>          |
| 10042221 | Arbitrum         | ETH    | <img src="https://raw.githubusercontent.com/trustwallet/assets/master/blockchains/arbitrum/info/logo.png" width="32" />     | <https://arbitrum.io>         |
| 20000118 | Stargaze         | STARS  | <img src="https://raw.githubusercontent.com/trustwallet/assets/master/blockchains/stargaze/info/logo.png" width="32" />     | <https://www.stargaze.zone/>  |
| 20000714 | BNB Smart Chain  | BNB    | <img src="https://raw.githubusercontent.com/trustwallet/assets/master/blockchains/smartchain/info/logo.png" width="32" />   | <https://www.binance.org/en/smartChain> |
| 20009001 | Native Evmos     | EVMOS  | <img src="https://raw.githubusercontent.com/trustwallet/assets/master/blockchains/nativeevmos/info/logo.png" width="32" />  | <https://evmos.org/>          |
| 30000118 | Juno             | JUNO   | <img src="https://raw.githubusercontent.com/trustwallet/assets/master/blockchains/juno/info/logo.png" width="32" />         | <https://www.junonetwork.io/> |
| 40000118 | Stride           | STRD   | <img src="https://raw.githubusercontent.com/trustwallet/assets/master/blockchains/stride/info/logo.png" width="32" />       | <https://stride.zone/>        |
| 50000118 | Axelar           | AXL    | <img src="https://raw.githubusercontent.com/trustwallet/assets/master/blockchains/axelar/info/logo.png" width="32" />       | <https://axelar.network/>     |
| 60000118 | Crescent         | CRE    | <img src="https://raw.githubusercontent.com/trustwallet/assets/master/blockchains/crescent/info/logo.png" width="32" />     | <https://crescent.network/>   |
| 70000118 | Kujira           | KUJI   | <img src="https://raw.githubusercontent.com/trustwallet/assets/master/blockchains/kujira/info/logo.png" width="32" />       | <https://kujira.app/>         |
| 1323161554 | Aurora           | ETH    | <img src="https://raw.githubusercontent.com/trustwallet/assets/master/blockchains/aurora/info/logo.png" width="32" />       | <https://aurora.dev/>         |<|MERGE_RESOLUTION|>--- conflicted
+++ resolved
@@ -98,11 +98,8 @@
 | 10001285 | Moonriver        | MOVR   | <img src="https://raw.githubusercontent.com/trustwallet/assets/master/blockchains/moonriver/info/logo.png" width="32" />    | <https://moonbeam.network/networks/moonriver> |
 | 10002020 | Ronin            | RON    | <img src="https://raw.githubusercontent.com/trustwallet/assets/master/blockchains/ronin/info/logo.png" width="32" />        | <https://whitepaper.axieinfinity.com/technology/ronin-ethereum-sidechain> |
 | 10002222 | KavaEvm          | KAVA   | <img src="https://raw.githubusercontent.com/trustwallet/assets/master/blockchains/kavaevm/info/logo.png" width="32" />      | <https://www.kava.io/>        |
-<<<<<<< HEAD
 | 10004689 | IoTeX EVM        | IOTX   | <img src="https://raw.githubusercontent.com/trustwallet/assets/master/blockchains/iotexevm/info/logo.png" width="32" />     | <https://iotex.io/>           |
-=======
 | 10007700 | NativeCanto      | CANTO  | <img src="https://raw.githubusercontent.com/trustwallet/assets/master/blockchains/nativecanto/info/logo.png" width="32" />  | <https://canto.io/>           |
->>>>>>> 73d06757
 | 10008217 | Klaytn           | KLAY   | <img src="https://raw.githubusercontent.com/trustwallet/assets/master/blockchains/klaytn/info/logo.png" width="32" />       | <https://klaytn.foundation>   |
 | 10009000 | Avalanche C-Chain | AVAX   | <img src="https://raw.githubusercontent.com/trustwallet/assets/master/blockchains/avalanchec/info/logo.png" width="32" />   | <https://www.avalabs.org/>    |
 | 10009001 | Evmos            | EVMOS  | <img src="https://raw.githubusercontent.com/trustwallet/assets/master/blockchains/evmos/info/logo.png" width="32" />        | <https://evmos.org/>          |
