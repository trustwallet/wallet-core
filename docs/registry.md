--- conflicted
+++ resolved
@@ -17,10 +17,7 @@
 | 60      | Ethereum         | ETH    | <img src="https://raw.githubusercontent.com/trustwallet/assets/master/blockchains/ethereum/info/logo.png" width="32" />     | <https://ethereum.org>        |
 | 61      | Ethereum Classic | ETC    | <img src="https://raw.githubusercontent.com/trustwallet/assets/master/blockchains/classic/info/logo.png" width="32" />      | <https://ethereumclassic.org> |
 | 74      | ICON             | ICX    | <img src="https://raw.githubusercontent.com/trustwallet/assets/master/blockchains/icon/info/logo.png" width="32" />         | <https://icon.foundation>     |
-<<<<<<< HEAD
 | 77      | Verge            | XVG    | <img src="https://raw.githubusercontent.com/trustwallet/assets/master/blockchains/verge/info/logo.png" width="32" />        | <https://vergecurrency.com>   |
-=======
->>>>>>> 49e557b2
 | 118     | Cosmos Hub       | ATOM   | <img src="https://raw.githubusercontent.com/trustwallet/assets/master/blockchains/cosmos/info/logo.png" width="32" />       | <https://cosmos.network>      |
 | 133     | Zcash            | ZEC    | <img src="https://raw.githubusercontent.com/trustwallet/assets/master/blockchains/zcash/info/logo.png" width="32" />        | <https://z.cash>              |
 | 136     | Firo             | FIRO   | <img src="https://raw.githubusercontent.com/trustwallet/assets/master/blockchains/firo/info/logo.png" width="32" />         | <https://firo.org/>           |
