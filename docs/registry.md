--- conflicted
+++ resolved
@@ -111,10 +111,7 @@
 | 14000118 | Umee             | UMEE   | <img src="https://raw.githubusercontent.com/trustwallet/assets/master/blockchains/umee/info/logo.png" width="32" />         | <https://umee.cc/>            |
 | 15000118 | Quasar           | QSR    | <img src="https://raw.githubusercontent.com/trustwallet/assets/master/blockchains/quasar/info/logo.png" width="32" />       | <https://www.quasar.fi/>      |
 | 16000118 | Persistence      | XPRT   | <img src="https://raw.githubusercontent.com/trustwallet/assets/master/blockchains/persistence/info/logo.png" width="32" />  | <https://persistence.one/>    |
-<<<<<<< HEAD
 | 17000118 | Akash            | AKT    | <img src="https://raw.githubusercontent.com/trustwallet/assets/master/blockchains/akash/info/logo.png" width="32" />        | <https://akash.network/>      |
-=======
->>>>>>> c906c3f5
 | 20000118 | Stargaze         | STARS  | <img src="https://raw.githubusercontent.com/trustwallet/assets/master/blockchains/stargaze/info/logo.png" width="32" />     | <https://www.stargaze.zone/>  |
 | 20000714 | BNB Smart Chain  | BNB    | <img src="https://raw.githubusercontent.com/trustwallet/assets/master/blockchains/smartchain/info/logo.png" width="32" />   | <https://www.binance.org/en/smartChain> |
 | 20009001 | Native Evmos     | EVMOS  | <img src="https://raw.githubusercontent.com/trustwallet/assets/master/blockchains/nativeevmos/info/logo.png" width="32" />  | <https://evmos.org/>          |
