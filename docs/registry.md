--- conflicted
+++ resolved
@@ -83,10 +83,6 @@
 | 10009000 | Avalanche C-Chain | AVAX   | <img src="https://raw.githubusercontent.com/trustwallet/assets/master/blockchains/avalanchec/info/logo.png" width="32" />   | <https://www.avalabs.org/>    |
 | 10009001 | Evmos            | EVMOS  | <img src="https://raw.githubusercontent.com/trustwallet/assets/master/blockchains/evmos/info/logo.png" width="32" />        | <https://evmos.org/>          |
 | 10042221 | Arbitrum         | ARETH  | <img src="https://raw.githubusercontent.com/trustwallet/assets/master/blockchains/arbitrum/info/logo.png" width="32" />     | <https://arbitrum.io>         |
-<<<<<<< HEAD
-| 20000714 | Smart Chain      | BNB    | <img src="https://raw.githubusercontent.com/trustwallet/assets/master/blockchains/smartchain/info/logo.png" width="32" />   | <https://www.binance.org/en/smartChain> |
+| 20000714 | BNB Smart Chain  | BNB    | <img src="https://raw.githubusercontent.com/trustwallet/assets/master/blockchains/smartchain/info/logo.png" width="32" />   | <https://www.binance.org/en/smartChain> |
 | 20009001 | Native Evmos     | EVMOS  | <img src="https://raw.githubusercontent.com/trustwallet/assets/master/blockchains/nativeevmos/info/logo.png" width="32" />  | <https://evmos.org/>          |
-=======
-| 20000714 | BNB Smart Chain  | BNB    | <img src="https://raw.githubusercontent.com/trustwallet/assets/master/blockchains/smartchain/info/logo.png" width="32" />   | <https://www.binance.org/en/smartChain> |
->>>>>>> 26db3af9
 | 1323161554 | Aurora           | AURORAETH | <img src="https://raw.githubusercontent.com/trustwallet/assets/master/blockchains/aurora/info/logo.png" width="32" />       | <https://aurora.dev/>         |