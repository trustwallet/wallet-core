--- conflicted
+++ resolved
@@ -2,16 +2,12 @@
 //
 // Copyright © 2017 Trust Wallet.
 
-<<<<<<< HEAD
-use quick_protobuf::{BytesReader, Writer};
-=======
 use quick_protobuf::{BytesReader, MessageInfo, Writer};
 
 #[allow(non_snake_case)]
 #[rustfmt::skip]
 mod common;
 mod impls;
->>>>>>> 4af0ee33
 
 #[allow(non_snake_case)]
 #[rustfmt::skip]
@@ -44,8 +40,6 @@
     T::from_reader(&mut reader, data)
 }
 
-<<<<<<< HEAD
-=======
 pub fn to_any<T>(message: &T) -> google::protobuf::Any
 where
     T: MessageInfo + MessageWrite,
@@ -67,7 +61,6 @@
     format!("/{}", T::PATH)
 }
 
->>>>>>> 4af0ee33
 /// There is no way to create an instance of the `NoMessage` enum as it doesn't has variants.
 pub enum NoMessage {}
 
