// Copyright © 2017-2023 Trust Wallet.
//
// This file is part of Trust. The full Trust copyright notice, including
// terms governing use, modification, and redistribution, is contained in the
// file LICENSE at the root of the source code distribution tree.

use std::ffi::CString;
use tw_encoding::ffi::{decode_base32, encode_base32};

/// Checks if the encoded `input` with the given `alphabet` and `padding` parameters
/// equals to `expected`.
#[track_caller]
fn test_base32_encode_helper(input: &[u8], expected: &str, alphabet: Option<&str>, padding: bool) {
    let alphabet = alphabet
        .map(|alphabet| CString::new(alphabet).unwrap().into_raw())
        .unwrap_or_else(std::ptr::null_mut);

<<<<<<< HEAD
    let result_ptr = encode_base32(input.as_ptr(), input.len(), alphabet, padding).unwrap();
=======
    let result_ptr = unsafe { encode_base32(input.as_ptr(), input.len(), alphabet, padding) };
>>>>>>> 1a214bed
    let result = unsafe { CString::from_raw(result_ptr) };
    assert_eq!(result.to_str().unwrap(), expected);
}

/// Checks if the decoded `input` with the given `alphabet` and `padding` parameters
/// equals to `expected`.
#[track_caller]
fn test_base32_decode_helper(input: &str, expected: &[u8], alphabet: Option<&str>, padding: bool) {
    let input = CString::new(input).unwrap();
    let alphabet = alphabet
        .map(|alphabet| CString::new(alphabet).unwrap().into_raw())
        .unwrap_or_else(std::ptr::null_mut);

<<<<<<< HEAD
    let decoded_ptr = decode_base32(input.as_ptr(), alphabet, padding).unwrap();
=======
    let decoded_ptr = unsafe { decode_base32(input.as_ptr(), alphabet, padding) };
>>>>>>> 1a214bed
    let decoded_slice = unsafe { std::slice::from_raw_parts(decoded_ptr.data, decoded_ptr.size) };
    assert_eq!(decoded_slice, expected);
}

#[test]
fn test_base32_encode() {
    let input = b"Hello, world!";
    let alphabet = "abcdefghijklmnopqrstuvwxyz234567";

    test_base32_encode_helper(input, "JBSWY3DPFQQHO33SNRSCC", None, false);
    test_base32_encode_helper(input, "jbswy3dpfqqho33snrscc===", Some(alphabet), true);
    test_base32_encode_helper(input, "JBSWY3DPFQQHO33SNRSCC===", None, true);
    test_base32_encode_helper(input, "jbswy3dpfqqho33snrscc", Some(alphabet), false);
}

#[test]
fn test_base32_decode() {
    let expected = b"Hello, world!";
    let alphabet = "abcdefghijklmnopqrstuvwxyz234567";

    test_base32_decode_helper("JBSWY3DPFQQHO33SNRSCC===", expected, None, true);
    test_base32_decode_helper("JBSWY3DPFQQHO33SNRSCC", expected, None, false);
    test_base32_decode_helper("jbswy3dpfqqho33snrscc===", expected, Some(alphabet), true);
    test_base32_decode_helper("jbswy3dpfqqho33snrscc", expected, Some(alphabet), false);
}<|MERGE_RESOLUTION|>--- conflicted
+++ resolved
@@ -15,11 +15,8 @@
         .map(|alphabet| CString::new(alphabet).unwrap().into_raw())
         .unwrap_or_else(std::ptr::null_mut);
 
-<<<<<<< HEAD
-    let result_ptr = encode_base32(input.as_ptr(), input.len(), alphabet, padding).unwrap();
-=======
-    let result_ptr = unsafe { encode_base32(input.as_ptr(), input.len(), alphabet, padding) };
->>>>>>> 1a214bed
+    let result_ptr =
+        unsafe { encode_base32(input.as_ptr(), input.len(), alphabet, padding) }.unwrap();
     let result = unsafe { CString::from_raw(result_ptr) };
     assert_eq!(result.to_str().unwrap(), expected);
 }
@@ -33,11 +30,7 @@
         .map(|alphabet| CString::new(alphabet).unwrap().into_raw())
         .unwrap_or_else(std::ptr::null_mut);
 
-<<<<<<< HEAD
-    let decoded_ptr = decode_base32(input.as_ptr(), alphabet, padding).unwrap();
-=======
-    let decoded_ptr = unsafe { decode_base32(input.as_ptr(), alphabet, padding) };
->>>>>>> 1a214bed
+    let decoded_ptr = unsafe { decode_base32(input.as_ptr(), alphabet, padding) }.unwrap();
     let decoded_slice = unsafe { std::slice::from_raw_parts(decoded_ptr.data, decoded_ptr.size) };
     assert_eq!(decoded_slice, expected);
 }
