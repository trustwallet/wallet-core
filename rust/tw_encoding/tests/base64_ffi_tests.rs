// Copyright © 2017-2023 Trust Wallet.
//
// This file is part of Trust. The full Trust copyright notice, including
// terms governing use, modification, and redistribution, is contained in the
// file LICENSE at the root of the source code distribution tree.

use std::ffi::{CStr, CString};
use tw_encoding::ffi::{decode_base64, encode_base64};

#[test]
fn test_encode_base64() {
    let data = b"hello world";
    let encoded = unsafe { CStr::from_ptr(encode_base64(data.as_ptr(), data.len(), false)) };
    let expected = "aGVsbG8gd29ybGQ=";
    assert_eq!(encoded.to_str().unwrap(), expected);
}

#[test]
fn test_encode_base64_url() {
    let data = b"+'?ab";
    let encoded = unsafe { CStr::from_ptr(encode_base64(data.as_ptr(), data.len(), true)) };
    let expected = "Kyc_YWI=";
    assert_eq!(encoded.to_str().unwrap(), expected);
}

#[test]
fn test_decode_base64_url() {
    let encoded = "Kyc_YWI=";
    let expected = b"+'?ab";

    let encoded_c_str = CString::new(encoded).unwrap();
    let encoded_ptr = encoded_c_str.as_ptr();

<<<<<<< HEAD
    let decoded_ptr = decode_base64(encoded_ptr, true).unwrap();
=======
    let decoded_ptr = unsafe { decode_base64(encoded_ptr, true) };
>>>>>>> 1a214bed
    let decoded_slice = unsafe { std::slice::from_raw_parts(decoded_ptr.data, decoded_ptr.size) };

    assert_eq!(decoded_slice, expected);
}

#[test]
fn test_decode_base64() {
    let encoded = "aGVsbG8gd29ybGQh";
    let expected = b"hello world!";

    let encoded_c_str = CString::new(encoded).unwrap();
    let encoded_ptr = encoded_c_str.as_ptr();

<<<<<<< HEAD
    let decoded_ptr = decode_base64(encoded_ptr, false).unwrap();
=======
    let decoded_ptr = unsafe { decode_base64(encoded_ptr, false) };
>>>>>>> 1a214bed
    let decoded_slice = unsafe { std::slice::from_raw_parts(decoded_ptr.data, decoded_ptr.size) };

    assert_eq!(decoded_slice, expected);
}

#[test]
fn test_decode_base64_invalid() {
    let invalid_encoded = "_This_is_an_invalid_base64_";
    let encoded_c_str = CString::new(invalid_encoded).unwrap();
    let encoded_ptr = encoded_c_str.as_ptr();
<<<<<<< HEAD
    let res = decode_base64(encoded_ptr, false);
    assert!(res.is_err());
=======
    let decoded_ptr = unsafe { decode_base64(encoded_ptr, false) };
    assert_eq!(decoded_ptr.data.is_null(), true);
>>>>>>> 1a214bed
}<|MERGE_RESOLUTION|>--- conflicted
+++ resolved
@@ -31,11 +31,7 @@
     let encoded_c_str = CString::new(encoded).unwrap();
     let encoded_ptr = encoded_c_str.as_ptr();
 
-<<<<<<< HEAD
-    let decoded_ptr = decode_base64(encoded_ptr, true).unwrap();
-=======
-    let decoded_ptr = unsafe { decode_base64(encoded_ptr, true) };
->>>>>>> 1a214bed
+    let decoded_ptr = unsafe { decode_base64(encoded_ptr, true) }.unwrap();
     let decoded_slice = unsafe { std::slice::from_raw_parts(decoded_ptr.data, decoded_ptr.size) };
 
     assert_eq!(decoded_slice, expected);
@@ -49,11 +45,7 @@
     let encoded_c_str = CString::new(encoded).unwrap();
     let encoded_ptr = encoded_c_str.as_ptr();
 
-<<<<<<< HEAD
-    let decoded_ptr = decode_base64(encoded_ptr, false).unwrap();
-=======
-    let decoded_ptr = unsafe { decode_base64(encoded_ptr, false) };
->>>>>>> 1a214bed
+    let decoded_ptr = unsafe { decode_base64(encoded_ptr, false) }.unwrap();
     let decoded_slice = unsafe { std::slice::from_raw_parts(decoded_ptr.data, decoded_ptr.size) };
 
     assert_eq!(decoded_slice, expected);
@@ -64,11 +56,6 @@
     let invalid_encoded = "_This_is_an_invalid_base64_";
     let encoded_c_str = CString::new(invalid_encoded).unwrap();
     let encoded_ptr = encoded_c_str.as_ptr();
-<<<<<<< HEAD
-    let res = decode_base64(encoded_ptr, false);
+    let res = unsafe { decode_base64(encoded_ptr, false) };
     assert!(res.is_err());
-=======
-    let decoded_ptr = unsafe { decode_base64(encoded_ptr, false) };
-    assert_eq!(decoded_ptr.data.is_null(), true);
->>>>>>> 1a214bed
 }