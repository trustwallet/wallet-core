// Copyright © 2017-2023 Trust Wallet.
//
// This file is part of Trust. The full Trust copyright notice, including
// terms governing use, modification, and redistribution, is contained in the
// file LICENSE at the root of the source code distribution tree.

use std::ffi::CString;
use tw_encoding::ffi::{decode_base58, encode_base58, Base58Alphabet};

#[test]
fn test_base58_encode() {
    let data = b"Hello, world!";
    let expected = "72k1xXWG59wUsYv7h2";

    let result_ptr = unsafe { encode_base58(data.as_ptr(), data.len(), Base58Alphabet::Bitcoin) };
    let result = unsafe { CString::from_raw(result_ptr) };
    assert_eq!(result.to_str().unwrap(), expected);
}

#[test]
fn test_base58_decode() {
    let data = "72k1xXWG59wUsYv7h2";
    let expected = b"Hello, world!";

    let input = CString::new(data).unwrap();
<<<<<<< HEAD
    let decoded_ptr = decode_base58(input.as_ptr(), Base58Alphabet::Bitcoin).unwrap();
=======
    let decoded_ptr = unsafe { decode_base58(input.as_ptr(), Base58Alphabet::Bitcoin) };
>>>>>>> 1a214bed
    let decoded_slice = unsafe { std::slice::from_raw_parts(decoded_ptr.data, decoded_ptr.size) };
    assert_eq!(decoded_slice, expected);
}<|MERGE_RESOLUTION|>--- conflicted
+++ resolved
@@ -23,11 +23,7 @@
     let expected = b"Hello, world!";
 
     let input = CString::new(data).unwrap();
-<<<<<<< HEAD
-    let decoded_ptr = decode_base58(input.as_ptr(), Base58Alphabet::Bitcoin).unwrap();
-=======
-    let decoded_ptr = unsafe { decode_base58(input.as_ptr(), Base58Alphabet::Bitcoin) };
->>>>>>> 1a214bed
+    let decoded_ptr = unsafe { decode_base58(input.as_ptr(), Base58Alphabet::Bitcoin) }.unwrap();
     let decoded_slice = unsafe { std::slice::from_raw_parts(decoded_ptr.data, decoded_ptr.size) };
     assert_eq!(decoded_slice, expected);
 }