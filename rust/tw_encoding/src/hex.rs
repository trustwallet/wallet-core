// SPDX-License-Identifier: Apache-2.0
//
// Copyright © 2017 Trust Wallet.

pub use hex::FromHexError;
use tw_memory::Data;

<<<<<<< HEAD
=======
pub type FromHexResult<T> = Result<T, FromHexError>;

>>>>>>> 4af0ee33
pub trait ToHex {
    fn to_hex(&self) -> String;

    fn to_hex_prefixed(&self) -> String;
}

impl<T> ToHex for T
where
    T: AsRef<[u8]>,
{
    fn to_hex(&self) -> String {
        encode(self, false)
    }

    fn to_hex_prefixed(&self) -> String {
        encode(self, true)
    }
}

pub trait DecodeHex {
<<<<<<< HEAD
    fn decode_hex(&self) -> Result<Vec<u8>, FromHexError>;
}

impl<'a> DecodeHex for &'a str {
    fn decode_hex(&self) -> Result<Vec<u8>, FromHexError> {
=======
    fn decode_hex(&self) -> FromHexResult<Data>;
}

impl<'a> DecodeHex for &'a str {
    fn decode_hex(&self) -> FromHexResult<Data> {
>>>>>>> 4af0ee33
        decode(self)
    }
}

<<<<<<< HEAD
pub fn decode(data: &str) -> Result<Vec<u8>, FromHexError> {
=======
/// Decodes the given hexadecimal string.
pub fn decode(data: &str) -> FromHexResult<Data> {
>>>>>>> 4af0ee33
    let hex_string = data.trim_start_matches("0x");
    hex::decode(hex_string)
}

<<<<<<< HEAD
=======
/// Decodes the given hexadecimal string leniently allowing to pass odd number of chars.
/// For example, `0x0` is extended to `0x00`, `0x123` is extended to `0x0123`.
pub fn decode_lenient(data: &str) -> FromHexResult<Data> {
    let hex_string = data.trim_start_matches("0x");
    if hex_string.len() % 2 == 0 {
        hex::decode(hex_string)
    } else {
        // Insert a leading 0.
        let standard_hex = format!("0{hex_string}");
        hex::decode(standard_hex)
    }
}

>>>>>>> 4af0ee33
pub fn encode<T: AsRef<[u8]>>(data: T, prefixed: bool) -> String {
    let encoded = hex::encode(data.as_ref());
    if prefixed {
        return format!("0x{encoded}");
    }
    encoded
}

pub mod as_hex {
    use super::*;
    use serde::de::Error;
    use serde::{Deserialize, Deserializer, Serialize, Serializer};
    use std::fmt;

    /// Serializes the `value` as a hex.
    pub fn serialize<T, S>(value: &T, serializer: S) -> Result<S::Ok, S::Error>
    where
        T: ToHex,
        S: Serializer,
    {
        value.to_hex().serialize(serializer)
    }

    pub fn deserialize<'de, D, T, E>(deserializer: D) -> Result<T, D::Error>
    where
        D: Deserializer<'de>,
        T: for<'a> TryFrom<&'a [u8], Error = E>,
        E: fmt::Debug,
    {
        let s = String::deserialize(deserializer)?;
        let data = decode(&s).map_err(|e| Error::custom(format!("{e:?}")))?;
        T::try_from(&data).map_err(|e| Error::custom(format!("Error parsing from bytes: {e:?}")))
    }
}

#[cfg(test)]
mod tests {
    use super::*;

    #[test]
    fn test_vec_encode_prefixed() {
        let v: &[u8] = &[
            45, 181, 0, 172, 145, 156, 221, 227, 81, 172, 54, 227, 113, 29, 131, 44, 109, 185, 118,
            105,
        ];
        assert_eq!(
            encode(v, true),
            "0x2db500ac919cdde351ac36e3711d832c6db97669"
        );
    }

    #[test]
    fn test_vec_decode_prefixed() {
        let expected = vec![
            45, 181, 0, 172, 145, 156, 221, 227, 81, 172, 54, 227, 113, 29, 131, 44, 109, 185, 118,
            105,
        ];
        assert_eq!(
            decode("0x2db500ac919cdde351ac36e3711d832c6db97669"),
            Ok(expected)
        );
    }
}<|MERGE_RESOLUTION|>--- conflicted
+++ resolved
@@ -5,11 +5,8 @@
 pub use hex::FromHexError;
 use tw_memory::Data;
 
-<<<<<<< HEAD
-=======
 pub type FromHexResult<T> = Result<T, FromHexError>;
 
->>>>>>> 4af0ee33
 pub trait ToHex {
     fn to_hex(&self) -> String;
 
@@ -30,35 +27,21 @@
 }
 
 pub trait DecodeHex {
-<<<<<<< HEAD
-    fn decode_hex(&self) -> Result<Vec<u8>, FromHexError>;
-}
-
-impl<'a> DecodeHex for &'a str {
-    fn decode_hex(&self) -> Result<Vec<u8>, FromHexError> {
-=======
     fn decode_hex(&self) -> FromHexResult<Data>;
 }
 
 impl<'a> DecodeHex for &'a str {
     fn decode_hex(&self) -> FromHexResult<Data> {
->>>>>>> 4af0ee33
         decode(self)
     }
 }
 
-<<<<<<< HEAD
-pub fn decode(data: &str) -> Result<Vec<u8>, FromHexError> {
-=======
 /// Decodes the given hexadecimal string.
 pub fn decode(data: &str) -> FromHexResult<Data> {
->>>>>>> 4af0ee33
     let hex_string = data.trim_start_matches("0x");
     hex::decode(hex_string)
 }
 
-<<<<<<< HEAD
-=======
 /// Decodes the given hexadecimal string leniently allowing to pass odd number of chars.
 /// For example, `0x0` is extended to `0x00`, `0x123` is extended to `0x0123`.
 pub fn decode_lenient(data: &str) -> FromHexResult<Data> {
@@ -72,7 +55,6 @@
     }
 }
 
->>>>>>> 4af0ee33
 pub fn encode<T: AsRef<[u8]>>(data: T, prefixed: bool) -> String {
     let encoded = hex::encode(data.as_ref());
     if prefixed {
