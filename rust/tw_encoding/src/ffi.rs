--- conflicted
+++ resolved
@@ -175,15 +175,11 @@
         Ok(input) => input,
         Err(_) => return CByteArrayResult::error(CEncodingCode::InvalidInput),
     };
-<<<<<<< HEAD
-    base64::decode(str_slice, is_url)
-=======
     let config = base64::Config {
         url: is_url,
         pad: true,
     };
     base64::decode(str_slice, config)
->>>>>>> 4af0ee33
         .map(CByteArray::from)
         .map_err(CEncodingCode::from)
         .into()
