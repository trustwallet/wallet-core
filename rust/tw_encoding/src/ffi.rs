--- conflicted
+++ resolved
@@ -4,13 +4,9 @@
 // terms governing use, modification, and redistribution, is contained in the
 // file LICENSE at the root of the source code distribution tree.
 
-<<<<<<< HEAD
+#![allow(clippy::missing_safety_doc)]
+
 use crate::{base32, base58, base64, hex, EncodingError};
-=======
-#![allow(clippy::missing_safety_doc)]
-
-use crate::{base32, base58, base64, hex};
->>>>>>> 1a214bed
 use bs58::Alphabet;
 use std::ffi::{c_char, CStr, CString};
 use tw_memory::ffi::c_result::{CStrMutResult, ErrorCode};
@@ -71,13 +67,8 @@
     input_len: usize,
     alphabet: *const c_char,
     padding: bool,
-<<<<<<< HEAD
 ) -> CStrMutResult {
     let input = unsafe { std::slice::from_raw_parts(input, input_len) };
-=======
-) -> *mut c_char {
-    let input = std::slice::from_raw_parts(input, input_len);
->>>>>>> 1a214bed
 
     let alphabet = match get_alphabet(alphabet) {
         Ok(alphabet) => alphabet,
@@ -101,7 +92,6 @@
     input: *const c_char,
     alphabet: *const c_char,
     padding: bool,
-<<<<<<< HEAD
 ) -> CByteArrayResult {
     let input = match unsafe { CStr::from_ptr(input).to_str() } {
         Ok(input) => input,
@@ -111,11 +101,6 @@
         Ok(alphabet) => alphabet,
         Err(e) => return CByteArrayResult::error(e),
     };
-=======
-) -> CByteArray {
-    let input = CStr::from_ptr(input).to_str().unwrap();
-    let alphabet = get_alphabet(alphabet);
->>>>>>> 1a214bed
 
     base32::decode(input, alphabet, padding)
         .map(CByteArray::from)
@@ -145,8 +130,7 @@
 /// \param alphabet alphabet type.
 /// \return C-compatible result with a C-compatible byte array.
 #[no_mangle]
-<<<<<<< HEAD
-pub extern "C" fn decode_base58(
+pub unsafe extern "C" fn decode_base58(
     input: *const c_char,
     alphabet: Base58Alphabet,
 ) -> CByteArrayResult {
@@ -154,13 +138,6 @@
         Ok(input) => input,
         Err(_) => return CByteArrayResult::error(CEncodingError::InvalidInput),
     };
-=======
-pub unsafe extern "C" fn decode_base58(
-    input: *const c_char,
-    alphabet: Base58Alphabet,
-) -> CByteArray {
-    let input = CStr::from_ptr(input).to_str().unwrap();
->>>>>>> 1a214bed
 
     base58::decode(input, alphabet.into())
         .map(CByteArray::from)
@@ -185,23 +162,14 @@
 /// \param is_url whether to use the [URL safe alphabet](https://www.rfc-editor.org/rfc/rfc3548#section-4).
 /// \return C-compatible result with a C-compatible byte array.
 #[no_mangle]
-<<<<<<< HEAD
-pub extern "C" fn decode_base64(data: *const c_char, is_url: bool) -> CByteArrayResult {
-=======
-pub unsafe extern "C" fn decode_base64(data: *const c_char, is_url: bool) -> CByteArray {
->>>>>>> 1a214bed
+pub unsafe extern "C" fn decode_base64(data: *const c_char, is_url: bool) -> CByteArrayResult {
     if data.is_null() {
         return CByteArrayResult::error(CEncodingError::InvalidInput);
     }
-<<<<<<< HEAD
     let str_slice = match unsafe { CStr::from_ptr(data).to_str() } {
         Ok(input) => input,
         Err(_) => return CByteArrayResult::error(CEncodingError::InvalidInput),
     };
-=======
-    let c_str = CStr::from_ptr(data);
-    let str_slice = c_str.to_str().unwrap();
->>>>>>> 1a214bed
     base64::decode(str_slice, is_url)
         .map(CByteArray::from)
         .map_err(CEncodingError::from)
@@ -212,15 +180,10 @@
 /// \param data *optional* C-compatible, nul-terminated string.
 /// \return C-compatible result with a C-compatible byte array.
 #[no_mangle]
-<<<<<<< HEAD
-pub extern "C" fn decode_hex(data: *const c_char) -> CByteArrayResult {
-=======
-pub unsafe extern "C" fn decode_hex(data: *const c_char) -> CByteArray {
->>>>>>> 1a214bed
+pub unsafe extern "C" fn decode_hex(data: *const c_char) -> CByteArrayResult {
     if data.is_null() {
         return CByteArrayResult::error(CEncodingError::InvalidInput);
     }
-<<<<<<< HEAD
     let hex_string = match unsafe { CStr::from_ptr(data).to_str() } {
         Ok(input) => input,
         Err(_) => return CByteArrayResult::error(CEncodingError::InvalidInput),
@@ -230,14 +193,6 @@
         .map(CByteArray::from)
         .map_err(CEncodingError::from)
         .into()
-=======
-    let c_str = CStr::from_ptr(data);
-    let hex_string = c_str.to_str().unwrap();
-
-    hex::decode(hex_string)
-        .map(CByteArray::from)
-        .unwrap_or_else(|_| CByteArray::null())
->>>>>>> 1a214bed
 }
 
 /// Encodes the octets `data` as a hex string using lowercase characters.
