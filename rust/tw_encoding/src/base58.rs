--- conflicted
+++ resolved
@@ -4,13 +4,9 @@
 
 use crate::{EncodingError, EncodingResult};
 use bs58::decode::Error;
-<<<<<<< HEAD
-pub use bs58::Alphabet;
-=======
 use tw_memory::Data;
 
 pub const CHECKSUM_LEN: usize = 4;
->>>>>>> 4af0ee33
 
 impl From<Error> for EncodingError {
     fn from(_: Error) -> Self {
