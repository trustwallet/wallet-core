--- conflicted
+++ resolved
@@ -4,11 +4,8 @@
 // terms governing use, modification, and redistribution, is contained in the
 // file LICENSE at the root of the source code distribution tree.
 
-<<<<<<< HEAD
 use crate::{EncodingError, EncodingResult};
-=======
 use std::collections::HashMap;
->>>>>>> 1a214bed
 
 const ALPHABET_RFC4648: &[u8] = b"ABCDEFGHIJKLMNOPQRSTUVWXYZ234567";
 
@@ -27,27 +24,15 @@
         buffer_size += 8;
 
         while buffer_size >= 5 {
-<<<<<<< HEAD
-            result.push(char::from(
-                alphabet[(buffer >> (buffer_size - 5)) as usize & 31],
-            ));
-=======
             let value = alphabet[(buffer >> (buffer_size - 5)) as usize & 31];
             result.push(char::from(value));
->>>>>>> 1a214bed
             buffer_size -= 5;
         }
     }
 
     if buffer_size > 0 {
-<<<<<<< HEAD
-        result.push(char::from(
-            alphabet[(buffer << (5 - buffer_size)) as usize & 31],
-        ));
-=======
         let value = alphabet[(buffer << (5 - buffer_size)) as usize & 31];
         result.push(char::from(value));
->>>>>>> 1a214bed
     }
 
     if padding {
@@ -65,11 +50,7 @@
     let mut output = Vec::new();
     let mut buffer: u32 = 0;
     let mut bits_left = 0;
-<<<<<<< HEAD
-    let alphabet_map: std::collections::HashMap<u8, u32> = alphabet
-=======
     let alphabet_map: HashMap<u8, u32> = alphabet
->>>>>>> 1a214bed
         .iter()
         .enumerate()
         .map(|(i, &c)| (c, i as u32))
@@ -174,11 +155,4 @@
         let result = decode(data, Some(alphabet.as_bytes()), false).unwrap();
         assert_eq!(result.as_slice(), expected);
     }
-
-    #[test]
-    fn foo() {
-        decode("+-", None, false).unwrap_err();
-        decode("B", None, false).unwrap_err();
-        decode("ABC", None, false).unwrap_err();
-    }
 }