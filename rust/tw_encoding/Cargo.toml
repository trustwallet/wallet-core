--- conflicted
+++ resolved
@@ -5,11 +5,8 @@
 
 [dependencies]
 arbitrary = { version = "1", features = ["derive"], optional = true }
-<<<<<<< HEAD
+bcs = "0.1.6"
 bech32 = "0.9.1"
-=======
-bcs = "0.1.6"
->>>>>>> 4a5fc031
 bs58 = "0.4.0"
 ciborium = "0.2.1"
 data-encoding = "2.3.3"
