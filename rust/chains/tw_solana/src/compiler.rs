--- conflicted
+++ resolved
@@ -69,13 +69,8 @@
         public_keys: Vec<PublicKeyBytes>,
     ) -> SigningResult<Proto::SigningOutput<'static>> {
         let encode = move |data| match input.tx_encoding {
-<<<<<<< HEAD
-            Proto::Encoding::Base58 => base58::encode(data, &SOLANA_ALPHABET),
+            Proto::Encoding::Base58 => base58::encode(data, SOLANA_ALPHABET),
             Proto::Encoding::Base64 => base64::encode(data, STANDARD),
-=======
-            Proto::Encoding::Base58 => base58::encode(data, SOLANA_ALPHABET),
-            Proto::Encoding::Base64 => base64::encode(data, false),
->>>>>>> 221584f3
         };
 
         if signatures.len() != public_keys.len() {
