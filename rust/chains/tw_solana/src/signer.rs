// SPDX-License-Identifier: Apache-2.0
//
// Copyright © 2017 Trust Wallet.

use crate::modules::message_builder::MessageBuilder;
use crate::modules::proto_builder::ProtoBuilder;
use crate::modules::tx_signer::TxSigner;
use crate::SOLANA_ALPHABET;
use std::borrow::Cow;
use tw_coin_entry::coin_context::CoinContext;
use tw_coin_entry::error::prelude::*;
use tw_coin_entry::signing_output_error;
use tw_encoding::base58;
use tw_encoding::base64::{self, STANDARD};
use tw_proto::Solana::Proto;

pub struct SolanaSigner;

impl SolanaSigner {
    pub fn sign(
        coin: &dyn CoinContext,
        input: Proto::SigningInput<'_>,
    ) -> Proto::SigningOutput<'static> {
        Self::sign_impl(coin, input)
            .unwrap_or_else(|e| signing_output_error!(Proto::SigningOutput, e))
    }

    fn sign_impl(
        _coin: &dyn CoinContext,
        input: Proto::SigningInput<'_>,
    ) -> SigningResult<Proto::SigningOutput<'static>> {
        let encode = move |data| match input.tx_encoding {
<<<<<<< HEAD
            Proto::Encoding::Base58 => base58::encode(data, &SOLANA_ALPHABET),
            Proto::Encoding::Base64 => base64::encode(data, STANDARD),
=======
            Proto::Encoding::Base58 => base58::encode(data, SOLANA_ALPHABET),
            Proto::Encoding::Base64 => base64::encode(data, false),
>>>>>>> 221584f3
        };

        let builder = MessageBuilder::new(input);
        let signing_keys = builder.signing_keys()?;
        let external_signatures = builder.external_signatures()?;
        let unsigned_msg = builder.build()?;

        let encoded_unsigned = bincode::serialize(&unsigned_msg)
            .tw_err(|_| SigningErrorType::Error_internal)
            .context("Error serializing Solana Message as 'bincode'")?;
        let encoded_unsigned = encode(&encoded_unsigned);

        let signed_tx =
            TxSigner::sign_versioned(unsigned_msg, &signing_keys, &external_signatures)?;

        let encoded_tx = bincode::serialize(&signed_tx)
            .tw_err(|_| SigningErrorType::Error_internal)
            .context("Error serializing Solana Transaction as 'bincode'")?;
        let encoded_tx = encode(&encoded_tx);

        Ok(Proto::SigningOutput {
            encoded: Cow::from(encoded_tx),
            unsigned_tx: Cow::from(encoded_unsigned),
            signatures: ProtoBuilder::build_signatures(&signed_tx),
            ..Proto::SigningOutput::default()
        })
    }
}<|MERGE_RESOLUTION|>--- conflicted
+++ resolved
@@ -30,13 +30,8 @@
         input: Proto::SigningInput<'_>,
     ) -> SigningResult<Proto::SigningOutput<'static>> {
         let encode = move |data| match input.tx_encoding {
-<<<<<<< HEAD
-            Proto::Encoding::Base58 => base58::encode(data, &SOLANA_ALPHABET),
+            Proto::Encoding::Base58 => base58::encode(data, SOLANA_ALPHABET),
             Proto::Encoding::Base64 => base64::encode(data, STANDARD),
-=======
-            Proto::Encoding::Base58 => base58::encode(data, SOLANA_ALPHABET),
-            Proto::Encoding::Base64 => base64::encode(data, false),
->>>>>>> 221584f3
         };
 
         let builder = MessageBuilder::new(input);
