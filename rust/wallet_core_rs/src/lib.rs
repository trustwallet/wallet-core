--- conflicted
+++ resolved
@@ -2,13 +2,6 @@
 //
 // Copyright © 2017 Trust Wallet.
 
-<<<<<<< HEAD
-pub extern crate tw_any_coin;
-pub extern crate tw_bitcoin;
-pub extern crate tw_coin_registry;
-pub extern crate tw_encoding;
-pub extern crate tw_ethereum;
-=======
 #[cfg(feature = "any-coin")]
 pub extern crate tw_any_coin;
 #[cfg(feature = "bitcoin")]
@@ -16,16 +9,10 @@
 #[cfg(feature = "utils")]
 pub extern crate tw_encoding;
 #[cfg(feature = "utils")]
->>>>>>> 4af0ee33
 pub extern crate tw_hash;
 #[cfg(feature = "keypair")]
 pub extern crate tw_keypair;
 #[cfg(feature = "utils")]
 pub extern crate tw_memory;
-<<<<<<< HEAD
-pub extern crate tw_move_parser;
-pub extern crate tw_proto;
-=======
->>>>>>> 4af0ee33
 
 pub mod ffi;