# Whether to add a `#pragma once` guard
# default: doesn't emit a `#pragma once`
pragma_once = true

namespaces = ["TW", "Rust"]

[parse]
parse_deps = true
extra_bindings = [
    "tw_any_coin",
<<<<<<< HEAD
    "tw_bitcoin",
    "tw_coin_registry",
    "tw_encoding",
    "tw_ethereum",
    "tw_hash",
    "tw_keypair",
    "tw_memory",
    "tw_move_parser",
    "tw_proto"
]
include = [
    "tw_any_coin",
    "tw_bitcoin",
    "tw_coin_registry",
    "tw_encoding",
    "tw_ethereum",
    "tw_hash",
    "tw_keypair",
    "tw_memory",
    "tw_move_parser",
    "tw_proto"
=======
    "tw_encoding",
    "tw_hash",
    "tw_keypair",
    "tw_memory",
]
include = [
    "tw_any_coin",
    "tw_encoding",
    "tw_hash",
    "tw_keypair",
    "tw_memory",
>>>>>>> 4af0ee33
]<|MERGE_RESOLUTION|>--- conflicted
+++ resolved
@@ -8,29 +8,6 @@
 parse_deps = true
 extra_bindings = [
     "tw_any_coin",
-<<<<<<< HEAD
-    "tw_bitcoin",
-    "tw_coin_registry",
-    "tw_encoding",
-    "tw_ethereum",
-    "tw_hash",
-    "tw_keypair",
-    "tw_memory",
-    "tw_move_parser",
-    "tw_proto"
-]
-include = [
-    "tw_any_coin",
-    "tw_bitcoin",
-    "tw_coin_registry",
-    "tw_encoding",
-    "tw_ethereum",
-    "tw_hash",
-    "tw_keypair",
-    "tw_memory",
-    "tw_move_parser",
-    "tw_proto"
-=======
     "tw_encoding",
     "tw_hash",
     "tw_keypair",
@@ -42,5 +19,4 @@
     "tw_hash",
     "tw_keypair",
     "tw_memory",
->>>>>>> 4af0ee33
 ]