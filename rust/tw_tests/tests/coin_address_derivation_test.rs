--- conflicted
+++ resolved
@@ -154,15 +154,12 @@
             CoinType::Sui => "0x01a5c6c1b74cec4fbd12b3e17252b83448136065afcdf24954dc3a9c26df4905",
             CoinType::TON => "UQCj3jAU_Ec2kXdAqweKt4rYjiwTNwiCfaUnIDHGh7wTwx_G",
             CoinType::Pactus => "pc1rk2qaaeu9pj3zwtvm49d3d4yqxzpp4te87cx0am",
-<<<<<<< HEAD
+            CoinType::Polkadot => "12dyy3fArMPDXLsnRtapTqZsC2KCEimeqs1dop4AEERaKC6x",
+            CoinType::Acala => "22WaYy5ChG8V5vvRVDP4ErE7esk8nZ4rjGYwxeVArnNT8dU3",
+            CoinType::Kusama => "EDJV2jycw8fqTgiExLsDe6iUzbnM62hDk7u3BLm9wcYswkY",
             CoinType::Zcash => "t1SUmK7UVqTXQDpEAqHcJWBv7pNUFHJRpDx",
             CoinType::Zelcash => "t1SUmK7UVqTXQDpEAqHcJWBv7pNUFHJRpDx",
             CoinType::Komodo => "RHtMPHweTxYNhBYUN2nJTu9QKyjm7MRKsF",
-=======
-            CoinType::Polkadot => "12dyy3fArMPDXLsnRtapTqZsC2KCEimeqs1dop4AEERaKC6x",
-            CoinType::Acala => "22WaYy5ChG8V5vvRVDP4ErE7esk8nZ4rjGYwxeVArnNT8dU3",
-            CoinType::Kusama => "EDJV2jycw8fqTgiExLsDe6iUzbnM62hDk7u3BLm9wcYswkY",
->>>>>>> 4470330a
             // end_of_coin_address_derivation_tests_marker_do_not_modify
             _ => panic!("{:?} must be covered", coin),
         };
