--- conflicted
+++ resolved
@@ -13,11 +13,8 @@
 mod ethereum;
 mod greenfield;
 mod internet_computer;
-<<<<<<< HEAD
 mod komodo;
-=======
 mod kusama;
->>>>>>> 4470330a
 mod native_evmos;
 mod native_injective;
 mod pactus;
