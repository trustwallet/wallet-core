// SPDX-License-Identifier: Apache-2.0
//
// Copyright © 2017 Trust Wallet.

use crate::abi::abi_to_signing_error;
use crate::abi::prebuild::biz::BizAccount;
use crate::abi::prebuild::erc1155::Erc1155;
use crate::abi::prebuild::erc20::Erc20;
use crate::abi::prebuild::erc4337::Erc4337SimpleAccount;
use crate::abi::prebuild::erc721::Erc721;
use crate::abi::prebuild::ExecuteArgs;
use crate::address::{Address, EvmAddress};
use crate::evm_context::EvmContext;
use crate::modules::authorization_signer::AuthorizationSigner;
use crate::transaction::access_list::{Access, AccessList};
use crate::transaction::authorization_list::{Authorization, AuthorizationList};
use crate::transaction::transaction_eip1559::TransactionEip1559;
use crate::transaction::transaction_eip7702::TransactionEip7702;
use crate::transaction::transaction_non_typed::TransactionNonTyped;
use crate::transaction::user_operation::UserOperation;
use crate::transaction::user_operation_v0_7::UserOperationV0_7;
use crate::transaction::UnsignedTransactionBox;
use std::marker::PhantomData;
use std::str::FromStr;
use tw_coin_entry::error::prelude::*;
use tw_hash::H256;
use tw_keypair::ecdsa::secp256k1;
use tw_memory::Data;
use tw_number::U256;
use tw_proto::Common::Proto::SigningError as CommonError;
use tw_proto::Ethereum::Proto;
use Proto::mod_SigningInput::OneOfuser_operation_oneof as UserOp;
use Proto::mod_Transaction::OneOftransaction_oneof as Tx;
<<<<<<< HEAD
use Proto::SCAccountType;
use Proto::TransactionMode as TxMode;
=======
use Proto::SCWalletType;
use Proto::TransactionMode as TxMode;

pub struct TransactionParts {
    pub eth_amount: U256,
    pub data: Data,
    pub to: Option<Address>,
}

impl TryFrom<TransactionParts> for ExecuteArgs {
    type Error = SigningError;

    fn try_from(value: TransactionParts) -> Result<Self, Self::Error> {
        let to = value
            .to
            .or_tw_err(SigningErrorType::Error_invalid_params)
            .context("Error creating a Smart Contract Wallet execute call - no destination address specified")?;
        Ok(ExecuteArgs {
            to,
            value: value.eth_amount,
            data: value.data,
        })
    }
}
>>>>>>> 16f5cc53

pub struct TxBuilder<Context: EvmContext> {
    _phantom: PhantomData<Context>,
}

impl<Context: EvmContext> TxBuilder<Context> {
    pub fn tx_from_proto(
        input: &Proto::SigningInput<'_>,
    ) -> SigningResult<Box<dyn UnsignedTransactionBox>> {
        let Some(ref transaction) = input.transaction else {
            return SigningError::err(CommonError::Error_invalid_params)
                .context("No transaction specified");
        };

        let TransactionParts {
            eth_amount,
            data,
            to,
        } = Self::handle_transaction_type(input, &transaction.transaction_oneof)?;

        let tx = match input.tx_mode {
            TxMode::Legacy => {
                Self::transaction_non_typed_from_proto(input, eth_amount, data, to)?.into_boxed()
            },
            TxMode::Enveloped => {
                Self::transaction_eip1559_from_proto(input, eth_amount, data, to)?.into_boxed()
            },
            TxMode::UserOp => Self::user_operation_from_proto(input, data)?,
            TxMode::SetCode => Self::transaction_eip7702_from_proto(input, eth_amount, data, to)?,
        };
        Ok(tx)
    }

    fn handle_transaction_type(
        input: &Proto::SigningInput,
        transaction: &Tx,
    ) -> SigningResult<TransactionParts> {
        match transaction {
            Tx::transfer(ref transfer) => {
                let eth_amount = U256::from_big_endian_slice(&transfer.amount)
                    .into_tw()
                    .context("Invalid amount")?;

                let to_address = Self::parse_address(&input.to_address)
                    .context("Invalid destination address")?;

                Ok(TransactionParts {
                    eth_amount,
                    data: transfer.data.to_vec(),
                    to: Some(to_address),
                })
            },
            Tx::erc20_transfer(ref erc20_transfer) => {
                let token_to_address = Self::parse_address(&erc20_transfer.to)
                    .context("Invalid destination address")?;

                let token_amount = U256::from_big_endian_slice(&erc20_transfer.amount)
                    .into_tw()
                    .context("Invalid amount")?;

                let contract_address =
                    Self::parse_address(&input.to_address).context("Invalid Contract address")?;

                let data = Erc20::transfer(token_to_address, token_amount)
                    .map_err(abi_to_signing_error)?;

                Ok(TransactionParts {
                    eth_amount: U256::zero(),
                    data,
                    to: Some(contract_address),
                })
            },
            Tx::erc20_approve(ref erc20_approve) => {
                let spender = Self::parse_address(&erc20_approve.spender)
                    .context("Invalid sender address")?;

                let token_amount = U256::from_big_endian_slice(&erc20_approve.amount)
                    .into_tw()
                    .context("Invalid amount")?;

                let contract_address =
                    Self::parse_address(&input.to_address).context("Invalid Contract address")?;

                let data = Erc20::approve(spender, token_amount).map_err(abi_to_signing_error)?;

                Ok(TransactionParts {
                    eth_amount: U256::zero(),
                    data,
                    to: Some(contract_address),
                })
            },
            Tx::erc721_transfer(ref erc721_transfer) => {
                let from =
                    Self::parse_address(&erc721_transfer.from).context("Invalid sender address")?;
                let token_to_address = Self::parse_address(&erc721_transfer.to)
                    .context("Invalid destination address")?;

                let token_id = U256::from_big_endian_slice(&erc721_transfer.token_id)
                    .into_tw()
                    .context("Invalid token ID")?;

                let contract_address =
                    Self::parse_address(&input.to_address).context("Invalid Contract address")?;

                let data = Erc721::encode_transfer_from(from, token_to_address, token_id)
                    .map_err(abi_to_signing_error)?;

                Ok(TransactionParts {
                    eth_amount: U256::zero(),
                    data,
                    to: Some(contract_address),
                })
            },
            Tx::erc1155_transfer(ref erc1155_transfer) => {
                let from = Self::parse_address(&erc1155_transfer.from)
                    .context("Invalid sender address")?;

                let to = Self::parse_address(&erc1155_transfer.to)
                    .context("Invalid destination address")?;

                let token_id = U256::from_big_endian_slice(&erc1155_transfer.token_id)
                    .into_tw()
                    .context("Invalid token ID")?;

                let value = U256::from_big_endian_slice(&erc1155_transfer.value)
                    .into_tw()
                    .context("Invalid value")?;

                let data = erc1155_transfer.data.to_vec();
                let contract_address =
                    Self::parse_address(&input.to_address).context("Invalid Contract address")?;

                let data = Erc1155::encode_safe_transfer_from(from, to, token_id, value, data)
                    .map_err(abi_to_signing_error)?;

                Ok(TransactionParts {
                    eth_amount: U256::zero(),
                    data,
                    to: Some(contract_address),
                })
            },
            Tx::contract_generic(ref contract_generic) => {
                let eth_amount = U256::from_big_endian_slice(&contract_generic.amount)
                    .into_tw()
                    .context("Invalid amount")?;

                let data = contract_generic.data.to_vec();
                // `to_address` can be omitted for the generic contract call.
                // For example, on creating a new smart contract.
                let to = Self::parse_address_optional(&input.to_address)
                    .context("Invalid destination address")?;

                Ok(TransactionParts {
                    eth_amount,
                    data,
                    to,
                })
            },
<<<<<<< HEAD
            Tx::batch(ref batch) => {
=======
            Tx::scw_batch(ref batch) => {
>>>>>>> 16f5cc53
                // Payload should match ERC4337 standard.
                let calls: Vec<_> = batch
                    .calls
                    .iter()
                    .map(Self::erc4337_execute_call_from_proto)
                    .collect::<Result<Vec<_>, _>>()?;
<<<<<<< HEAD
                let execute_payload = Self::encode_execute_batch(input.user_operation_mode, calls)?;

                return match input.tx_mode {
                    TxMode::UserOp => Self::user_operation_from_proto(input, execute_payload),
                    TxMode::SetCode => {
                        Self::transaction_eip7702_from_proto(input, U256::zero(), execute_payload)
                    },
                    _ => SigningError::err(SigningErrorType::Error_invalid_params).context(
                        "Transaction batch can be used in `UserOp` or `SetCode` modes only",
                    ),
                };
=======
                let execute_payload = Self::encode_execute_batch(batch.wallet_type, calls)?;
                let to = Self::sc_tx_destination(input, batch.wallet_type)?;

                Ok(TransactionParts {
                    eth_amount: U256::zero(),
                    data: execute_payload,
                    to,
                })
>>>>>>> 16f5cc53
            },
            Tx::scw_execute(ref execute) => {
                let inner_transaction = execute
                    .transaction
                    .as_ref()
                    .or_tw_err(SigningErrorType::Error_invalid_params)
                    .context("`Execute.transaction` must be provided")?;

                let execute_args =
                    Self::handle_transaction_type(input, &inner_transaction.transaction_oneof)?
                        .try_into()?;
                let execute_call_payload = Self::encode_execute(execute.wallet_type, execute_args)?;

                let to = Self::sc_tx_destination(input, execute.wallet_type)?;
                Ok(TransactionParts {
                    eth_amount: U256::zero(),
                    data: execute_call_payload,
                    to,
                })
            },
            Tx::None => SigningError::err(SigningErrorType::Error_invalid_params)
                .context("No transaction specified"),
        }
    }

    #[inline]
    fn user_operation_from_proto(
        input: &Proto::SigningInput<'_>,
        user_op_payload: Data,
    ) -> SigningResult<Box<dyn UnsignedTransactionBox>> {
        match input.user_operation_oneof {
            UserOp::user_operation_v0_7(ref user_op_v0_7) => {
                Self::user_operation_v0_7_from_proto(input, user_op_v0_7, user_op_payload)
                    .map(UserOperationV0_7::into_boxed)
            },
<<<<<<< HEAD
            TxMode::UserOp => {
                let to = to
                    .or_tw_err(SigningErrorType::Error_invalid_address)
                    .context("No contract/destination address specified")?;
                let args = ExecuteArgs {
                    to,
                    value: eth_amount,
                    data: payload,
                };

                let user_op_payload = Self::encode_execute(input.user_operation_mode, args)?;
                Self::user_operation_from_proto(input, user_op_payload)?
            },
            TxMode::SetCode => {
                let to = to
                    .or_tw_err(SigningErrorType::Error_invalid_address)
                    .context("No contract/destination address specified")?;
                let args = ExecuteArgs {
                    to,
                    value: eth_amount,
                    data: payload,
                };

                let execute_payload = Self::encode_execute(input.user_operation_mode, args)?;
                Self::transaction_eip7702_from_proto(input, eth_amount, execute_payload)?
=======
            UserOp::user_operation(ref user_op) => {
                Self::user_operation_v0_6_from_proto(input, user_op, user_op_payload)
                    .map(UserOperation::into_boxed)
>>>>>>> 16f5cc53
            },
            UserOp::None => SigningError::err(SigningErrorType::Error_invalid_params)
                .context("No user operation specified"),
        }
    }

    #[inline]
    fn user_operation_from_proto(
        input: &Proto::SigningInput<'_>,
        user_op_payload: Data,
    ) -> SigningResult<Box<dyn UnsignedTransactionBox>> {
        match input.user_operation_oneof {
            UserOp::user_operation_v0_7(ref user_op_v0_7) => {
                Self::user_operation_v0_7_from_proto(input, user_op_v0_7, user_op_payload)
                    .map(UserOperationV0_7::into_boxed)
            },
            UserOp::user_operation(ref user_op) => {
                Self::user_operation_v0_6_from_proto(input, user_op, user_op_payload)
                    .map(UserOperation::into_boxed)
            },
            UserOp::None => SigningError::err(SigningErrorType::Error_invalid_params)
                .context("No user operation specified"),
        }
    }

    #[inline]
    fn erc4337_execute_call_from_proto(
        call: &Proto::mod_Transaction::mod_SCWalletBatch::BatchedCall,
    ) -> SigningResult<ExecuteArgs> {
        let to = Self::parse_address(&call.address)
            .context("Invalid 'BatchedCall' destination address")?;
        let value = U256::from_big_endian_slice(&call.amount)
            .into_tw()
            .context("Invalid 'BatchedCall' amount")?;
        Ok(ExecuteArgs {
            to,
            value,
            data: call.payload.to_vec(),
        })
    }

    #[inline]
    fn transaction_non_typed_from_proto(
        input: &Proto::SigningInput,
        eth_amount: U256,
        payload: Data,
        to_address: Option<Address>,
    ) -> SigningResult<TransactionNonTyped> {
        let nonce = U256::from_big_endian_slice(&input.nonce)
            .into_tw()
            .context("Invalid nonce")?;

        let gas_price = U256::from_big_endian_slice(&input.gas_price)
            .into_tw()
            .context("Invalid gas price")?;

        let gas_limit = U256::from_big_endian_slice(&input.gas_limit)
            .into_tw()
            .context("Invalid gas limit")?;

        Ok(TransactionNonTyped {
            nonce,
            gas_price,
            gas_limit,
            to: to_address,
            amount: eth_amount,
            payload,
        })
    }

    #[inline]
    fn transaction_eip1559_from_proto(
        input: &Proto::SigningInput,
        eth_amount: U256,
        payload: Data,
        to_address: Option<Address>,
    ) -> SigningResult<TransactionEip1559> {
        let nonce = U256::from_big_endian_slice(&input.nonce)
            .into_tw()
            .context("Invalid nonce")?;

        let gas_limit = U256::from_big_endian_slice(&input.gas_limit)
            .into_tw()
            .context("Invalid gas limit")?;

        let max_inclusion_fee_per_gas =
            U256::from_big_endian_slice(&input.max_inclusion_fee_per_gas)
                .into_tw()
                .context("Invalid max inclusion fee per gas")?;

        let max_fee_per_gas = U256::from_big_endian_slice(&input.max_fee_per_gas)
            .into_tw()
            .context("Invalid max fee per gas")?;

        let access_list =
            Self::parse_access_list(&input.access_list).context("Invalid access list")?;

        Ok(TransactionEip1559 {
            nonce,
            max_inclusion_fee_per_gas,
            max_fee_per_gas,
            gas_limit,
            to: to_address,
            amount: eth_amount,
            payload,
            access_list,
        })
    }

    #[inline]
    fn transaction_eip7702_from_proto(
        input: &Proto::SigningInput,
        eth_amount: U256,
        payload: Data,
<<<<<<< HEAD
=======
        to_address: Option<Address>,
>>>>>>> 16f5cc53
    ) -> SigningResult<Box<dyn UnsignedTransactionBox>> {
        let signer_key = secp256k1::PrivateKey::try_from(input.private_key.as_ref())
            .into_tw()
            .context("Sender's private key must be provided to generate an EIP-7702 transaction")?;
        let signer = Address::with_secp256k1_pubkey(&signer_key.public());
<<<<<<< HEAD
=======
        if to_address != Some(signer) {
            return SigningError::err(SigningErrorType::Error_invalid_params).context(
                "Unexpected 'accountAddress'. Expected to be the same as the signer address",
            );
        }
>>>>>>> 16f5cc53

        let nonce = U256::from_big_endian_slice(&input.nonce)
            .into_tw()
            .context("Invalid nonce")?;

        let gas_limit = U256::from_big_endian_slice(&input.gas_limit)
            .into_tw()
            .context("Invalid gas limit")?;

        let max_inclusion_fee_per_gas =
            U256::from_big_endian_slice(&input.max_inclusion_fee_per_gas)
                .into_tw()
                .context("Invalid max inclusion fee per gas")?;

        let max_fee_per_gas = U256::from_big_endian_slice(&input.max_fee_per_gas)
            .into_tw()
            .context("Invalid max fee per gas")?;

        let access_list =
            Self::parse_access_list(&input.access_list).context("Invalid access list")?;

        let authority: Address = input
            .eip7702_authority
            .as_ref()
            .or_tw_err(SigningErrorType::Error_invalid_params)
            .context("'eip7702Authority' must be provided for `SetCode` transaction")?
            .address
            // Parse `Address`
            .parse()
            .into_tw()
            .context("Invalid authority address")?;

        let chain_id = U256::from_big_endian_slice(&input.chain_id)
            .into_tw()
            .context("Invalid chain ID")?;

        let authorization = Authorization {
            chain_id,
            address: authority,
            // `authorization.nonce` must be incremented by 1 over `transaction.nonce`.
            nonce: nonce + 1,
        };
        let signed_authorization = AuthorizationSigner::sign(&signer_key, authorization)?;
        let authorization_list = AuthorizationList::from(vec![signed_authorization]);

        Ok(TransactionEip7702 {
            nonce,
            max_inclusion_fee_per_gas,
            max_fee_per_gas,
            gas_limit,
            // EIP-7702 transaction calls a smart contract function of the authorized address.
            to: Some(signer),
            amount: eth_amount,
            payload,
            access_list,
            authorization_list,
        }
        .into_boxed())
    }

    fn user_operation_v0_6_from_proto(
        input: &Proto::SigningInput,
        user_op: &Proto::UserOperation,
        erc4337_payload: Data,
    ) -> SigningResult<UserOperation> {
        let nonce = U256::from_big_endian_slice(&input.nonce)
            .into_tw()
            .context("Invalid nonce")?;

        let gas_limit = U256::from_big_endian_slice(&input.gas_limit)
            .into_tw()
            .context("Invalid gas limit")?;

        let max_inclusion_fee_per_gas =
            U256::from_big_endian_slice(&input.max_inclusion_fee_per_gas)
                .into_tw()
                .context("Invalid max inclusion fee per gas")?;

        let max_fee_per_gas = U256::from_big_endian_slice(&input.max_fee_per_gas)
            .into_tw()
            .context("Invalid max fee per gas")?;

        let entry_point =
            Self::parse_address(user_op.entry_point.as_ref()).context("Invalid entry point")?;

        let sender = Self::parse_address(user_op.sender.as_ref())
            .context("Invalid User Operation sender")?;

        let verification_gas_limit = U256::from_big_endian_slice(&user_op.verification_gas_limit)
            .into_tw()
            .context("Invalid verification gas limit")?;

        let pre_verification_gas = U256::from_big_endian_slice(&user_op.pre_verification_gas)
            .into_tw()
            .context("Invalid pre-verification gas")?;

        Ok(UserOperation {
            nonce,
            entry_point,
            sender,
            init_code: user_op.init_code.to_vec(),
            gas_limit,
            verification_gas_limit,
            max_fee_per_gas,
            max_inclusion_fee_per_gas,
            pre_verification_gas,
            paymaster_and_data: user_op.paymaster_and_data.to_vec(),
            payload: erc4337_payload,
        })
    }

    fn user_operation_v0_7_from_proto(
        input: &Proto::SigningInput,
        user_op_v0_7: &Proto::UserOperationV0_7,
        erc4337_payload: Data,
    ) -> SigningResult<UserOperationV0_7> {
        let sender = Self::parse_address(user_op_v0_7.sender.as_ref())
            .context("Invalid User Operation sender")?;

        let nonce = U256::from_big_endian_slice(&input.nonce)
            .into_tw()
            .context("Invalid nonce")?;

        let factory = Self::parse_address_optional(user_op_v0_7.factory.as_ref())
            .context("Invalid factory address")?;

        let call_data_gas_limit = U256::from_big_endian_slice(&input.gas_limit)
            .into_tw()
            .context("Invalid gas limit")?
            .try_into()
            .into_tw()
            .context("Gas limit exceeds u128")?;

        let verification_gas_limit =
            U256::from_big_endian_slice(&user_op_v0_7.verification_gas_limit)
                .into_tw()
                .context("Invalid verification gas limit")?
                .try_into()
                .into_tw()
                .context("Verification gas limit exceeds u128")?;

        let pre_verification_gas = U256::from_big_endian_slice(&user_op_v0_7.pre_verification_gas)
            .into_tw()
            .context("Invalid pre-verification gas")?;

        let max_fee_per_gas = U256::from_big_endian_slice(&input.max_fee_per_gas)
            .into_tw()
            .context("Invalid max fee per gas")?
            .try_into()
            .into_tw()
            .context("Max fee per gas exceeds u128")?;

        let max_priority_fee_per_gas =
            U256::from_big_endian_slice(&input.max_inclusion_fee_per_gas)
                .into_tw()
                .context("Invalid max inclusion fee per gas")?
                .try_into()
                .into_tw()
                .context("Max inclusion fee per gas exceeds u128")?;

        let paymaster = Self::parse_address_optional(user_op_v0_7.paymaster.as_ref())
            .context("Invalid paymaster address")?;

        let paymaster_verification_gas_limit =
            U256::from_big_endian_slice(&user_op_v0_7.paymaster_verification_gas_limit)
                .into_tw()
                .context("Invalid paymaster verification gas limit")?
                .try_into()
                .into_tw()
                .context("Paymaster verification gas limit exceeds u128")?;

        let paymaster_post_op_gas_limit =
            U256::from_big_endian_slice(&user_op_v0_7.paymaster_post_op_gas_limit)
                .into_tw()
                .context("Invalid paymaster post-op gas limit")?
                .try_into()
                .into_tw()
                .context("Paymaster post-op gas limit exceeds u128")?;

        let entry_point = Self::parse_address(user_op_v0_7.entry_point.as_ref())
            .context("Invalid entry point")?;

        Ok(UserOperationV0_7 {
            sender,
            nonce,
            factory,
            factory_data: user_op_v0_7.factory_data.to_vec(),
            call_data: erc4337_payload,
            call_data_gas_limit,
            verification_gas_limit,
            pre_verification_gas,
            max_fee_per_gas,
            max_priority_fee_per_gas,
            paymaster,
            paymaster_verification_gas_limit,
            paymaster_post_op_gas_limit,
            paymaster_data: user_op_v0_7.paymaster_data.to_vec(),
            entry_point,
        })
    }

<<<<<<< HEAD
    #[inline]
    fn encode_execute(account_type: SCAccountType, args: ExecuteArgs) -> SigningResult<Data> {
        match account_type {
            SCAccountType::SimpleAccount => Erc4337SimpleAccount::encode_execute(args),
            SCAccountType::Biz4337 => BizAccount::encode_execute_4337_op(args),
            SCAccountType::Biz => BizAccount::encode_execute(args),
=======
    /// Returns a destination address of the Smart Contract Wallet transaction.
    /// Returns:
    /// - `Ok(Some(address))` when generating a transaction calling a function of the account itself through EIP-7702 authorized code.
    /// - `Ok(None)` when generating a UserOperation.
    /// - `Err(e)` when the account type is not supported for the given transaction mode.
    #[inline]
    fn sc_tx_destination(
        input: &Proto::SigningInput,
        wallet_type: SCWalletType,
    ) -> SigningResult<Option<Address>> {
        match (input.tx_mode, wallet_type) {
            // Destination address is not used when generating UserOperation.
            (TxMode::UserOp, SCWalletType::SimpleAccount | SCWalletType::Biz4337) => Ok(None),
            (TxMode::UserOp, _) => SigningError::err(SigningErrorType::Error_invalid_params)
                .context("Biz account cannot be used in UserOperation flow"),
            (TxMode::Legacy | TxMode::Enveloped | TxMode::SetCode, SCWalletType::Biz) => {
                Self::signer_address(input).map(Some)
            },
            (TxMode::Legacy | TxMode::Enveloped | TxMode::SetCode, _) => SigningError::err(
                SigningErrorType::Error_invalid_params,
            )
            .context("Biz account can only be used in Legacy/Enveloped/SetCode transactions flow"),
        }
    }

    #[inline]
    fn encode_execute(wallet_type: SCWalletType, args: ExecuteArgs) -> SigningResult<Data> {
        match wallet_type {
            SCWalletType::SimpleAccount => Erc4337SimpleAccount::encode_execute(args),
            SCWalletType::Biz4337 => BizAccount::encode_execute_4337_op(args),
            SCWalletType::Biz => BizAccount::encode_execute(args),
>>>>>>> 16f5cc53
        }
        .map_err(abi_to_signing_error)
    }

    #[inline]
    fn encode_execute_batch(
<<<<<<< HEAD
        account_type: SCAccountType,
        calls: Vec<ExecuteArgs>,
    ) -> SigningResult<Data> {
        match account_type {
            SCAccountType::SimpleAccount => Erc4337SimpleAccount::encode_execute_batch(calls),
            SCAccountType::Biz4337 => BizAccount::encode_execute_4337_ops(calls),
            SCAccountType::Biz => BizAccount::encode_execute_batch(calls),
=======
        wallet_type: SCWalletType,
        calls: Vec<ExecuteArgs>,
    ) -> SigningResult<Data> {
        match wallet_type {
            SCWalletType::SimpleAccount => Erc4337SimpleAccount::encode_execute_batch(calls),
            SCWalletType::Biz4337 => BizAccount::encode_execute_4337_ops(calls),
            SCWalletType::Biz => BizAccount::encode_execute_batch(calls),
>>>>>>> 16f5cc53
        }
        .map_err(abi_to_signing_error)
    }

    fn parse_address(addr: &str) -> SigningResult<Address> {
        Context::Address::from_str(addr)
            .map(Context::Address::into)
            .map_err(SigningError::from)
    }

    fn parse_address_optional(addr: &str) -> SigningResult<Option<Address>> {
        match Context::Address::from_str_optional(addr) {
            Ok(Some(addr)) => Ok(Some(addr.into())),
            Ok(None) => Ok(None),
            Err(e) => Err(SigningError::from(e)),
        }
    }

    fn parse_access_list(list_proto: &[Proto::Access]) -> SigningResult<AccessList> {
        let mut access_list = AccessList::default();
        for access_proto in list_proto.iter() {
            access_list.add_access(Self::parse_access(access_proto)?);
        }
        Ok(access_list)
    }

    fn parse_access(access_proto: &Proto::Access) -> SigningResult<Access> {
        let addr =
            Self::parse_address(access_proto.address.as_ref()).context("Invalid access address")?;

        let mut access = Access::new(addr);
        for key_proto in access_proto.stored_keys.iter() {
            let storage_key = H256::try_from(key_proto.as_ref())
                .tw_err(SigningErrorType::Error_invalid_params)
                .context("Invalid storage key")?;
            access.add_storage_key(storage_key);
        }
        Ok(access)
    }

    fn signer_address(input: &Proto::SigningInput) -> SigningResult<Address> {
        let signer_key = secp256k1::PrivateKey::try_from(input.private_key.as_ref())
            .into_tw()
            .context("Sender's private key must be provided to generate an EIP-7702 transaction")?;
        let signer = Address::with_secp256k1_pubkey(&signer_key.public());
        Ok(signer)
    }
}<|MERGE_RESOLUTION|>--- conflicted
+++ resolved
@@ -31,10 +31,6 @@
 use tw_proto::Ethereum::Proto;
 use Proto::mod_SigningInput::OneOfuser_operation_oneof as UserOp;
 use Proto::mod_Transaction::OneOftransaction_oneof as Tx;
-<<<<<<< HEAD
-use Proto::SCAccountType;
-use Proto::TransactionMode as TxMode;
-=======
 use Proto::SCWalletType;
 use Proto::TransactionMode as TxMode;
 
@@ -59,7 +55,6 @@
         })
     }
 }
->>>>>>> 16f5cc53
 
 pub struct TxBuilder<Context: EvmContext> {
     _phantom: PhantomData<Context>,
@@ -218,30 +213,13 @@
                     to,
                 })
             },
-<<<<<<< HEAD
-            Tx::batch(ref batch) => {
-=======
             Tx::scw_batch(ref batch) => {
->>>>>>> 16f5cc53
                 // Payload should match ERC4337 standard.
                 let calls: Vec<_> = batch
                     .calls
                     .iter()
                     .map(Self::erc4337_execute_call_from_proto)
                     .collect::<Result<Vec<_>, _>>()?;
-<<<<<<< HEAD
-                let execute_payload = Self::encode_execute_batch(input.user_operation_mode, calls)?;
-
-                return match input.tx_mode {
-                    TxMode::UserOp => Self::user_operation_from_proto(input, execute_payload),
-                    TxMode::SetCode => {
-                        Self::transaction_eip7702_from_proto(input, U256::zero(), execute_payload)
-                    },
-                    _ => SigningError::err(SigningErrorType::Error_invalid_params).context(
-                        "Transaction batch can be used in `UserOp` or `SetCode` modes only",
-                    ),
-                };
-=======
                 let execute_payload = Self::encode_execute_batch(batch.wallet_type, calls)?;
                 let to = Self::sc_tx_destination(input, batch.wallet_type)?;
 
@@ -250,7 +228,6 @@
                     data: execute_payload,
                     to,
                 })
->>>>>>> 16f5cc53
             },
             Tx::scw_execute(ref execute) => {
                 let inner_transaction = execute
@@ -273,53 +250,6 @@
             },
             Tx::None => SigningError::err(SigningErrorType::Error_invalid_params)
                 .context("No transaction specified"),
-        }
-    }
-
-    #[inline]
-    fn user_operation_from_proto(
-        input: &Proto::SigningInput<'_>,
-        user_op_payload: Data,
-    ) -> SigningResult<Box<dyn UnsignedTransactionBox>> {
-        match input.user_operation_oneof {
-            UserOp::user_operation_v0_7(ref user_op_v0_7) => {
-                Self::user_operation_v0_7_from_proto(input, user_op_v0_7, user_op_payload)
-                    .map(UserOperationV0_7::into_boxed)
-            },
-<<<<<<< HEAD
-            TxMode::UserOp => {
-                let to = to
-                    .or_tw_err(SigningErrorType::Error_invalid_address)
-                    .context("No contract/destination address specified")?;
-                let args = ExecuteArgs {
-                    to,
-                    value: eth_amount,
-                    data: payload,
-                };
-
-                let user_op_payload = Self::encode_execute(input.user_operation_mode, args)?;
-                Self::user_operation_from_proto(input, user_op_payload)?
-            },
-            TxMode::SetCode => {
-                let to = to
-                    .or_tw_err(SigningErrorType::Error_invalid_address)
-                    .context("No contract/destination address specified")?;
-                let args = ExecuteArgs {
-                    to,
-                    value: eth_amount,
-                    data: payload,
-                };
-
-                let execute_payload = Self::encode_execute(input.user_operation_mode, args)?;
-                Self::transaction_eip7702_from_proto(input, eth_amount, execute_payload)?
-=======
-            UserOp::user_operation(ref user_op) => {
-                Self::user_operation_v0_6_from_proto(input, user_op, user_op_payload)
-                    .map(UserOperation::into_boxed)
->>>>>>> 16f5cc53
-            },
-            UserOp::None => SigningError::err(SigningErrorType::Error_invalid_params)
-                .context("No user operation specified"),
         }
     }
 
@@ -431,23 +361,17 @@
         input: &Proto::SigningInput,
         eth_amount: U256,
         payload: Data,
-<<<<<<< HEAD
-=======
         to_address: Option<Address>,
->>>>>>> 16f5cc53
     ) -> SigningResult<Box<dyn UnsignedTransactionBox>> {
         let signer_key = secp256k1::PrivateKey::try_from(input.private_key.as_ref())
             .into_tw()
             .context("Sender's private key must be provided to generate an EIP-7702 transaction")?;
         let signer = Address::with_secp256k1_pubkey(&signer_key.public());
-<<<<<<< HEAD
-=======
         if to_address != Some(signer) {
             return SigningError::err(SigningErrorType::Error_invalid_params).context(
                 "Unexpected 'accountAddress'. Expected to be the same as the signer address",
             );
         }
->>>>>>> 16f5cc53
 
         let nonce = U256::from_big_endian_slice(&input.nonce)
             .into_tw()
@@ -649,14 +573,6 @@
         })
     }
 
-<<<<<<< HEAD
-    #[inline]
-    fn encode_execute(account_type: SCAccountType, args: ExecuteArgs) -> SigningResult<Data> {
-        match account_type {
-            SCAccountType::SimpleAccount => Erc4337SimpleAccount::encode_execute(args),
-            SCAccountType::Biz4337 => BizAccount::encode_execute_4337_op(args),
-            SCAccountType::Biz => BizAccount::encode_execute(args),
-=======
     /// Returns a destination address of the Smart Contract Wallet transaction.
     /// Returns:
     /// - `Ok(Some(address))` when generating a transaction calling a function of the account itself through EIP-7702 authorized code.
@@ -688,22 +604,12 @@
             SCWalletType::SimpleAccount => Erc4337SimpleAccount::encode_execute(args),
             SCWalletType::Biz4337 => BizAccount::encode_execute_4337_op(args),
             SCWalletType::Biz => BizAccount::encode_execute(args),
->>>>>>> 16f5cc53
         }
         .map_err(abi_to_signing_error)
     }
 
     #[inline]
     fn encode_execute_batch(
-<<<<<<< HEAD
-        account_type: SCAccountType,
-        calls: Vec<ExecuteArgs>,
-    ) -> SigningResult<Data> {
-        match account_type {
-            SCAccountType::SimpleAccount => Erc4337SimpleAccount::encode_execute_batch(calls),
-            SCAccountType::Biz4337 => BizAccount::encode_execute_4337_ops(calls),
-            SCAccountType::Biz => BizAccount::encode_execute_batch(calls),
-=======
         wallet_type: SCWalletType,
         calls: Vec<ExecuteArgs>,
     ) -> SigningResult<Data> {
@@ -711,7 +617,6 @@
             SCWalletType::SimpleAccount => Erc4337SimpleAccount::encode_execute_batch(calls),
             SCWalletType::Biz4337 => BizAccount::encode_execute_4337_ops(calls),
             SCWalletType::Biz => BizAccount::encode_execute_batch(calls),
->>>>>>> 16f5cc53
         }
         .map_err(abi_to_signing_error)
     }
