--- conflicted
+++ resolved
@@ -211,35 +211,7 @@
     type Signature = Signature;
 
     fn encode(&self) -> Data {
-<<<<<<< HEAD
-        let mut signature = self.signature.to_rsv_bytes();
-        signature[64] += 27;
-
-        let prefix = true;
-        let tx = SignedUserOperationV0_7Serde {
-            sender: self.unsigned.sender.to_string(),
-            nonce: self.unsigned.nonce.to_string(),
-            factory: self.unsigned.factory.map(|addr| addr.to_string()),
-            factory_data: hex::encode(&self.unsigned.factory_data, prefix),
-            call_data: hex::encode(&self.unsigned.call_data, prefix),
-            call_data_gas_limit: self.unsigned.call_data_gas_limit.to_string(),
-            verification_gas_limit: self.unsigned.verification_gas_limit.to_string(),
-            pre_verification_gas: self.unsigned.pre_verification_gas.to_string(),
-            max_fee_per_gas: self.unsigned.max_fee_per_gas.to_string(),
-            max_priority_fee_per_gas: self.unsigned.max_priority_fee_per_gas.to_string(),
-            paymaster: self.unsigned.paymaster.map(|addr| addr.to_string()),
-            paymaster_verification_gas_limit: self
-                .unsigned
-                .paymaster_verification_gas_limit
-                .to_string(),
-            paymaster_post_op_gas_limit: self.unsigned.paymaster_post_op_gas_limit.to_string(),
-            paymaster_data: hex::encode(&self.unsigned.paymaster_data, prefix),
-            signature: hex::encode(signature.as_slice(), prefix),
-        };
-        serde_json::to_string(&tx)
-=======
         serde_json::to_string(self)
->>>>>>> 16f5cc53
             .expect("Simple structure should never fail on serialization")
             .into_bytes()
     }
@@ -250,29 +222,6 @@
     }
 }
 
-<<<<<<< HEAD
-#[derive(Serialize)]
-#[serde(rename_all = "camelCase")]
-struct SignedUserOperationV0_7Serde {
-    sender: String,
-    nonce: String,
-    factory: Option<String>,
-    factory_data: String,
-    call_data: String,
-    call_data_gas_limit: String,
-    verification_gas_limit: String,
-    pre_verification_gas: String,
-    max_fee_per_gas: String,
-    max_priority_fee_per_gas: String,
-    paymaster: Option<String>,
-    paymaster_verification_gas_limit: String,
-    paymaster_post_op_gas_limit: String,
-    paymaster_data: String,
-    signature: String,
-}
-
-=======
->>>>>>> 16f5cc53
 fn concat_u128_be(a: u128, b: u128) -> [u8; 32] {
     let a = a.to_be_bytes();
     let b = b.to_be_bytes();
