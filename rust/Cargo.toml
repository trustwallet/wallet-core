--- conflicted
+++ resolved
@@ -15,11 +15,8 @@
     "chains/tw_native_injective",
     "chains/tw_pactus",
     "chains/tw_polkadot",
-<<<<<<< HEAD
     "chains/tw_polymesh",
-=======
     "chains/tw_ripple",
->>>>>>> efd6aa64
     "chains/tw_ronin",
     "chains/tw_solana",
     "chains/tw_sui",
