--- conflicted
+++ resolved
@@ -5,11 +5,8 @@
     "chains/tw_native_injective",
     "chains/tw_thorchain",
     "tw_any_coin",
-<<<<<<< HEAD
+    "tw_aptos",
     "tw_bech32_address",
-=======
-    "tw_aptos",
->>>>>>> 4a5fc031
     "tw_bitcoin",
     "tw_coin_entry",
     "tw_coin_registry",
