// Copyright © 2017-2023 Trust Wallet.
//
// This file is part of Trust. The full Trust copyright notice, including
// terms governing use, modification, and redistribution, is contained in the
// file LICENSE at the root of the source code distribution tree.

use crate::ecdsa::{nist256p1, secp256k1};
use crate::traits::SigningKeyTrait;
use crate::tw::{Curve, PublicKey, PublicKeyType};
use crate::{ed25519, starkex, KeyPairError, KeyPairResult};
use std::ops::Range;
use tw_hash::H256;
use tw_misc::traits::ToBytesVec;
use zeroize::ZeroizeOnDrop;

/// Represents a private key that can be used to sign messages with different elliptic curves.
///
/// TODO add `secp256k1: Once<each_curve::PrivateKey>` for each curve.
#[derive(ZeroizeOnDrop)]
pub struct PrivateKey {
    bytes: Vec<u8>,
}

/// cbindgen:ignore
impl PrivateKey {
    /// The number of bytes in a private key.
    const SIZE: usize = 32;
    const CARDANO_SIZE: usize = ed25519::cardano::ExtendedPrivateKey::LEN;

    const KEY_RANGE: Range<usize> = 0..Self::SIZE;
    const EXTENDED_CARDANO_RANGE: Range<usize> = 0..Self::CARDANO_SIZE;

    /// Validates the given `bytes` secret and creates a private key.
    pub fn new(bytes: Vec<u8>) -> KeyPairResult<PrivateKey> {
        if !Self::is_valid_general(&bytes) {
            return Err(KeyPairError::InvalidSecretKey);
        }
        Ok(PrivateKey { bytes })
    }

    /// Returns the 32 byte array - the essential private key data.
    pub fn key(&self) -> H256 {
        assert!(
            self.bytes.len() >= Self::SIZE,
            "'PrivateKey::bytes' has an unexpected length"
        );
        H256::try_from(&self.bytes[Self::KEY_RANGE])
            .expect("H256 and KEY_RANGE must be 32 byte length")
    }

    /// Returns the 192 byte array - the essential cardano extended private key data.
    pub fn extended_cardano_key(&self) -> KeyPairResult<&[u8]> {
        if self.bytes.len() != Self::CARDANO_SIZE {
            return Err(KeyPairError::InvalidSecretKey);
        }
        Ok(&self.bytes[Self::EXTENDED_CARDANO_RANGE])
    }

    /// Checks if the given `bytes` secret is valid in general (without a concrete curve).
    pub fn is_valid_general(bytes: &[u8]) -> bool {
        if bytes.len() != Self::SIZE && bytes.len() != Self::CARDANO_SIZE {
            return false;
        }
        // Check for zero address.
        !bytes.iter().all(|byte| *byte == 0)
    }

    /// Checks if the given `bytes` secret is valid.
    pub fn is_valid(bytes: &[u8], curve: Curve) -> bool {
        if !Self::is_valid_general(bytes) {
            return false;
        }
        match curve {
            Curve::Secp256k1 => secp256k1::PrivateKey::try_from(&bytes[Self::KEY_RANGE]).is_ok(),
            Curve::Ed25519 => {
                ed25519::sha512::PrivateKey::try_from(&bytes[Self::KEY_RANGE]).is_ok()
            },
            Curve::Ed25519Blake2bNano => {
                ed25519::blake2b::PrivateKey::try_from(&bytes[Self::KEY_RANGE]).is_ok()
            },
<<<<<<< HEAD
            Curve::Nist256p1 => nist256p1::PrivateKey::try_from(&bytes[Self::KEY_RANGE]).is_ok(),
=======
            Curve::Curve25519Waves => {
                ed25519::waves::PrivateKey::try_from(&bytes[Self::KEY_RANGE]).is_ok()
            },
>>>>>>> 1e82fc63
            Curve::Ed25519ExtendedCardano => {
                ed25519::cardano::ExtendedPrivateKey::try_from(&bytes[Self::EXTENDED_CARDANO_RANGE])
                    .is_ok()
            },
            Curve::Starkex => starkex::PrivateKey::try_from(&bytes[Self::KEY_RANGE]).is_ok(),
        }
    }

    /// Signs a `message` with using the given elliptic curve.
    pub fn sign(&self, message: &[u8], curve: Curve) -> KeyPairResult<Vec<u8>> {
        fn sign_impl<Key>(signing_key: Key, message: &[u8]) -> KeyPairResult<Vec<u8>>
        where
            Key: SigningKeyTrait,
        {
            let hash_to_sign = <Key as SigningKeyTrait>::SigningMessage::try_from(message)
                .map_err(|_| KeyPairError::InvalidSignMessage)?;
            signing_key.sign(hash_to_sign).map(|sig| sig.to_vec())
        }

        match curve {
            Curve::Secp256k1 => sign_impl(self.to_secp256k1_privkey()?, message),
            Curve::Ed25519 => sign_impl(self.to_ed25519()?, message),
            Curve::Ed25519Blake2bNano => sign_impl(self.to_ed25519_blake2b()?, message),
<<<<<<< HEAD
            Curve::Nist256p1 => sign_impl(self.to_nist256p1_privkey()?, message),
=======
            Curve::Curve25519Waves => sign_impl(self.to_curve25519_waves()?, message),
>>>>>>> 1e82fc63
            Curve::Ed25519ExtendedCardano => {
                sign_impl(self.to_ed25519_extended_cardano()?, message)
            },
            Curve::Starkex => sign_impl(self.to_starkex_privkey()?, message),
        }
    }

    /// Returns the public key associated with the `self` private key and `ty` public key type.
    pub fn get_public_key_by_type(&self, ty: PublicKeyType) -> KeyPairResult<PublicKey> {
        match ty {
            PublicKeyType::Secp256k1 => {
                let privkey = self.to_secp256k1_privkey()?;
                Ok(PublicKey::Secp256k1(privkey.public()))
            },
            PublicKeyType::Secp256k1Extended => {
                let privkey = self.to_secp256k1_privkey()?;
                Ok(PublicKey::Secp256k1Extended(privkey.public()))
            },
            PublicKeyType::Nist256k1 => {
                let privkey = self.to_nist256p1_privkey()?;
                Ok(PublicKey::Nist256p1(privkey.public()))
            },
            PublicKeyType::Nist256k1Extended => {
                let privkey = self.to_nist256p1_privkey()?;
                Ok(PublicKey::Nist256p1Extended(privkey.public()))
            },
            PublicKeyType::Ed25519 => {
                let privkey = self.to_ed25519()?;
                Ok(PublicKey::Ed25519(privkey.public()))
            },
            PublicKeyType::Ed25519Blake2b => {
                let privkey = self.to_ed25519_blake2b()?;
                Ok(PublicKey::Ed25519Blake2b(privkey.public()))
            },
            PublicKeyType::Curve25519Waves => {
                let privkey = self.to_curve25519_waves()?;
                Ok(PublicKey::Curve25519Waves(privkey.public()))
            },
            PublicKeyType::Ed25519ExtendedCardano => {
                let privkey = self.to_ed25519_extended_cardano()?;
                Ok(PublicKey::Ed25519ExtendedCardano(Box::new(
                    privkey.public(),
                )))
            },
            PublicKeyType::Starkex => {
                let privkey = self.to_starkex_privkey()?;
                Ok(PublicKey::Starkex(privkey.public()))
            },
        }
    }

    /// Tries to convert [`PrivateKey::key`] to [`secp256k1::PrivateKey`].
    fn to_secp256k1_privkey(&self) -> KeyPairResult<secp256k1::PrivateKey> {
        secp256k1::PrivateKey::try_from(self.key().as_slice())
    }

    /// Tries to convert [`PrivateKey::key`] to [`nist256p1::PrivateKey`].
    fn to_nist256p1_privkey(&self) -> KeyPairResult<nist256p1::PrivateKey> {
        nist256p1::PrivateKey::try_from(self.key().as_slice())
    }

    /// Tries to convert [`PrivateKey::key`] to [`ed25519::sha512::PrivateKey`].
    fn to_ed25519(&self) -> KeyPairResult<ed25519::sha512::PrivateKey> {
        ed25519::sha512::PrivateKey::try_from(self.key().as_slice())
    }

    /// Tries to convert [`PrivateKey::key`] to [`ed25519::blake2b::PrivateKey`].
    fn to_ed25519_blake2b(&self) -> KeyPairResult<ed25519::blake2b::PrivateKey> {
        ed25519::blake2b::PrivateKey::try_from(self.key().as_slice())
    }

    /// Tries to convert [`PrivateKey::key`] to [`ed25519::waves::PrivateKey`].
    fn to_curve25519_waves(&self) -> KeyPairResult<ed25519::waves::PrivateKey> {
        ed25519::waves::PrivateKey::try_from(self.key().as_slice())
    }

    /// Tries to convert [`PrivateKey::extended_cardano_key`] to [`ed25519::cardano::ExtendedPrivateKey`].
    fn to_ed25519_extended_cardano(&self) -> KeyPairResult<ed25519::cardano::ExtendedPrivateKey> {
        ed25519::cardano::ExtendedPrivateKey::try_from(self.extended_cardano_key()?)
    }

    /// Tries to convert [`PrivateKey::key`] to [`starkex::PrivateKey`].
    fn to_starkex_privkey(&self) -> KeyPairResult<starkex::PrivateKey> {
        starkex::PrivateKey::try_from(self.key().as_slice())
    }
}<|MERGE_RESOLUTION|>--- conflicted
+++ resolved
@@ -78,13 +78,10 @@
             Curve::Ed25519Blake2bNano => {
                 ed25519::blake2b::PrivateKey::try_from(&bytes[Self::KEY_RANGE]).is_ok()
             },
-<<<<<<< HEAD
-            Curve::Nist256p1 => nist256p1::PrivateKey::try_from(&bytes[Self::KEY_RANGE]).is_ok(),
-=======
             Curve::Curve25519Waves => {
                 ed25519::waves::PrivateKey::try_from(&bytes[Self::KEY_RANGE]).is_ok()
             },
->>>>>>> 1e82fc63
+            Curve::Nist256p1 => nist256p1::PrivateKey::try_from(&bytes[Self::KEY_RANGE]).is_ok(),
             Curve::Ed25519ExtendedCardano => {
                 ed25519::cardano::ExtendedPrivateKey::try_from(&bytes[Self::EXTENDED_CARDANO_RANGE])
                     .is_ok()
@@ -108,11 +105,8 @@
             Curve::Secp256k1 => sign_impl(self.to_secp256k1_privkey()?, message),
             Curve::Ed25519 => sign_impl(self.to_ed25519()?, message),
             Curve::Ed25519Blake2bNano => sign_impl(self.to_ed25519_blake2b()?, message),
-<<<<<<< HEAD
+            Curve::Curve25519Waves => sign_impl(self.to_curve25519_waves()?, message),
             Curve::Nist256p1 => sign_impl(self.to_nist256p1_privkey()?, message),
-=======
-            Curve::Curve25519Waves => sign_impl(self.to_curve25519_waves()?, message),
->>>>>>> 1e82fc63
             Curve::Ed25519ExtendedCardano => {
                 sign_impl(self.to_ed25519_extended_cardano()?, message)
             },
