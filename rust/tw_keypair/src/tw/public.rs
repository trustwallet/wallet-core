--- conflicted
+++ resolved
@@ -136,7 +136,13 @@
         }
     }
 
-<<<<<<< HEAD
+    pub fn to_ed25519(&self) -> Option<&ed25519::sha512::PublicKey> {
+        match self {
+            PublicKey::Ed25519(ed25519) => Some(ed25519),
+            _ => None,
+        }
+    }
+
     /// Returns a public key type.
     pub fn public_key_type(&self) -> PublicKeyType {
         match self {
@@ -149,12 +155,6 @@
             PublicKey::Curve25519Waves(_) => PublicKeyType::Curve25519Waves,
             PublicKey::Ed25519ExtendedCardano(_) => PublicKeyType::Ed25519ExtendedCardano,
             PublicKey::Starkex(_) => PublicKeyType::Starkex,
-=======
-    pub fn to_ed25519(&self) -> Option<&ed25519::sha512::PublicKey> {
-        match self {
-            PublicKey::Ed25519(ed25519) => Some(ed25519),
-            _ => None,
->>>>>>> 4a5fc031
         }
     }
 }