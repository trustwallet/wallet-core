--- conflicted
+++ resolved
@@ -23,11 +23,7 @@
 use std::ops::Deref;
 use std::str::FromStr;
 use tw_encoding::hex;
-<<<<<<< HEAD
-use tw_misc::traits::ToBytesVec;
-=======
 use tw_hash::H256;
->>>>>>> 54821490
 use tw_misc::traits::ToBytesZeroizing;
 use zeroize::ZeroizeOnDrop;
 use zeroize::Zeroizing;
@@ -123,15 +119,6 @@
     }
 }
 
-<<<<<<< HEAD
-impl ToBytesVec for PrivateKey {
-    fn to_vec(&self) -> Vec<u8> {
-        self.0.to_bytes().to_vec()
-    }
-}
-
-=======
->>>>>>> 54821490
 impl ToBytesZeroizing for PrivateKey {
     fn to_zeroizing_vec(&self) -> Zeroizing<Vec<u8>> {
         let secret = Zeroizing::new(self.0.to_bytes());
@@ -171,22 +158,11 @@
 }
 
 impl DerivableKeyTrait for PrivateKey {
-<<<<<<< HEAD
-    fn derive_child(&self, other: &[u8]) -> KeyPairResult<Self> {
-        let other: [u8; 32] = other
-            .try_into()
-            .map_err(|_| KeyPairError::InvalidSecretKey)?;
-
-        let child_scalar =
-            Option::<k256::NonZeroScalar>::from(k256::NonZeroScalar::from_repr(other.into()))
-                .ok_or(KeyPairError::InternalError)?;
-=======
     fn derive_child(&self, other: H256) -> KeyPairResult<Self> {
         let child_scalar = Option::<k256::NonZeroScalar>::from(k256::NonZeroScalar::from_repr(
             other.take().into(),
         ))
         .ok_or(KeyPairError::InternalError)?;
->>>>>>> 54821490
 
         let derived_scalar = self.0.to_nonzero_scalar().as_ref() + child_scalar.as_ref();
 
