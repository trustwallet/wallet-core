// SPDX-License-Identifier: Apache-2.0
//
// Copyright © 2017 Trust Wallet.

use std::str::FromStr;

use crate::ecdsa::nist256p1::public::PublicKey;
use crate::ecdsa::nist256p1::Signature;
use crate::traits::{DerivableKeyTrait, SigningKeyTrait};
use crate::{KeyPairError, KeyPairResult};
use ecdsa::elliptic_curve::point::AffineCoordinates;
use p256::ecdsa::{SigningKey, VerifyingKey};
use p256::elliptic_curve::sec1::ToEncodedPoint;
use p256::{AffinePoint, ProjectivePoint};
use tw_encoding::hex;
use tw_hash::{H256, H512};
use tw_misc::traits::{ToBytesVec, ToBytesZeroizing};
use zeroize::{ZeroizeOnDrop, Zeroizing};

/// Represents a `nist256p1` private key.
#[derive(ZeroizeOnDrop, Clone)]
pub struct PrivateKey {
    pub(crate) secret: SigningKey,
}

impl PrivateKey {
    /// Returns an associated `nist256p1` public key.
    pub fn public(&self) -> PublicKey {
        PublicKey::new(*self.secret.verifying_key())
    }

    /// Computes an EC Diffie-Hellman secret in constant time.
    /// The method is ported from [TW::PrivateKey::getSharedKey](https://github.com/trustwallet/wallet-core/blob/830b1c5baaf90692196163999e4ee2063c5f4e49/src/PrivateKey.cpp#L175-L191).
    pub fn shared_key_hash(&self, pubkey: &PublicKey) -> H256 {
        let shared_secret = diffie_hellman(&self.secret, &pubkey.public);

        // Get a compressed shared secret (33 bytes with a tag in front).
        let compress = true;
        let shared_secret_compressed = shared_secret.to_encoded_point(compress);

        let shared_secret_hash = tw_hash::sha2::sha256(shared_secret_compressed.as_bytes());
        H256::try_from(shared_secret_hash.as_slice()).expect("Expected 32 byte array sha256 hash")
    }

    // See https://github.com/fioprotocol/fiojs/blob/master/src/ecc/key_private.js
    pub fn ecies_shared_key(&self, pubkey: &PublicKey) -> H512 {
        let shared_secret = diffie_hellman(&self.secret, &pubkey.public);
        let shared_secret_bytes = shared_secret.x().to_vec();
        let hash = tw_hash::sha2::sha512(shared_secret_bytes.as_slice());
        H512::try_from(hash.as_slice()).expect("Expected 64 byte array sha512 hash")
    }
}

/// This method is inspired by [elliptic_curve::ecdh::diffie_hellman](https://github.com/RustCrypto/traits/blob/f0dbe44fea56d4c17e625ababacb580fec842137/elliptic-curve/src/ecdh.rs#L60-L70)
fn diffie_hellman(private: &SigningKey, public: &VerifyingKey) -> AffinePoint {
    let public_point = ProjectivePoint::from(*public.as_affine());
    let secret_scalar = private.as_nonzero_scalar().as_ref();
    // Multiply the secret and public to get a shared secret affine point (x, y).
    (public_point * secret_scalar).to_affine()
}

impl SigningKeyTrait for PrivateKey {
    type SigningMessage = H256;
    type Signature = Signature;

    fn sign(&self, message: Self::SigningMessage) -> KeyPairResult<Self::Signature> {
        let (signature, recovery_id) = self
            .secret
            .sign_prehash_recoverable(message.as_slice())
            .map_err(|_| KeyPairError::SigningError)?;
        Ok(Signature::new(signature, recovery_id))
    }
}

impl<'a> TryFrom<&'a [u8]> for PrivateKey {
    type Error = KeyPairError;

    fn try_from(data: &'a [u8]) -> Result<Self, Self::Error> {
        let secret = SigningKey::from_slice(data).map_err(|_| KeyPairError::InvalidSecretKey)?;
        Ok(PrivateKey { secret })
    }
}

impl<'a> TryFrom<&'a str> for PrivateKey {
    type Error = KeyPairError;

    fn try_from(hex: &'a str) -> Result<Self, Self::Error> {
        let bytes = Zeroizing::new(hex::decode(hex).map_err(|_| KeyPairError::InvalidSecretKey)?);
        Self::try_from(bytes.as_slice())
    }
}

impl FromStr for PrivateKey {
    type Err = KeyPairError;

    fn from_str(hex: &str) -> Result<Self, Self::Err> {
        Self::try_from(hex)
    }
}

<<<<<<< HEAD
impl ToBytesVec for PrivateKey {
    fn to_vec(&self) -> Vec<u8> {
        self.secret.to_bytes().to_vec()
    }
}

=======
>>>>>>> 54821490
impl ToBytesZeroizing for PrivateKey {
    fn to_zeroizing_vec(&self) -> Zeroizing<Vec<u8>> {
        let secret = Zeroizing::new(self.secret.to_bytes());
        Zeroizing::new(secret.as_slice().to_vec())
    }
}

impl DerivableKeyTrait for PrivateKey {
<<<<<<< HEAD
    fn derive_child(&self, other: &[u8]) -> KeyPairResult<Self> {
        let other: [u8; 32] = other
            .try_into()
            .map_err(|_| KeyPairError::InvalidSecretKey)?;

        let child_scalar =
            Option::<p256::NonZeroScalar>::from(p256::NonZeroScalar::from_repr(other.into()))
                .ok_or(KeyPairError::InternalError)?;
=======
    fn derive_child(&self, other: H256) -> KeyPairResult<Self> {
        let child_scalar = Option::<p256::NonZeroScalar>::from(p256::NonZeroScalar::from_repr(
            other.take().into(),
        ))
        .ok_or(KeyPairError::InternalError)?;
>>>>>>> 54821490

        let derived_scalar = self.secret.as_nonzero_scalar().as_ref() + child_scalar.as_ref();

        let secret = Option::<p256::NonZeroScalar>::from(p256::NonZeroScalar::new(derived_scalar))
            .map(Into::into)
            .ok_or(KeyPairError::InternalError)?;

        Ok(PrivateKey { secret })
    }
}<|MERGE_RESOLUTION|>--- conflicted
+++ resolved
@@ -14,7 +14,7 @@
 use p256::{AffinePoint, ProjectivePoint};
 use tw_encoding::hex;
 use tw_hash::{H256, H512};
-use tw_misc::traits::{ToBytesVec, ToBytesZeroizing};
+use tw_misc::traits::ToBytesZeroizing;
 use zeroize::{ZeroizeOnDrop, Zeroizing};
 
 /// Represents a `nist256p1` private key.
@@ -98,15 +98,6 @@
     }
 }
 
-<<<<<<< HEAD
-impl ToBytesVec for PrivateKey {
-    fn to_vec(&self) -> Vec<u8> {
-        self.secret.to_bytes().to_vec()
-    }
-}
-
-=======
->>>>>>> 54821490
 impl ToBytesZeroizing for PrivateKey {
     fn to_zeroizing_vec(&self) -> Zeroizing<Vec<u8>> {
         let secret = Zeroizing::new(self.secret.to_bytes());
@@ -115,22 +106,11 @@
 }
 
 impl DerivableKeyTrait for PrivateKey {
-<<<<<<< HEAD
-    fn derive_child(&self, other: &[u8]) -> KeyPairResult<Self> {
-        let other: [u8; 32] = other
-            .try_into()
-            .map_err(|_| KeyPairError::InvalidSecretKey)?;
-
-        let child_scalar =
-            Option::<p256::NonZeroScalar>::from(p256::NonZeroScalar::from_repr(other.into()))
-                .ok_or(KeyPairError::InternalError)?;
-=======
     fn derive_child(&self, other: H256) -> KeyPairResult<Self> {
         let child_scalar = Option::<p256::NonZeroScalar>::from(p256::NonZeroScalar::from_repr(
             other.take().into(),
         ))
         .ok_or(KeyPairError::InternalError)?;
->>>>>>> 54821490
 
         let derived_scalar = self.secret.as_nonzero_scalar().as_ref() + child_scalar.as_ref();
 
