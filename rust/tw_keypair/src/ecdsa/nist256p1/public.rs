// SPDX-License-Identifier: Apache-2.0
//
// Copyright © 2017 Trust Wallet.

use std::cmp::Ordering;

use crate::ecdsa::nist256p1::{Signature, VerifySignature};
use crate::traits::{DerivableKeyTrait, VerifyingKeyTrait};
use crate::{KeyPairError, KeyPairResult};
use ecdsa::elliptic_curve::group::prime::PrimeCurveAffine;
<<<<<<< HEAD
use ecdsa::elliptic_curve::point::AffineCoordinates;
=======
>>>>>>> 54821490
use p256::ecdsa::signature::hazmat::PrehashVerifier;
use p256::ecdsa::VerifyingKey;
use tw_encoding::hex;
use tw_hash::hasher::{Hasher, StatefulHasher};
use tw_hash::{H256, H264, H520};
use tw_memory::Data;
use tw_misc::traits::ToBytesVec;

/// Represents a `nist256p1` public key.
#[derive(Clone)]
pub struct PublicKey {
    pub(crate) public: VerifyingKey,
}

/// cbindgen:ignore
impl PublicKey {
    /// The number of bytes in a compressed public key.
    pub const COMPRESSED: usize = H264::len();
    /// The number of bytes in an uncompressed public key.
    pub const UNCOMPRESSED: usize = H520::len();

    /// Recover a [`PublicKey`] from the given `message` and the signature over that.
    pub fn recover(sign: Signature, message: H256) -> KeyPairResult<Self> {
        VerifyingKey::recover_from_prehash(message.as_slice(), &sign.signature, sign.v)
            .map(|public| PublicKey { public })
            .map_err(|_| KeyPairError::InvalidSignature)
    }

    /// Creates a public key from the given [`VerifyingKey`].
    pub(crate) fn new(public: VerifyingKey) -> PublicKey {
        PublicKey { public }
    }

    /// Returns the raw data of the compressed public key (33 bytes).
    pub fn compressed(&self) -> H264 {
        let compressed = true;
        H264::try_from(self.public.to_encoded_point(compressed).as_bytes())
            .expect("Expected 33 byte array Public Key")
    }

    /// Returns the raw data of the uncompressed public key (65 bytes).
    pub fn uncompressed(&self) -> H520 {
        let compressed = false;
        H520::try_from(self.public.to_encoded_point(compressed).as_bytes())
            .expect("Expected 65 byte array Public Key")
    }

    pub fn hash(&self, hasher: Hasher) -> Data {
        hasher.hash(self.compressed().as_slice())
    }

    pub fn compare(&self, other: &PublicKey) -> Ordering {
        let self_as_affine = self.public.as_affine();
        let other_as_affine = other.public.as_affine();
        let result = self_as_affine.x().cmp(&other_as_affine.x());
        if result != Ordering::Equal {
            return result;
        }
        self_as_affine
            .y_is_odd()
            .unwrap_u8()
            .cmp(&other_as_affine.y_is_odd().unwrap_u8())
    }
}

impl VerifyingKeyTrait for PublicKey {
    type SigningMessage = H256;
    type VerifySignature = VerifySignature;

    fn verify(&self, sign: Self::VerifySignature, message: Self::SigningMessage) -> bool {
        self.public
            .verify_prehash(message.as_slice(), &sign.signature)
            .is_ok()
    }
}

impl<'a> TryFrom<&'a str> for PublicKey {
    type Error = KeyPairError;

    fn try_from(hex: &'a str) -> Result<Self, Self::Error> {
        let bytes = hex::decode(hex).map_err(|_| KeyPairError::InvalidPublicKey)?;
        Self::try_from(bytes.as_slice())
    }
}

impl<'a> TryFrom<&'a [u8]> for PublicKey {
    type Error = KeyPairError;

    /// Expected either `H264` or `H520` slice.
    fn try_from(data: &'a [u8]) -> Result<Self, Self::Error> {
        Ok(PublicKey {
            public: VerifyingKey::from_sec1_bytes(data)
                .map_err(|_| KeyPairError::InvalidPublicKey)?,
        })
    }
}

/// Return the compressed bytes representation by default.
/// Consider using [`PublicKey::compressed`] or [`PublicKey::uncompressed`] instead.
impl ToBytesVec for PublicKey {
    fn to_vec(&self) -> Vec<u8> {
        self.compressed().to_vec()
    }
}

impl DerivableKeyTrait for PublicKey {
<<<<<<< HEAD
    fn derive_child(&self, other: &[u8]) -> KeyPairResult<Self> {
        let other: [u8; 32] = other
            .try_into()
            .map_err(|_| KeyPairError::InvalidPublicKey)?;

        let child_scalar =
            Option::<p256::NonZeroScalar>::from(p256::NonZeroScalar::from_repr(other.into()))
                .ok_or(KeyPairError::InternalError)?;
=======
    fn derive_child(&self, other: H256) -> KeyPairResult<Self> {
        let child_scalar = Option::<p256::NonZeroScalar>::from(p256::NonZeroScalar::from_repr(
            other.take().into(),
        ))
        .ok_or(KeyPairError::InvalidPublicKey)?;
>>>>>>> 54821490

        let projective_point: p256::ProjectivePoint = self.public.as_affine().into();
        let child_point = projective_point + (p256::AffinePoint::generator() * *child_scalar);
        let public = VerifyingKey::from_affine(child_point.into())
            .map_err(|_| KeyPairError::InternalError)?;

        Ok(PublicKey { public })
    }
}<|MERGE_RESOLUTION|>--- conflicted
+++ resolved
@@ -8,10 +8,7 @@
 use crate::traits::{DerivableKeyTrait, VerifyingKeyTrait};
 use crate::{KeyPairError, KeyPairResult};
 use ecdsa::elliptic_curve::group::prime::PrimeCurveAffine;
-<<<<<<< HEAD
 use ecdsa::elliptic_curve::point::AffineCoordinates;
-=======
->>>>>>> 54821490
 use p256::ecdsa::signature::hazmat::PrehashVerifier;
 use p256::ecdsa::VerifyingKey;
 use tw_encoding::hex;
@@ -118,22 +115,11 @@
 }
 
 impl DerivableKeyTrait for PublicKey {
-<<<<<<< HEAD
-    fn derive_child(&self, other: &[u8]) -> KeyPairResult<Self> {
-        let other: [u8; 32] = other
-            .try_into()
-            .map_err(|_| KeyPairError::InvalidPublicKey)?;
-
-        let child_scalar =
-            Option::<p256::NonZeroScalar>::from(p256::NonZeroScalar::from_repr(other.into()))
-                .ok_or(KeyPairError::InternalError)?;
-=======
     fn derive_child(&self, other: H256) -> KeyPairResult<Self> {
         let child_scalar = Option::<p256::NonZeroScalar>::from(p256::NonZeroScalar::from_repr(
             other.take().into(),
         ))
         .ok_or(KeyPairError::InvalidPublicKey)?;
->>>>>>> 54821490
 
         let projective_point: p256::ProjectivePoint = self.public.as_affine().into();
         let child_point = projective_point + (p256::AffinePoint::generator() * *child_scalar);
