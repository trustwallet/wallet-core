// SPDX-License-Identifier: Apache-2.0
//
// Copyright © 2017 Trust Wallet.

use crate::ed25519::modifications::cardano::extended_public::{
    ExtendedPublicKey, ExtendedPublicPart,
};
use crate::ed25519::public::PublicKey;
use crate::ed25519::secret::ExpandedSecretKey;
use crate::ed25519::signature::Signature;
use crate::ed25519::Hasher512;
use crate::traits::SigningKeyTrait;
use crate::{KeyPairError, KeyPairResult};
use std::ops::Range;
use std::str::FromStr;
use tw_encoding::hex;
use tw_hash::H256;
use tw_misc::traits::{ToBytesVec, ToBytesZeroizing};
use zeroize::{ZeroizeOnDrop, Zeroizing};

/// Represents an `ed25519` extended private key that is used in Cardano blockchain.
#[derive(Clone)]
pub struct ExtendedPrivateKey<H: Hasher512> {
    /// The first half (96 bytes) of the extended secret.
    key: ExtendedSecretPart<H>,
    /// The second half (96 bytes) of the extended secret.
    second_key: Option<ExtendedSecretPart<H>>,
}

/// cbindgen:ignore
impl<H: Hasher512> ExtendedPrivateKey<H> {
    /// The number of bytes in a serialized private key (192 bytes).
    pub const SECRET_LEN: usize = ExtendedSecretPart::<H>::LEN;
    pub const LEN: usize = ExtendedSecretPart::<H>::LEN * 2;
    const KEY_RANGE: Range<usize> = 0..ExtendedSecretPart::<H>::LEN;
    const SECOND_KEY_RANGE: Range<usize> = ExtendedSecretPart::<H>::LEN..Self::LEN;

    /// Returns an associated Cardano extended `ed25519` public key.
    pub fn public(&self) -> ExtendedPublicKey<H> {
        let key_public = PublicKey::with_expanded_secret_no_mangle(&self.key.expanded_key);
        let key = ExtendedPublicPart::new(key_public, self.key.chain_code);

        if let Some(second_key) = &self.second_key {
            let second_key_public =
                PublicKey::with_expanded_secret_no_mangle(&second_key.expanded_key);
            let second_key = ExtendedPublicPart::new(second_key_public, second_key.chain_code);

            ExtendedPublicKey::new(key, Some(second_key))
        } else {
            ExtendedPublicKey::new(key, None)
        }
    }
}

impl<H: Hasher512> SigningKeyTrait for ExtendedPrivateKey<H> {
    type SigningMessage = Vec<u8>;
    type Signature = Signature;

    fn sign(&self, message: Self::SigningMessage) -> KeyPairResult<Self::Signature> {
        self.key
            .expanded_key
            .dangerous_sign_with_pubkey(self.public().key_for_signing(), message.as_slice())
    }
}

impl<H: Hasher512> ToBytesZeroizing for ExtendedPrivateKey<H> {
    fn to_zeroizing_vec(&self) -> Zeroizing<Vec<u8>> {
        let mut res = self.key.to_zeroizing_vec();
        if let Some(second_key) = &self.second_key {
            res.extend_from_slice(second_key.to_zeroizing_vec().as_slice());
        }
        res
    }
}

impl<'a, H: Hasher512> TryFrom<&'a [u8]> for ExtendedPrivateKey<H> {
    type Error = KeyPairError;

    fn try_from(bytes: &'a [u8]) -> Result<Self, Self::Error> {
        if bytes.len() == Self::LEN {
            let key = ExtendedSecretPart::try_from(&bytes[Self::KEY_RANGE])?;
            let second_key = ExtendedSecretPart::try_from(&bytes[Self::SECOND_KEY_RANGE])?;
            Ok(ExtendedPrivateKey {
                key,
                second_key: Some(second_key),
            })
        } else if bytes.len() == Self::SECRET_LEN {
            let key = ExtendedSecretPart::try_from(&bytes[Self::KEY_RANGE])?;
            Ok(ExtendedPrivateKey {
                key,
                second_key: None,
            })
        } else {
            Err(KeyPairError::InvalidSecretKey)
        }
    }
}

impl<'a, H: Hasher512> TryFrom<&'a str> for ExtendedPrivateKey<H> {
    type Error = KeyPairError;

    fn try_from(hex: &'a str) -> Result<Self, Self::Error> {
        let bytes = Zeroizing::new(hex::decode(hex).map_err(|_| KeyPairError::InvalidSecretKey)?);
        Self::try_from(bytes.as_slice())
    }
}

impl<H: Hasher512> FromStr for ExtendedPrivateKey<H> {
    type Err = KeyPairError;

    fn from_str(hex: &str) -> Result<Self, Self::Err> {
        Self::try_from(hex)
    }
}

<<<<<<< HEAD
impl<H: Hasher512> ToBytesVec for ExtendedPrivateKey<H> {
    fn to_vec(&self) -> Vec<u8> {
        let mut res = self.key.to_vec();
        if let Some(second_key) = &self.second_key {
            res.extend_from_slice(second_key.to_vec().as_slice());
        }
        res
    }
}

=======
>>>>>>> 54821490
#[derive(ZeroizeOnDrop, Clone)]
struct ExtendedSecretPart<H: Hasher512> {
    secret: H256,
    extension: H256,
    chain_code: H256,
    /// An expanded secret key obtained from [`ExtendedSecretPart::secret`]
    /// and [`ExtendedSecretPart::extension`].
    /// It's used to generate a public key and sign messages.
    expanded_key: ExpandedSecretKey<H>,
}

/// cbindgen:ignore
impl<H: Hasher512> ExtendedSecretPart<H> {
    const LEN: usize = 96;
    const SECRET_RANGE: Range<usize> = 0..32;
    const EXTENSION_RANGE: Range<usize> = 32..64;
    const CHAIN_CODE_RANGE: Range<usize> = 64..96;
}

impl<H: Hasher512> ToBytesZeroizing for ExtendedSecretPart<H> {
    fn to_zeroizing_vec(&self) -> Zeroizing<Vec<u8>> {
        let mut res = Vec::with_capacity(H256::len() * 3);
        res.extend_from_slice(self.secret.as_slice());
        res.extend_from_slice(self.extension.as_slice());
        res.extend_from_slice(self.chain_code.as_slice());
        Zeroizing::new(res)
    }
}

impl<H: Hasher512> ToBytesVec for ExtendedSecretPart<H> {
    fn to_vec(&self) -> Vec<u8> {
        let mut res = Vec::with_capacity(H256::len() * 3);
        res.extend_from_slice(self.secret.as_slice());
        res.extend_from_slice(self.extension.as_slice());
        res.extend_from_slice(self.chain_code.as_slice());
        res
    }
}

impl<'a, H: Hasher512> TryFrom<&'a [u8]> for ExtendedSecretPart<H> {
    type Error = KeyPairError;

    fn try_from(bytes: &'a [u8]) -> Result<Self, Self::Error> {
        if bytes.len() != Self::LEN {
            return Err(KeyPairError::InvalidSecretKey);
        }
        let secret = H256::try_from(&bytes[Self::SECRET_RANGE])
            .map_err(|_| KeyPairError::InvalidSecretKey)?;
        let extension = H256::try_from(&bytes[Self::EXTENSION_RANGE])
            .map_err(|_| KeyPairError::InvalidSecretKey)?;
        let chain_code = H256::try_from(&bytes[Self::CHAIN_CODE_RANGE])
            .map_err(|_| KeyPairError::InvalidSecretKey)?;

        let expanded_key = ExpandedSecretKey::with_extended_secret(secret, extension);
        Ok(ExtendedSecretPart {
            secret,
            extension,
            chain_code,
            expanded_key,
        })
    }
}<|MERGE_RESOLUTION|>--- conflicted
+++ resolved
@@ -15,7 +15,7 @@
 use std::str::FromStr;
 use tw_encoding::hex;
 use tw_hash::H256;
-use tw_misc::traits::{ToBytesVec, ToBytesZeroizing};
+use tw_misc::traits::ToBytesZeroizing;
 use zeroize::{ZeroizeOnDrop, Zeroizing};
 
 /// Represents an `ed25519` extended private key that is used in Cardano blockchain.
@@ -113,19 +113,6 @@
     }
 }
 
-<<<<<<< HEAD
-impl<H: Hasher512> ToBytesVec for ExtendedPrivateKey<H> {
-    fn to_vec(&self) -> Vec<u8> {
-        let mut res = self.key.to_vec();
-        if let Some(second_key) = &self.second_key {
-            res.extend_from_slice(second_key.to_vec().as_slice());
-        }
-        res
-    }
-}
-
-=======
->>>>>>> 54821490
 #[derive(ZeroizeOnDrop, Clone)]
 struct ExtendedSecretPart<H: Hasher512> {
     secret: H256,
@@ -155,16 +142,6 @@
     }
 }
 
-impl<H: Hasher512> ToBytesVec for ExtendedSecretPart<H> {
-    fn to_vec(&self) -> Vec<u8> {
-        let mut res = Vec::with_capacity(H256::len() * 3);
-        res.extend_from_slice(self.secret.as_slice());
-        res.extend_from_slice(self.extension.as_slice());
-        res.extend_from_slice(self.chain_code.as_slice());
-        res
-    }
-}
-
 impl<'a, H: Hasher512> TryFrom<&'a [u8]> for ExtendedSecretPart<H> {
     type Error = KeyPairError;
 
