// SPDX-License-Identifier: Apache-2.0
//
// Copyright © 2017 Trust Wallet.

use std::str::FromStr;

use crate::ed25519::modifications::waves::public::PublicKey;
use crate::ed25519::modifications::waves::signature::Signature;
use crate::ed25519::{private::PrivateKey as StandardPrivateKey, Hasher512};
use crate::traits::SigningKeyTrait;
use crate::{KeyPairError, KeyPairResult};
use tw_encoding::hex;
use tw_misc::traits::{ToBytesVec, ToBytesZeroizing};
use zeroize::Zeroizing;

/// Represents an `ed25519` private key that is used in Waves blockchain.
#[derive(Clone)]
pub struct PrivateKey<H: Hasher512> {
    standard_key: StandardPrivateKey<H>,
}

impl<H: Hasher512> PrivateKey<H> {
    /// Returns an associated Waves `ed25519` public key.
    pub fn public(&self) -> PublicKey<H> {
        PublicKey::with_standard_pubkey(&self.standard_key.public())
    }
}

impl<H: Hasher512> SigningKeyTrait for PrivateKey<H> {
    type SigningMessage = Vec<u8>;
    type Signature = Signature;

    fn sign(&self, message: Self::SigningMessage) -> KeyPairResult<Self::Signature> {
        let signature = self.standard_key.sign(message)?;
        let standard_pubkey = self.standard_key.public();
        Ok(Signature::new_mangling(&standard_pubkey, &signature))
    }
}

impl<'a, H: Hasher512> TryFrom<&'a [u8]> for PrivateKey<H> {
    type Error = KeyPairError;

    fn try_from(bytes: &'a [u8]) -> Result<Self, Self::Error> {
        let standard_key = StandardPrivateKey::try_from(bytes)?;
        Ok(PrivateKey { standard_key })
    }
}

impl<'a, H: Hasher512> TryFrom<&'a str> for PrivateKey<H> {
    type Error = KeyPairError;

    fn try_from(hex: &'a str) -> Result<Self, Self::Error> {
        let bytes = Zeroizing::new(hex::decode(hex).map_err(|_| KeyPairError::InvalidSecretKey)?);
        Self::try_from(bytes.as_slice())
    }
}

impl<H: Hasher512> FromStr for PrivateKey<H> {
    type Err = KeyPairError;

    fn from_str(hex: &str) -> Result<Self, Self::Err> {
        Self::try_from(hex)
    }
}

<<<<<<< HEAD
impl<H: Hasher512> ToBytesVec for PrivateKey<H> {
    fn to_vec(&self) -> Vec<u8> {
        self.standard_key.to_vec()
    }
}

=======
>>>>>>> 54821490
impl<H: Hasher512> ToBytesZeroizing for PrivateKey<H> {
    fn to_zeroizing_vec(&self) -> Zeroizing<Vec<u8>> {
        self.standard_key.to_zeroizing_vec()
    }
}<|MERGE_RESOLUTION|>--- conflicted
+++ resolved
@@ -10,7 +10,7 @@
 use crate::traits::SigningKeyTrait;
 use crate::{KeyPairError, KeyPairResult};
 use tw_encoding::hex;
-use tw_misc::traits::{ToBytesVec, ToBytesZeroizing};
+use tw_misc::traits::ToBytesZeroizing;
 use zeroize::Zeroizing;
 
 /// Represents an `ed25519` private key that is used in Waves blockchain.
@@ -63,15 +63,6 @@
     }
 }
 
-<<<<<<< HEAD
-impl<H: Hasher512> ToBytesVec for PrivateKey<H> {
-    fn to_vec(&self) -> Vec<u8> {
-        self.standard_key.to_vec()
-    }
-}
-
-=======
->>>>>>> 54821490
 impl<H: Hasher512> ToBytesZeroizing for PrivateKey<H> {
     fn to_zeroizing_vec(&self) -> Zeroizing<Vec<u8>> {
         self.standard_key.to_zeroizing_vec()
