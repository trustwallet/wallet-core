--- conflicted
+++ resolved
@@ -12,7 +12,7 @@
 use std::str::FromStr;
 use tw_encoding::hex;
 use tw_hash::H256;
-use tw_misc::traits::{ToBytesVec, ToBytesZeroizing};
+use tw_misc::traits::ToBytesZeroizing;
 use zeroize::{ZeroizeOnDrop, Zeroizing};
 
 /// Represents an `ed25519` private key.
@@ -79,15 +79,6 @@
     }
 }
 
-<<<<<<< HEAD
-impl<H: Hasher512> ToBytesVec for PrivateKey<H> {
-    fn to_vec(&self) -> Vec<u8> {
-        self.secret.to_vec()
-    }
-}
-
-=======
->>>>>>> 54821490
 impl<H: Hasher512> ToBytesZeroizing for PrivateKey<H> {
     fn to_zeroizing_vec(&self) -> Zeroizing<Vec<u8>> {
         Zeroizing::new(self.secret.to_vec())
