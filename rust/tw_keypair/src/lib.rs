// SPDX-License-Identifier: Apache-2.0
//
// Copyright © 2017 Trust Wallet.

//! `tw_keypair` crate defines the keypairs, private and public keys that are used to sign messages,
//! verify signatures and more.
//!
//! # Usage - Generic TW solution
//!
//! If you plan to work with different curves in the same app by using the same private key,
//! consider using [`tw::PrivateKey`], [`tw::PublicKey`], [`tw::KeyPair`] (TODO).
//!
//! ```rust,ignore
//! use tw_keypair::{tw::PrivateKey, Curve};
//!
//! let private = PrivateKey::try_from(YOUR_SECRET_BYTES).unwrap();
//!
//! // Sign an ETH transaction hash with the `private` key.
//! let eth_signature = private.sign(ETH_TX_HASH, Curve::Secp256k1).unwrap();
//! assert_eq(eth_signature.len(), 65);
//!
//! // Sign a SUI transaction hash with the same `private` key, but different `curve`.
//! let sui_signature = private.sign(SUI_TX_HASH, Curve::Ed25519).unwrap();
//! ```
//!
//! # Usage - Specific curve
//!
//! If you plan to work with only one curve, consider using a specific curve implementation.
//! For example, if you work with ETH, therefore  the`secp256k1` curve:
//!
//! ```rust,ignore
//! use tw_keypair::secp256k1::KeyPair;
//!
//! let keypair = KeyPair::try_from(YOUR_SECRET_BYTES).unwrap();
//!
//! // Sign an ETH transaction hash.
//! // [`tw_keypair::secp256k1::KeyPair::sign`] returns a [`tw_keypair::secp256k1::Signature`].
//! let eth_signature = private.sign(ETH_TX_HASH, Curve::Secp256k1).unwrap();
//!
//! assert_eq(eth_signature.r, H256::from(EXPECTED_R_HEX));
//! assert_eq(eth_signature.s, H256::from(EXPECTED_S_HEX));
//! assert_eq(eth_signature.v, H256::from(EXPECTED_V));
//! ```

//! `tw_keypair` crate defines the keypairs, private and public keys that are used to sign messages,
//! verify signatures and more.
//!
//! # Usage - Generic TW solution
//!
//! If you plan to work with different curves in the same app by using the same private key,
//! consider using [`tw::PrivateKey`], [`tw::PublicKey`], [`tw::KeyPair`] (TODO).
//!
//! ```rust,ignore
//! use tw_keypair::{tw::PrivateKey, Curve};
//!
//! let private = PrivateKey::try_from(YOUR_SECRET_BYTES).unwrap();
//!
//! // Sign an ETH transaction hash with the `private` key.
//! let eth_signature = private.sign(ETH_TX_HASH, Curve::Secp256k1).unwrap();
//! assert_eq(eth_signature.len(), 65);
//!
//! // Sign a SUI transaction hash with the same `private` key, but different `curve`.
//! let sui_signature = private.sign(SUI_TX_HASH, Curve::Ed25519).unwrap();
//! ```
//!
//! # Usage - Specific curve
//!
//! If you plan to work with only one curve, consider using a specific curve implementation.
//! For example, if you work with ETH, therefore  the`secp256k1` curve:
//!
//! ```rust,ignore
//! use tw_keypair::secp256k1::KeyPair;
//!
//! let keypair = KeyPair::try_from(YOUR_SECRET_BYTES).unwrap();
//!
//! // Sign an ETH transaction hash.
//! // [`tw_keypair::secp256k1::KeyPair::sign`] returns a [`tw_keypair::secp256k1::Signature`].
//! let eth_signature = private.sign(ETH_TX_HASH, Curve::Secp256k1).unwrap();
//!
//! assert_eq(eth_signature.r, H256::from(EXPECTED_R_HEX));
//! assert_eq(eth_signature.s, H256::from(EXPECTED_S_HEX));
//! assert_eq(eth_signature.v, H256::from(EXPECTED_V));
//! ```

pub mod ecdsa;
pub mod ed25519;
pub mod ffi;
<<<<<<< HEAD
=======
pub mod nacl_crypto_box;
pub mod rand;
pub mod schnorr;
>>>>>>> 4af0ee33
pub mod starkex;
pub mod traits;
pub mod tw;

#[cfg(feature = "test-utils")]
pub mod test_utils;

pub type KeyPairResult<T> = Result<T, KeyPairError>;

#[derive(Debug, PartialEq, Eq)]
pub enum KeyPairError {
    InvalidSecretKey,
    InvalidPublicKey,
    InvalidSignature,
    InvalidSignMessage,
<<<<<<< HEAD
    SignatureVerifyError,
    SigningError,
=======
    InvalidEncryptedMessage,
    SignatureVerifyError,
    SigningError,
    InternalError,
>>>>>>> 4af0ee33
}<|MERGE_RESOLUTION|>--- conflicted
+++ resolved
@@ -42,55 +42,12 @@
 //! assert_eq(eth_signature.v, H256::from(EXPECTED_V));
 //! ```
 
-//! `tw_keypair` crate defines the keypairs, private and public keys that are used to sign messages,
-//! verify signatures and more.
-//!
-//! # Usage - Generic TW solution
-//!
-//! If you plan to work with different curves in the same app by using the same private key,
-//! consider using [`tw::PrivateKey`], [`tw::PublicKey`], [`tw::KeyPair`] (TODO).
-//!
-//! ```rust,ignore
-//! use tw_keypair::{tw::PrivateKey, Curve};
-//!
-//! let private = PrivateKey::try_from(YOUR_SECRET_BYTES).unwrap();
-//!
-//! // Sign an ETH transaction hash with the `private` key.
-//! let eth_signature = private.sign(ETH_TX_HASH, Curve::Secp256k1).unwrap();
-//! assert_eq(eth_signature.len(), 65);
-//!
-//! // Sign a SUI transaction hash with the same `private` key, but different `curve`.
-//! let sui_signature = private.sign(SUI_TX_HASH, Curve::Ed25519).unwrap();
-//! ```
-//!
-//! # Usage - Specific curve
-//!
-//! If you plan to work with only one curve, consider using a specific curve implementation.
-//! For example, if you work with ETH, therefore  the`secp256k1` curve:
-//!
-//! ```rust,ignore
-//! use tw_keypair::secp256k1::KeyPair;
-//!
-//! let keypair = KeyPair::try_from(YOUR_SECRET_BYTES).unwrap();
-//!
-//! // Sign an ETH transaction hash.
-//! // [`tw_keypair::secp256k1::KeyPair::sign`] returns a [`tw_keypair::secp256k1::Signature`].
-//! let eth_signature = private.sign(ETH_TX_HASH, Curve::Secp256k1).unwrap();
-//!
-//! assert_eq(eth_signature.r, H256::from(EXPECTED_R_HEX));
-//! assert_eq(eth_signature.s, H256::from(EXPECTED_S_HEX));
-//! assert_eq(eth_signature.v, H256::from(EXPECTED_V));
-//! ```
-
 pub mod ecdsa;
 pub mod ed25519;
 pub mod ffi;
-<<<<<<< HEAD
-=======
 pub mod nacl_crypto_box;
 pub mod rand;
 pub mod schnorr;
->>>>>>> 4af0ee33
 pub mod starkex;
 pub mod traits;
 pub mod tw;
@@ -106,13 +63,8 @@
     InvalidPublicKey,
     InvalidSignature,
     InvalidSignMessage,
-<<<<<<< HEAD
-    SignatureVerifyError,
-    SigningError,
-=======
     InvalidEncryptedMessage,
     SignatureVerifyError,
     SigningError,
     InternalError,
->>>>>>> 4af0ee33
 }