--- conflicted
+++ resolved
@@ -4,22 +4,15 @@
 edition = "2021"
 
 [dependencies]
-<<<<<<< HEAD
+arbitrary = { version = "1", features = ["derive"], optional = true }
 curve25519-dalek = "3"
 blake2 = "0.9"
 digest = "0.9.0"
 lazy_static = "1.4.0"
 k256 = { version = "0.13.0", features = ["ecdh", "ecdsa", "schnorr", "std"], default-features = false }
 sha2 = "0.9"
-starknet-crypto = "0.4.3"
-starknet-ff = "0.3.1"
-=======
-arbitrary = { version = "1", features = ["derive"], optional = true }
-lazy_static = "1.4.0"
-k256 = { version = "0.13.0", features = ["ecdh", "ecdsa", "schnorr", "std"], default-features = false }
 starknet-crypto = "0.5.0"
 starknet-ff = "0.3.2"
->>>>>>> cc049346
 tw_encoding = { path = "../tw_encoding" }
 tw_hash = { path = "../tw_hash" }
 tw_memory = { path = "../tw_memory" }
