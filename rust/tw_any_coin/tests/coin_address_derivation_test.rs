// Copyright © 2017-2023 Trust Wallet.
//
// This file is part of Trust. The full Trust copyright notice, including
// terms governing use, modification, and redistribution, is contained in the
// file LICENSE at the root of the source code distribution tree.

use tw_any_coin::ffi::tw_any_address::{
    tw_any_address_create_with_public_key_derivation, tw_any_address_description,
};
use tw_any_coin::test_utils::address_utils::TWAnyAddressHelper;
use tw_coin_entry::derivation::Derivation;
use tw_coin_registry::coin_type::CoinType;
use tw_coin_registry::registry::get_coin_item;
use tw_keypair::ffi::privkey::tw_private_key_get_public_key_by_type;
use tw_keypair::test_utils::tw_private_key_helper::TWPrivateKeyHelper;
use tw_keypair::test_utils::tw_public_key_helper::TWPublicKeyHelper;
use tw_memory::test_utils::tw_string_helper::TWStringHelper;

#[test]
fn test_coin_address_derivation() {
    let private_key = TWPrivateKeyHelper::with_hex(
        "afeefca74d9a325cf1d6b6911d61a65c32afa8e02bd5e78e2e4ac2910bab45f5",
    );

    for coin in CoinType::iter() {
        let coin_item = get_coin_item(coin).unwrap();

        // Skip unsupported blockchains.
        if !coin_item.blockchain.is_supported() {
            continue;
        }

        let public_key = TWPublicKeyHelper::wrap(unsafe {
            tw_private_key_get_public_key_by_type(
                private_key.ptr(),
                coin_item.public_key_type as u32,
            )
        });

        let expected_address = match coin {
            CoinType::Ethereum
            | CoinType::AcalaEVM
            | CoinType::Arbitrum
            | CoinType::ArbitrumNova
            | CoinType::Aurora
            | CoinType::AvalancheCChain
            | CoinType::Boba
            | CoinType::Callisto
            | CoinType::Celo
            | CoinType::ConfluxeSpace
            | CoinType::CronosChain
            | CoinType::ECOChain
            | CoinType::EthereumClassic
            | CoinType::Evmos
            | CoinType::Fantom
            | CoinType::GoChain
            | CoinType::KavaEvm
            | CoinType::Klaytn
            | CoinType::KuCoinCommunityChain
            | CoinType::Meter
            | CoinType::Metis
            | CoinType::Moonbeam
            | CoinType::Moonriver
            | CoinType::Optimism
            | CoinType::Zksync
            | CoinType::PolygonzkEVM
            | CoinType::OKXChain
            | CoinType::POANetwork
            | CoinType::Polygon
            | CoinType::SmartBitcoinCash
            | CoinType::SmartChain
            | CoinType::SmartChainLegacy
            | CoinType::Theta
            | CoinType::ThetaFuel
            | CoinType::ThunderCore
            | CoinType::Viction
            | CoinType::VeChain
            | CoinType::Wanchain
            | CoinType::xDai
            | CoinType::IoTeXEVM
            | CoinType::Scroll
            | CoinType::OpBNB
            | CoinType::Neon
            | CoinType::Base
            | CoinType::Linea
            | CoinType::Greenfield
            | CoinType::Mantle
            | CoinType::ZenEON
<<<<<<< HEAD
            | CoinType::UltraPro
=======
            | CoinType::MantaPacific
>>>>>>> beb19bed
            // end_of_evm_address_derivation_tests_marker_do_not_modify
                => "0xAc1ec44E4f0ca7D172B7803f6836De87Fb72b309",
            CoinType::Bitcoin
            // TODO all Bitcoin-based blockchains should have different addresses.
            // It should be fixed when Bitcoin is finalized.
            | CoinType::Litecoin
            | CoinType::Dogecoin
            | CoinType::Dash
            | CoinType::Viacoin
            | CoinType::DigiByte
            | CoinType::Monacoin
            | CoinType::Syscoin
            | CoinType::Pivx
            | CoinType::Firo
            | CoinType::BitcoinCash
            | CoinType::BitcoinGold
            | CoinType::Ravencoin
            | CoinType::Qtum
            | CoinType::eCash
            | CoinType::Stratis
            => "19cAJn4Ms8jodBBGtroBNNpCZiHAWGAq7X",
            CoinType::Aptos => "0x9006fa46f038224e8004bdda97f2e7a60c2c3d135bce7cb15541e5c0aae907a4",
            CoinType::Cosmos => "cosmos1ten42eesehw0ktddcp0fws7d3ycsqez3lynlqx",
            CoinType::Stargaze => "stars1ten42eesehw0ktddcp0fws7d3ycsqez3tcyzth",
            CoinType::Juno => "juno1ten42eesehw0ktddcp0fws7d3ycsqez3fksy86",
            CoinType::Stride => "stride1ten42eesehw0ktddcp0fws7d3ycsqez3u0nr52",
            CoinType::Axelar => "axelar1ten42eesehw0ktddcp0fws7d3ycsqez3m29ht8",
            CoinType::Crescent => "cre1ten42eesehw0ktddcp0fws7d3ycsqez3mvq64t",
            CoinType::Kujira => "kujira1ten42eesehw0ktddcp0fws7d3ycsqez3wv38dv",
            CoinType::Comdex => "comdex1ten42eesehw0ktddcp0fws7d3ycsqez3ct3ae3",
            CoinType::Neutron => "neutron1ten42eesehw0ktddcp0fws7d3ycsqez3mm6a6p",
            CoinType::Sommelier => "somm1ten42eesehw0ktddcp0fws7d3ycsqez3ncun3v",
            CoinType::FetchAI => "fetch1ten42eesehw0ktddcp0fws7d3ycsqez3ve6mz3",
            CoinType::Mars => "mars1ten42eesehw0ktddcp0fws7d3ycsqez3ze2x4a",
            CoinType::Umee => "umee1ten42eesehw0ktddcp0fws7d3ycsqez3djwqy5",
            CoinType::Noble => "noble1ten42eesehw0ktddcp0fws7d3ycsqez3h8xhcg",
            CoinType::Sei => "sei1ten42eesehw0ktddcp0fws7d3ycsqez3jgzfx8",
            CoinType::Tia => "celestia1ten42eesehw0ktddcp0fws7d3ycsqez3wwz06t",
            CoinType::Coreum => "core1ten42eesehw0ktddcp0fws7d3ycsqez3v2ty8a",
            CoinType::Quasar => "quasar1ten42eesehw0ktddcp0fws7d3ycsqez338fzdr",
            CoinType::Persistence => "persistence1ten42eesehw0ktddcp0fws7d3ycsqez33g4vwz",
            CoinType::Akash => "akash1ten42eesehw0ktddcp0fws7d3ycsqez3jl7ceu",
            CoinType::Terra => "terra1ten42eesehw0ktddcp0fws7d3ycsqez3eqflzx",
            CoinType::TerraV2 => "terra1ten42eesehw0ktddcp0fws7d3ycsqez3eqflzx",
            CoinType::Kava => "kava1ten42eesehw0ktddcp0fws7d3ycsqez3r38zkp",
            CoinType::Bluzelle => "bluzelle1ten42eesehw0ktddcp0fws7d3ycsqez32usaxh",
            CoinType::BandChain => "band1ten42eesehw0ktddcp0fws7d3ycsqez3xtnacw",
            CoinType::Rootstock => "0xAc1ec44E4f0ca7D172B7803f6836De87Fb72b309",
            CoinType::THORChain => "thor1ten42eesehw0ktddcp0fws7d3ycsqez3er2y4e",
            CoinType::CryptoOrg => "cro1ten42eesehw0ktddcp0fws7d3ycsqez38lmxuh",
            CoinType::Ronin => "ronin:Ac1ec44E4f0ca7D172B7803f6836De87Fb72b309",
            CoinType::Secret => "secret1ten42eesehw0ktddcp0fws7d3ycsqez3ap8ka6",
            CoinType::Osmosis => "osmo1ten42eesehw0ktddcp0fws7d3ycsqez3hlq0k5",
            CoinType::NativeEvmos => "evmos14s0vgnj0pjnazu4hsqlksdk7slah9vcfvt8ssm",
            CoinType::Agoric => "agoric1ten42eesehw0ktddcp0fws7d3ycsqez3de3qss",
            CoinType::NativeInjective => "inj14s0vgnj0pjnazu4hsqlksdk7slah9vcfyrp6ct",
            CoinType::NativeCanto => "canto14s0vgnj0pjnazu4hsqlksdk7slah9vcfuuhw7m",
            CoinType::InternetComputer => "290cc7c359f44c8516fc169c5ed4f0f3ae2e24bf5de0d4c51f5e7545b5474faa",
            CoinType::Binance => "bnb1ten42eesehw0ktddcp0fws7d3ycsqez3aqvnpg",
            CoinType::TBinance => "tbnb1ten42eesehw0ktddcp0fws7d3ycsqez3n49hpe",
            // end_of_coin_address_derivation_tests_marker_do_not_modify
            _ => panic!("{:?} must be covered", coin),
        };

        let any_address = TWAnyAddressHelper::wrap(unsafe {
            tw_any_address_create_with_public_key_derivation(
                public_key.ptr(),
                coin as u32,
                Derivation::Default as u32,
            )
        });

        let description =
            TWStringHelper::wrap(unsafe { tw_any_address_description(any_address.ptr()) });
        assert_eq!(
            description.to_string(),
            Some(expected_address.to_string()),
            "Invalid {:?} address",
            coin
        );
    }
}<|MERGE_RESOLUTION|>--- conflicted
+++ resolved
@@ -86,11 +86,11 @@
             | CoinType::Greenfield
             | CoinType::Mantle
             | CoinType::ZenEON
-<<<<<<< HEAD
+
             | CoinType::UltraPro
-=======
+
             | CoinType::MantaPacific
->>>>>>> beb19bed
+
             // end_of_evm_address_derivation_tests_marker_do_not_modify
                 => "0xAc1ec44E4f0ca7D172B7803f6836De87Fb72b309",
             CoinType::Bitcoin
