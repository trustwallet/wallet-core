--- conflicted
+++ resolved
@@ -1,17 +1,10 @@
 // SPDX-License-Identifier: Apache-2.0
 //
-<<<<<<< HEAD
-// This file is part of Trust. The full Trust copyright notice, including
-// terms governing use, modification, and redistribution, is contained in the
-// file LICENSE at the root of the source code distribution tree.
-=======
 // Copyright © 2017 Trust Wallet.
->>>>>>> 4af0ee33
 
 use crate::Error;
 use blake2b_ref::Blake2bBuilder;
 use std::ops::RangeInclusive;
-<<<<<<< HEAD
 
 const OUTPUT_HASH_LEN_RANGE: RangeInclusive<usize> = 1..=64;
 const PERSONAL_INPUT_MAX_LEN: usize = 16;
@@ -21,17 +14,6 @@
         return Err(Error::InvalidHashLength);
     }
 
-=======
-
-const OUTPUT_HASH_LEN_RANGE: RangeInclusive<usize> = 1..=64;
-const PERSONAL_INPUT_MAX_LEN: usize = 16;
-
-pub fn blake2_b(input: &[u8], hash_size: usize) -> Result<Vec<u8>, Error> {
-    if !OUTPUT_HASH_LEN_RANGE.contains(&hash_size) {
-        return Err(Error::InvalidHashLength);
-    }
-
->>>>>>> 4af0ee33
     let mut hasher = Blake2bBuilder::new(hash_size).build();
     hasher.update(input);
     let mut buf = vec![0; hash_size];
