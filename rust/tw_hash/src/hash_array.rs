--- conflicted
+++ resolved
@@ -16,7 +16,6 @@
 pub type H512 = Hash<64>;
 pub type H520 = Hash<65>;
 
-<<<<<<< HEAD
 pub fn concat<const L: usize, const R: usize, const N: usize>(
     left: Hash<L>,
     right: Hash<R>,
@@ -31,9 +30,7 @@
     res
 }
 
-=======
 /// Represents a fixed-length byte array.
->>>>>>> cc049346
 #[derive(Debug, Clone, Copy, Eq, Hash, PartialEq)]
 pub struct Hash<const N: usize>([u8; N]);
 
