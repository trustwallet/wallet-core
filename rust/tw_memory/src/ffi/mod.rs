// Copyright © 2017-2023 Trust Wallet.
//
// This file is part of Trust. The full Trust copyright notice, including
// terms governing use, modification, and redistribution, is contained in the
// file LICENSE at the root of the source code distribution tree.

#![allow(clippy::missing_safety_doc)]

use std::ffi::{c_char, CString};

pub mod c_byte_array;
pub mod c_byte_array_ref;
pub mod c_result;

/// Releases the memory previously allocated for the `ptr` string.
/// \param ptr *non-null* C-compatible, nul-terminated string.
#[no_mangle]
pub unsafe extern "C" fn free_string(ptr: *const c_char) {
    // Take the ownership back to rust and drop the owner.
    let _ = CString::from_raw(ptr as *mut _);
}

pub trait RawPtrTrait: Sized {
    fn into_ptr(self) -> *mut Self {
        Box::into_raw(Box::new(self))
    }

    unsafe fn from_ptr(raw: *mut Self) -> Option<Self> {
        if raw.is_null() {
            return None;
        }
        Some(*Box::from_raw(raw))
    }

    unsafe fn from_ptr_as_ref(raw: *mut Self) -> Option<&'static Self> {
        if raw.is_null() {
            return None;
        }
        Some(&*raw)
    }
<<<<<<< HEAD
=======

    unsafe fn from_ptr_as_box(raw: *mut Self) -> Option<Box<Self>> {
        if raw.is_null() {
            return None;
        }
        Some(Box::from_raw(raw))
    }
>>>>>>> 4443c337
}<|MERGE_RESOLUTION|>--- conflicted
+++ resolved
@@ -38,8 +38,6 @@
         }
         Some(&*raw)
     }
-<<<<<<< HEAD
-=======
 
     unsafe fn from_ptr_as_box(raw: *mut Self) -> Option<Box<Self>> {
         if raw.is_null() {
@@ -47,5 +45,4 @@
         }
         Some(Box::from_raw(raw))
     }
->>>>>>> 4443c337
 }