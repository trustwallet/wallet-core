--- conflicted
+++ resolved
@@ -200,13 +200,8 @@
     string address = 2;
 }
 
-<<<<<<< HEAD
-// Smart Contract account type.
-enum SCAccountType {
-=======
 // Smart Contract Wallet type.
 enum SCWalletType {
->>>>>>> 16f5cc53
     // ERC-4337 compatible smart contract wallet.
     // https://github.com/eth-infinitism/account-abstraction/blob/develop/contracts/accounts/SimpleAccount.sol
     SimpleAccount = 0;
@@ -266,15 +261,8 @@
     // Used in `TransactionMode::Enveloped` only.
     repeated Access access_list = 12;
 
-<<<<<<< HEAD
-    // Smart contract account type. Used in `TransactionMode::UserOp` only.
-    SCAccountType user_operation_mode = 14;
-
-    // A smart contract to which we’re delegating to.
-=======
     // A smart contract to which we’re delegating to.
     // Used in `TransactionMode::SetOp` only.
->>>>>>> 16f5cc53
     // Currently, we support delegation to only one authority at a time.
     Authority eip7702_authority = 15;
 }
