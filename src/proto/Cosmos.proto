syntax = "proto3";

package TW.Cosmos.Proto;
option java_package = "wallet.core.jni.proto";

message Amount {
    string denom = 1;
    string amount = 2;
}

message Fee {
    repeated Amount amounts = 1;
    uint64 gas = 2;
}

<<<<<<< HEAD
enum BroadcastMode {
    BLOCK = 0; // Wait for the tx to pass/fail CheckTx, DeliverTx, and be committed in a block
    SYNC = 1;  // Wait for the tx to pass/fail CheckTx
    ASYNC = 2; // Don't wait for pass/fail CheckTx; send and return tx immediately
}

message Message {
    // cosmos-sdk/MsgSend
    message Send {
        string from_address = 1;
        string to_address = 2;
        repeated Amount amounts = 3;
        string type_prefix = 4;
    }

    // cosmos-sdk/MsgDelegate to stake
    message Delegate {
        string delegator_address = 1;
        string validator_address = 2;
        Amount amount = 3;
        string type_prefix = 4;
    }

    // cosmos-sdk/MsgUndelegate to unstake
    message Undelegate {
        string delegator_address = 1;
        string validator_address = 2;
        Amount amount = 3;
        string type_prefix = 4;
    }

=======
// Block height, a revision and block height tuple.
// A height can be compared against another Height for the purposes of updating and freezing clients
message Height {
    // the revision that the client is currently on
    uint64 revision_number = 1;
    // the height within the given revision
    uint64 revision_height = 2;
}

enum BroadcastMode {
    BLOCK = 0; // Wait for the tx to pass/fail CheckTx, DeliverTx, and be committed in a block
    SYNC = 1;  // Wait for the tx to pass/fail CheckTx
    ASYNC = 2; // Don't wait for pass/fail CheckTx; send and return tx immediately
}

message Message {
    // cosmos-sdk/MsgSend
    message Send {
        string from_address = 1;
        string to_address = 2;
        repeated Amount amounts = 3;
        string type_prefix = 4;
    }

    // cosmos-sdk/MsgTransfer, IBC transfer
    message Transfer {
        // IBC port, e.g. "transfer"
        string source_port = 1;
        // IBC connection channel, e.g. "channel-141", see apis /ibc/applications/transfer/v1beta1/denom_traces (connections) or /node_info (own channel)
        string source_channel = 2;
        Amount token = 3;
        string sender = 4;
        string receiver = 5;
        // Timeout block height. Either timeout height or timestamp should be set.
        // Recommendation is to set height, to rev. 1 and block current + 1000 (see api /blocks/latest)
        Height timeout_height = 6;
        // Timeout timestamp (in nanoseconds) relative to the current block timestamp.  Either timeout height or timestamp should be set.
        uint64 timeout_timestamp = 7;
    }

    // cosmos-sdk/MsgDelegate to stake
    message Delegate {
        string delegator_address = 1;
        string validator_address = 2;
        Amount amount = 3;
        string type_prefix = 4;
    }

    // cosmos-sdk/MsgUndelegate to unstake
    message Undelegate {
        string delegator_address = 1;
        string validator_address = 2;
        Amount amount = 3;
        string type_prefix = 4;
    }

>>>>>>> dad35d9a
    // cosmos-sdk/MsgBeginRedelegate
    message BeginRedelegate {
        string delegator_address = 1;
        string validator_src_address = 2;
        string validator_dst_address = 3;
        Amount amount = 4;
        string type_prefix = 5;
    }

    // cosmos-sdk/MsgWithdrawDelegationReward
    message WithdrawDelegationReward {
        string delegator_address = 1;
        string validator_address = 2;
        string type_prefix = 3;
    }

<<<<<<< HEAD
    message RawJSON {
        string type = 1;
        string value = 2;
    }

    message ExecuteContract {
        string sender = 1;
        string contract = 2;
        string execute_msg = 3;
        repeated Amount coins = 4;
        string type_prefix = 5;
=======
    // transfer within wasm/MsgExecuteContract, used by Terra
    message WasmTerraExecuteContractTransfer {
        // sender address
        string sender_address = 1;

        // token contract address
        string contract_address = 2;

        // size is uint128, as bigint
        bytes amount = 3;

        string recipient_address = 4;
    }

    // send within wasm/MsgExecuteContract, used by Terra
    message WasmTerraExecuteContractSend {
        // sender address
        string sender_address = 1;

        // token contract address
        string contract_address = 2;

        // size is uint128, as bigint
        bytes amount = 3;

        string recipient_contract_address = 4;

        // execute_msg to be executed in the context of recipient contract
        string msg = 5;

        // used in case you are sending native tokens along with this message
        repeated string coin = 6;
    }

    message RawJSON {
        string type = 1;
        string value = 2;
>>>>>>> dad35d9a
    }

    oneof message_oneof {
        Send send_coins_message = 1;
<<<<<<< HEAD
        Delegate stake_message = 2;
        Undelegate unstake_message = 3;
        BeginRedelegate restake_message = 4;
        WithdrawDelegationReward withdraw_stake_reward_message = 5;
        RawJSON raw_json_message = 6;

        ExecuteContract execute_contract_message = 7;
=======
        Transfer transfer_tokens_message = 2;
        Delegate stake_message = 3;
        Undelegate unstake_message = 4;
        BeginRedelegate restake_message = 5;
        WithdrawDelegationReward withdraw_stake_reward_message = 6;
        RawJSON raw_json_message = 7;
        WasmTerraExecuteContractTransfer wasm_terra_execute_contract_transfer_message = 8;
        WasmTerraExecuteContractSend wasm_terra_execute_contract_send_message = 9;
>>>>>>> dad35d9a
    }
}

enum SigningMode {
    JSON = 0;        // JSON format, Pre-Stargate
    Protobuf = 1;    // Protobuf-serialized (binary), Stargate
}

// Input data necessary to create a signed order.
message SigningInput {
    // Specify if Stargate or earlier serialization is used
    SigningMode signing_mode = 1;

    uint64 account_number = 2;
    string chain_id = 3;
    Fee fee = 4;
    string memo = 5;
<<<<<<< HEAD
    uint64 sequence = 6;
=======
    uint64 sequence = 6; 
>>>>>>> dad35d9a

    bytes private_key = 7;

    repeated Message messages = 8;

    BroadcastMode mode = 9;
}

// Transaction signing output.
message SigningOutput {
    // Signature
    bytes signature = 1;

    // Signed transaction in JSON (pre-Stargate case)
    string json = 2;

<<<<<<< HEAD
    // Signed transaction in protobuf encoded form, Base64-encoded (Stargate case)
    string serialized = 3;

    // Set in case of error
    string error = 5;
}

// Signature
message Signature {
    bytes public_key = 1;
    bytes signature = 2;
=======
    // Signed transaction containing protobuf encoded, Base64-encoded form (Stargate case),
    // wrapped in a ready-to-broadcast json.
    string serialized = 3;

    // Set in case of error
    string error = 4;
>>>>>>> dad35d9a
}<|MERGE_RESOLUTION|>--- conflicted
+++ resolved
@@ -13,39 +13,6 @@
     uint64 gas = 2;
 }
 
-<<<<<<< HEAD
-enum BroadcastMode {
-    BLOCK = 0; // Wait for the tx to pass/fail CheckTx, DeliverTx, and be committed in a block
-    SYNC = 1;  // Wait for the tx to pass/fail CheckTx
-    ASYNC = 2; // Don't wait for pass/fail CheckTx; send and return tx immediately
-}
-
-message Message {
-    // cosmos-sdk/MsgSend
-    message Send {
-        string from_address = 1;
-        string to_address = 2;
-        repeated Amount amounts = 3;
-        string type_prefix = 4;
-    }
-
-    // cosmos-sdk/MsgDelegate to stake
-    message Delegate {
-        string delegator_address = 1;
-        string validator_address = 2;
-        Amount amount = 3;
-        string type_prefix = 4;
-    }
-
-    // cosmos-sdk/MsgUndelegate to unstake
-    message Undelegate {
-        string delegator_address = 1;
-        string validator_address = 2;
-        Amount amount = 3;
-        string type_prefix = 4;
-    }
-
-=======
 // Block height, a revision and block height tuple.
 // A height can be compared against another Height for the purposes of updating and freezing clients
 message Height {
@@ -102,7 +69,6 @@
         string type_prefix = 4;
     }
 
->>>>>>> dad35d9a
     // cosmos-sdk/MsgBeginRedelegate
     message BeginRedelegate {
         string delegator_address = 1;
@@ -119,19 +85,14 @@
         string type_prefix = 3;
     }
 
-<<<<<<< HEAD
-    message RawJSON {
-        string type = 1;
-        string value = 2;
-    }
-
     message ExecuteContract {
         string sender = 1;
         string contract = 2;
         string execute_msg = 3;
         repeated Amount coins = 4;
         string type_prefix = 5;
-=======
+    }
+
     // transfer within wasm/MsgExecuteContract, used by Terra
     message WasmTerraExecuteContractTransfer {
         // sender address
@@ -169,20 +130,10 @@
     message RawJSON {
         string type = 1;
         string value = 2;
->>>>>>> dad35d9a
     }
 
     oneof message_oneof {
         Send send_coins_message = 1;
-<<<<<<< HEAD
-        Delegate stake_message = 2;
-        Undelegate unstake_message = 3;
-        BeginRedelegate restake_message = 4;
-        WithdrawDelegationReward withdraw_stake_reward_message = 5;
-        RawJSON raw_json_message = 6;
-
-        ExecuteContract execute_contract_message = 7;
-=======
         Transfer transfer_tokens_message = 2;
         Delegate stake_message = 3;
         Undelegate unstake_message = 4;
@@ -191,7 +142,7 @@
         RawJSON raw_json_message = 7;
         WasmTerraExecuteContractTransfer wasm_terra_execute_contract_transfer_message = 8;
         WasmTerraExecuteContractSend wasm_terra_execute_contract_send_message = 9;
->>>>>>> dad35d9a
+        ExecuteContract execute_contract_message = 10;
     }
 }
 
@@ -209,11 +160,7 @@
     string chain_id = 3;
     Fee fee = 4;
     string memo = 5;
-<<<<<<< HEAD
     uint64 sequence = 6;
-=======
-    uint64 sequence = 6; 
->>>>>>> dad35d9a
 
     bytes private_key = 7;
 
@@ -230,24 +177,16 @@
     // Signed transaction in JSON (pre-Stargate case)
     string json = 2;
 
-<<<<<<< HEAD
-    // Signed transaction in protobuf encoded form, Base64-encoded (Stargate case)
+    // Signed transaction containing protobuf encoded, Base64-encoded form (Stargate case),
+    // wrapped in a ready-to-broadcast json.
     string serialized = 3;
 
     // Set in case of error
-    string error = 5;
+    string error = 4;
 }
 
 // Signature
 message Signature {
     bytes public_key = 1;
     bytes signature = 2;
-=======
-    // Signed transaction containing protobuf encoded, Base64-encoded form (Stargate case),
-    // wrapped in a ready-to-broadcast json.
-    string serialized = 3;
-
-    // Set in case of error
-    string error = 4;
->>>>>>> dad35d9a
 }