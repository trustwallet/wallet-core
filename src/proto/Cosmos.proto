--- conflicted
+++ resolved
@@ -318,11 +318,7 @@
 
     // Set in case of error
     string error = 4;
-<<<<<<< HEAD
-
-
-=======
->>>>>>> 5dec537f
+
     // signatures array json string
     string signature_json = 5;
 }