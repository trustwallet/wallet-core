syntax = "proto3";

package TW.Cosmos.Proto;
option java_package = "wallet.core.jni.proto";

import "Common.proto";

// A denomination and an amount
message Amount {
    // name of the denomination
    string denom = 1;

    // amount, number as string
    string amount = 2;
}

// Fee incl. gas
message Fee {
    // Fee amount(s)
    repeated Amount amounts = 1;

    // Gas price
    uint64 gas = 2;
}

// Block height, a revision and block height tuple.
// A height can be compared against another Height for the purposes of updating and freezing clients
message Height {
    // the revision that the client is currently on
    uint64 revision_number = 1;
    // the height within the given revision
    uint64 revision_height = 2;
}

// Transaction broadcast mode
enum BroadcastMode {
    BLOCK = 0; // Wait for the tx to pass/fail CheckTx, DeliverTx, and be committed in a block
    SYNC = 1;  // Wait for the tx to pass/fail CheckTx
    ASYNC = 2; // Don't wait for pass/fail CheckTx; send and return tx immediately
}

message THORChainAsset {
    string chain = 1;
    string symbol = 2;
    string ticker = 3;
    bool synth = 4;
}

message THORChainCoin {
    THORChainAsset asset = 1;
    string amount = 2;
    int64 decimals = 3;
}

// A transaction payload message
message Message {
    // cosmos-sdk/MsgSend
    message Send {
        string from_address = 1;
        string to_address = 2;
        repeated Amount amounts = 3;
        string type_prefix = 4;
    }

    // cosmos-sdk/MsgTransfer, IBC transfer
    message Transfer {
        // IBC port, e.g. "transfer"
        string source_port = 1;
        // IBC connection channel, e.g. "channel-141", see apis /ibc/applications/transfer/v1beta1/denom_traces (connections) or /node_info (own channel)
        string source_channel = 2;
        Amount token = 3;
        string sender = 4;
        string receiver = 5;
        // Timeout block height. Either timeout height or timestamp should be set.
        // Recommendation is to set height, to rev. 1 and block current + 1000 (see api /blocks/latest)
        Height timeout_height = 6;
        // Timeout timestamp (in nanoseconds) relative to the current block timestamp.  Either timeout height or timestamp should be set.
        uint64 timeout_timestamp = 7;
    }

    // cosmos-sdk/MsgDelegate to stake
    message Delegate {
        string delegator_address = 1;
        string validator_address = 2;
        Amount amount = 3;
        string type_prefix = 4;
    }

    // cosmos-sdk/MsgUndelegate to unstake
    message Undelegate {
        string delegator_address = 1;
        string validator_address = 2;
        Amount amount = 3;
        string type_prefix = 4;
    }

    // cosmos-sdk/MsgBeginRedelegate
    message BeginRedelegate {
        string delegator_address = 1;
        string validator_src_address = 2;
        string validator_dst_address = 3;
        Amount amount = 4;
        string type_prefix = 5;
    }

     // cosmos-sdk/MsgSetWithdrawAddress
     message SetWithdrawAddress {
        string delegator_address = 1;
        string withdraw_address = 2;
        string type_prefix = 3;
    }

    // cosmos-sdk/MsgWithdrawDelegationReward
    message WithdrawDelegationReward {
        string delegator_address = 1;
        string validator_address = 2;
        string type_prefix = 3;
    }

    message ExecuteContract {
        string sender = 1;
        string contract = 2;
        string execute_msg = 3;
        repeated Amount coins = 4;
        string type_prefix = 5;
    }

    // transfer within wasm/MsgExecuteContract, used by Terra Classic
    message WasmTerraExecuteContractTransfer {
        // sender address
        string sender_address = 1;

        // token contract address
        string contract_address = 2;

        // size is uint128, as bigint
        bytes amount = 3;

        string recipient_address = 4;
    }

    // send within wasm/MsgExecuteContract, used by Terra Classic
    message WasmTerraExecuteContractSend {
        // sender address
        string sender_address = 1;

        // token contract address
        string contract_address = 2;

        // size is uint128, as bigint
        bytes amount = 3;

        string recipient_contract_address = 4;

        // execute_msg to be executed in the context of recipient contract
        string msg = 5;

        // used in case you are sending native tokens along with this message
        repeated string coin = 6;
    }

    // thorchain/MsgSend
    message THORChainSend {
        bytes from_address = 1;
        bytes to_address = 2;
        repeated Amount amounts = 3;
    }

<<<<<<< HEAD
    // mayachain/MsgSend
    message MAYAChainSend {
        bytes from_address = 1;
        bytes to_address = 2;
        repeated Amount amounts = 3;
=======
    // thorchain/MsgDeposit
    message THORChainDeposit {
        repeated THORChainCoin coins = 1;
        string memo = 2;
        bytes signer = 3;
>>>>>>> 315398b3
    }

    // execute within wasm/MsgExecuteContract, used by Terra Classic
    message WasmTerraExecuteContractGeneric {
        // sender address
        string sender_address = 1;

        // token contract address
        string contract_address = 2;

        // execute_msg to be executed in the context of recipient contract
        string execute_msg = 3;

        // used in case you are sending native tokens along with this message
        // Gap in field numbering is intentional
        repeated Amount coins = 5;
    }

    // transfer within wasm/MsgExecuteContract
    message WasmExecuteContractTransfer {
        // sender address
        string sender_address = 1;

        // token contract address
        string contract_address = 2;

        // size is uint128, as bigint
        bytes amount = 3;

        string recipient_address = 4;
    }

    // send within wasm/MsgExecuteContract
    message WasmExecuteContractSend {
        // sender address
        string sender_address = 1;

        // token contract address
        string contract_address = 2;

        // size is uint128, as bigint
        bytes amount = 3;

        string recipient_contract_address = 4;

        // execute_msg to be executed in the context of recipient contract
        string msg = 5;

        // used in case you are sending native tokens along with this message
        repeated string coin = 6;
    }

    // execute within wasm/MsgExecuteContract
    message WasmExecuteContractGeneric {
        // sender address
        string sender_address = 1;

        // token contract address
        string contract_address = 2;

        // execute_msg to be executed in the context of recipient contract
        string execute_msg = 3;

        // used in case you are sending native tokens along with this message
        // Gap in field numbering is intentional
        repeated Amount coins = 5;
    }

    message RawJSON {
        string type = 1;
        string value = 2;
    }

    // For signing an already serialized transaction. Account number and chain ID must be set outside.
    message SignDirect {
        // The prepared serialized TxBody
        bytes body_bytes = 1;
        // The prepared serialized AuthInfo
        bytes auth_info_bytes = 2;
    }

    // StakeAuthorization defines authorization for delegate/undelegate/redelegate.
    //
    // Since: cosmos-sdk 0.43
    message StakeAuthorization {
        // max_tokens specifies the maximum amount of tokens can be delegate to a validator. If it is
        // empty, there is no spend limit and any amount of coins can be delegated.
        Amount max_tokens = 1;
        // validators is the oneof that represents either allow_list or deny_list
        oneof validators {
            // allow_list specifies list of validator addresses to whom grantee can delegate tokens on behalf of granter's
            // account.
            Validators allow_list = 2;
            // deny_list specifies list of validator addresses to whom grantee can not delegate tokens.
            Validators deny_list = 3;
        }
        // Validators defines list of validator addresses.
        message Validators {
            repeated string address = 1;
        }
        // authorization_type defines one of AuthorizationType.
        AuthorizationType authorization_type = 4;
    }

    // AuthorizationType defines the type of staking module authorization type
    //
    // Since: cosmos-sdk 0.43
    enum AuthorizationType {
        // AUTHORIZATION_TYPE_UNSPECIFIED specifies an unknown authorization type
        UNSPECIFIED = 0;
        // AUTHORIZATION_TYPE_DELEGATE defines an authorization type for Msg/Delegate
        DELEGATE = 1;
        // AUTHORIZATION_TYPE_UNDELEGATE defines an authorization type for Msg/Undelegate
        UNDELEGATE = 2;
        // AUTHORIZATION_TYPE_REDELEGATE defines an authorization type for Msg/BeginRedelegate
        REDELEGATE = 3;
    }


    // cosmos-sdk/MsgGrant
    message AuthGrant {
        string granter = 1;
        string grantee = 2;
        oneof grant_type {
            StakeAuthorization grant_stake = 3;
        }
        int64 expiration = 4;
    }

    // cosmos-sdk/MsgRevoke
    message AuthRevoke {
        string granter      = 1;
        string grantee      = 2;
        string msg_type_url = 3;
    }

    // VoteOption enumerates the valid vote options for a given governance proposal.
    enum VoteOption {
        //_UNSPECIFIED defines a no-op vote option.
        _UNSPECIFIED = 0;
        // YES defines a yes vote option.
        YES = 1;
        // ABSTAIN defines an abstain vote option.
        ABSTAIN = 2;
        // NO defines a no vote option.
        NO = 3;
        // NO_WITH_VETO defines a no with veto vote option.
        NO_WITH_VETO = 4;
    }

    // cosmos-sdk/MsgVote defines a message to cast a vote.
    message MsgVote {
        uint64     proposal_id = 1;
        string     voter       = 2;
        VoteOption option      = 3;
    }

    message MsgStrideLiquidStakingStake {
        string creator = 1;
        string amount = 2;
        string host_denom = 3;
    }

    message MsgStrideLiquidStakingRedeem {
        string creator = 1;
        string amount = 2;
        string host_zone = 3;
        string receiver = 4;
    }

    // The payload message
    oneof message_oneof {
        Send send_coins_message = 1;
        Transfer transfer_tokens_message = 2;
        Delegate stake_message = 3;
        Undelegate unstake_message = 4;
        BeginRedelegate restake_message = 5;
        WithdrawDelegationReward withdraw_stake_reward_message = 6;
        RawJSON raw_json_message = 7;
        WasmTerraExecuteContractTransfer wasm_terra_execute_contract_transfer_message = 8;
        WasmTerraExecuteContractSend wasm_terra_execute_contract_send_message = 9;
        THORChainSend thorchain_send_message = 10;
        ExecuteContract execute_contract_message = 11;
        WasmTerraExecuteContractGeneric wasm_terra_execute_contract_generic = 12;
        WasmExecuteContractTransfer wasm_execute_contract_transfer_message = 13;
        WasmExecuteContractSend wasm_execute_contract_send_message = 14;
        WasmExecuteContractGeneric wasm_execute_contract_generic = 15;
        SignDirect sign_direct_message = 16;
        AuthGrant  auth_grant = 17;
        AuthRevoke auth_revoke = 18;
        SetWithdrawAddress set_withdraw_address_message = 19;
        MsgVote msg_vote = 20;
        MsgStrideLiquidStakingStake msg_stride_liquid_staking_stake = 21;
        MsgStrideLiquidStakingRedeem msg_stride_liquid_staking_redeem = 22;
<<<<<<< HEAD
        MAYAChainSend mayachain_send_message = 23;
=======
        THORChainDeposit thorchain_deposit_message = 23;
>>>>>>> 315398b3
    }
}

// Options for transaction encoding: JSON (Amino, older) or Protobuf.
enum SigningMode {
    JSON = 0;        // JSON format, Pre-Stargate
    Protobuf = 1;    // Protobuf-serialized (binary), Stargate
}

// Input data necessary to create a signed transaction.
message SigningInput {
    // Specify if protobuf (a.k.a. Stargate) or earlier JSON serialization is used
    SigningMode signing_mode = 1;

    // Source account number
    uint64 account_number = 2;

    // Chain ID (string)
    string chain_id = 3;

    // Transaction fee
    Fee fee = 4;

    // Optional memo
    string memo = 5;

    // Sequence number (account specific)
    uint64 sequence = 6;

    // The secret private key used for signing (32 bytes).
    bytes private_key = 7;

    // Payload message(s)
    repeated Message messages = 8;

    // Broadcast mode (included in output, relevant when broadcasting)
    BroadcastMode mode = 9;

    bytes public_key = 10;
}

// Result containing the signed and encoded transaction.
message SigningOutput {
    // Signature
    bytes signature = 1;

    // Signed transaction in JSON (pre-Stargate case)
    string json = 2;

    // Signed transaction containing protobuf encoded, Base64-encoded form (Stargate case),
    // wrapped in a ready-to-broadcast json.
    string serialized = 3;

    // signatures array json string
    string signature_json = 4;

    // error description
    string error_message = 5;

    Common.Proto.SigningError error = 6;
}<|MERGE_RESOLUTION|>--- conflicted
+++ resolved
@@ -166,19 +166,18 @@
         repeated Amount amounts = 3;
     }
 
-<<<<<<< HEAD
     // mayachain/MsgSend
     message MAYAChainSend {
         bytes from_address = 1;
         bytes to_address = 2;
         repeated Amount amounts = 3;
-=======
+    }
+    
     // thorchain/MsgDeposit
     message THORChainDeposit {
         repeated THORChainCoin coins = 1;
         string memo = 2;
         bytes signer = 3;
->>>>>>> 315398b3
     }
 
     // execute within wasm/MsgExecuteContract, used by Terra Classic
@@ -373,11 +372,8 @@
         MsgVote msg_vote = 20;
         MsgStrideLiquidStakingStake msg_stride_liquid_staking_stake = 21;
         MsgStrideLiquidStakingRedeem msg_stride_liquid_staking_redeem = 22;
-<<<<<<< HEAD
-        MAYAChainSend mayachain_send_message = 23;
-=======
         THORChainDeposit thorchain_deposit_message = 23;
->>>>>>> 315398b3
+        MAYAChainSend mayachain_send_message = 24;
     }
 }
 
