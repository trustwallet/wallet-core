syntax = "proto3";

package TW.Cosmos.Proto;
option java_package = "wallet.core.jni.proto";

import "Common.proto";

message Amount {
    string denom = 1;
    string amount = 2;
}

message Fee {
    repeated Amount amounts = 1;
    uint64 gas = 2;
}

// Block height, a revision and block height tuple.
// A height can be compared against another Height for the purposes of updating and freezing clients
message Height {
    // the revision that the client is currently on
    uint64 revision_number = 1;
    // the height within the given revision
    uint64 revision_height = 2;
}

enum BroadcastMode {
    BLOCK = 0; // Wait for the tx to pass/fail CheckTx, DeliverTx, and be committed in a block
    SYNC = 1;  // Wait for the tx to pass/fail CheckTx
    ASYNC = 2; // Don't wait for pass/fail CheckTx; send and return tx immediately
}

message Message {
    // cosmos-sdk/MsgSend
    message Send {
        string from_address = 1;
        string to_address = 2;
        repeated Amount amounts = 3;
        string type_prefix = 4;
    }

    // cosmos-sdk/MsgTransfer, IBC transfer
    message Transfer {
        // IBC port, e.g. "transfer"
        string source_port = 1;
        // IBC connection channel, e.g. "channel-141", see apis /ibc/applications/transfer/v1beta1/denom_traces (connections) or /node_info (own channel)
        string source_channel = 2;
        Amount token = 3;
        string sender = 4;
        string receiver = 5;
        // Timeout block height. Either timeout height or timestamp should be set.
        // Recommendation is to set height, to rev. 1 and block current + 1000 (see api /blocks/latest)
        Height timeout_height = 6;
        // Timeout timestamp (in nanoseconds) relative to the current block timestamp.  Either timeout height or timestamp should be set.
        uint64 timeout_timestamp = 7;
    }

    // cosmos-sdk/MsgDelegate to stake
    message Delegate {
        string delegator_address = 1;
        string validator_address = 2;
        Amount amount = 3;
        string type_prefix = 4;
    }

    // cosmos-sdk/MsgUndelegate to unstake
    message Undelegate {
        string delegator_address = 1;
        string validator_address = 2;
        Amount amount = 3;
        string type_prefix = 4;
    }

    // cosmos-sdk/MsgBeginRedelegate
    message BeginRedelegate {
        string delegator_address = 1;
        string validator_src_address = 2;
        string validator_dst_address = 3;
        Amount amount = 4;
        string type_prefix = 5;
    }

    // cosmos-sdk/MsgWithdrawDelegationReward
    message WithdrawDelegationReward {
        string delegator_address = 1;
        string validator_address = 2;
        string type_prefix = 3;
    }

    message ExecuteContract {
        string sender = 1;
        string contract = 2;
        string execute_msg = 3;
        repeated Amount coins = 4;
        string type_prefix = 5;
    }

    // transfer within wasm/MsgExecuteContract, used by Terra
    message WasmTerraExecuteContractTransfer {
        // sender address
        string sender_address = 1;

        // token contract address
        string contract_address = 2;

        // size is uint128, as bigint
        bytes amount = 3;

        string recipient_address = 4;
    }

    // send within wasm/MsgExecuteContract, used by Terra
    message WasmTerraExecuteContractSend {
        // sender address
        string sender_address = 1;

        // token contract address
        string contract_address = 2;

        // size is uint128, as bigint
        bytes amount = 3;

        string recipient_contract_address = 4;

        // execute_msg to be executed in the context of recipient contract
        string msg = 5;

        // used in case you are sending native tokens along with this message
        repeated string coin = 6;
    }

    // thorchain/MsgSend
    message THORChainSend {
        bytes from_address = 1;
        bytes to_address = 2;
        repeated Amount amounts = 3;
    }

<<<<<<< HEAD
=======
    // send within wasm/MsgExecuteContract, used by Terra
    message WasmTerraExecuteContractGeneric {
        // sender address
        string sender_address = 1;

        // token contract address
        string contract_address = 2;

        // execute_msg to be executed in the context of recipient contract
        string execute_msg = 3;

        // used in case you are sending native tokens along with this message
        // Gap in field numbering is intentional
        repeated Amount coins = 5;
    }

>>>>>>> 49e557b2
    message RawJSON {
        string type = 1;
        string value = 2;
    }

    oneof message_oneof {
        Send send_coins_message = 1;
        Transfer transfer_tokens_message = 2;
        Delegate stake_message = 3;
        Undelegate unstake_message = 4;
        BeginRedelegate restake_message = 5;
        WithdrawDelegationReward withdraw_stake_reward_message = 6;
        RawJSON raw_json_message = 7;
        WasmTerraExecuteContractTransfer wasm_terra_execute_contract_transfer_message = 8;
        WasmTerraExecuteContractSend wasm_terra_execute_contract_send_message = 9;
        THORChainSend thorchain_send_message = 10;
<<<<<<< HEAD
        ExecuteContract execute_contract_message = 11;
=======
        WasmTerraExecuteContractGeneric wasm_terra_execute_contract_generic = 11;

>>>>>>> 49e557b2
    }
}

enum SigningMode {
    JSON = 0;        // JSON format, Pre-Stargate
    Protobuf = 1;    // Protobuf-serialized (binary), Stargate
}

// Input data necessary to create a signed order.
message SigningInput {
    // Specify if Stargate or earlier serialization is used
    SigningMode signing_mode = 1;

    uint64 account_number = 2;
    string chain_id = 3;
    Fee fee = 4;
    string memo = 5;
    uint64 sequence = 6;

    bytes private_key = 7;

    repeated Message messages = 8;

    BroadcastMode mode = 9;

    bytes public_key = 10;
}

// Transaction signing output.
message SigningOutput {
    // Signature
    bytes signature = 1;

    // Signed transaction in JSON (pre-Stargate case)
    string json = 2;

    // Signed transaction containing protobuf encoded, Base64-encoded form (Stargate case),
    // wrapped in a ready-to-broadcast json.
    string serialized = 3;

    // error description
    string error_message = 4;

    Common.Proto.SigningError error = 5;
}

// Signature
message Signature {
    bytes public_key = 1;
    bytes signature = 2;
}<|MERGE_RESOLUTION|>--- conflicted
+++ resolved
@@ -136,8 +136,6 @@
         repeated Amount amounts = 3;
     }
 
-<<<<<<< HEAD
-=======
     // send within wasm/MsgExecuteContract, used by Terra
     message WasmTerraExecuteContractGeneric {
         // sender address
@@ -154,7 +152,6 @@
         repeated Amount coins = 5;
     }
 
->>>>>>> 49e557b2
     message RawJSON {
         string type = 1;
         string value = 2;
@@ -171,12 +168,9 @@
         WasmTerraExecuteContractTransfer wasm_terra_execute_contract_transfer_message = 8;
         WasmTerraExecuteContractSend wasm_terra_execute_contract_send_message = 9;
         THORChainSend thorchain_send_message = 10;
-<<<<<<< HEAD
         ExecuteContract execute_contract_message = 11;
-=======
-        WasmTerraExecuteContractGeneric wasm_terra_execute_contract_generic = 11;
-
->>>>>>> 49e557b2
+        WasmTerraExecuteContractGeneric wasm_terra_execute_contract_generic = 12;
+
     }
 }
 
