--- conflicted
+++ resolved
@@ -104,16 +104,6 @@
     // If sending max amount.
     bool use_max_amount = 9;
 
-    // Coin type (forks).
-<<<<<<< HEAD
-    uint32 coin_type = 14;
-    
-    // Optional additional destination addresses, additional to first to_address output
-    repeated OutputAddress extra_outputs = 15;
-
-    // If use max utxo.
-    bool use_max_utxo = 16;
-=======
     uint32 coin_type = 10;
 
     // Optional transaction plan
@@ -128,7 +118,15 @@
 
     // Optional zero-amount, OP_RETURN output
     bytes output_op_return = 13;
->>>>>>> dad35d9a
+    
+    // Optional additional destination addresses, additional to first to_address output
+    repeated OutputAddress extra_outputs = 14;
+
+    // If use max utxo.
+    bool use_max_utxo = 15;
+
+    // If disable dust filter.
+    bool disable_dust_filter = 16;
 }
 
 // Describes a preliminary transaction plan.
