--- conflicted
+++ resolved
@@ -69,9 +69,6 @@
     Error_invalid_requested_token_amount = 23;
     // Operation not supported for the chain.
     Error_not_supported = 24;
-<<<<<<< HEAD
-=======
     // Requested amount is too low (less dust).
     Error_dust_amount_requested = 25;
->>>>>>> 4af0ee33
 }