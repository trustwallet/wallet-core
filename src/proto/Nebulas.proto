syntax = "proto3";

package TW.Nebulas.Proto;
option java_package = "wallet.core.jni.proto";

// Input data necessary to create a signed transaction.
message SigningInput {
    // sender's address.
    string from_address = 1;

    // Chain identifier (256-bit number)
    bytes chain_id = 2;

    // Nonce (256-bit number)
    bytes nonce = 3;

    // Gas price (256-bit number)
    bytes gas_price = 4;

<<<<<<< HEAD

=======
>>>>>>> dad35d9a
    // Gas limit (256-bit number)
    bytes gas_limit = 5;

    // Recipient's address.
    string to_address = 6;

    // Amount to send in wei, 1 NAS = 10^18 Wei (256-bit number)
    bytes amount = 7;

    // Timestamp to create transaction (256-bit number)
    bytes timestamp = 8;

    // Optional payload
    string payload = 9;

    // Private key.
    bytes private_key = 10;
}

// Transaction signing output.
message SigningOutput {
    uint32 algorithm = 1;
    bytes signature = 2;
    string raw = 3;
}

//
message Data {
    string type = 1;
    bytes payload = 2;
}

// Raw transaction data
message RawTransaction {
    bytes hash  = 1;
    bytes from = 2;
    bytes to = 3;
    bytes value = 4;
    uint64 nonce = 5;
    int64 timestamp = 6;
    Data data = 7;
    uint32 chain_id = 8;
    bytes gas_price = 9;
    bytes gas_limit = 10;

    uint32 alg = 11;
    bytes sign = 12;
}<|MERGE_RESOLUTION|>--- conflicted
+++ resolved
@@ -17,10 +17,6 @@
     // Gas price (256-bit number)
     bytes gas_price = 4;
 
-<<<<<<< HEAD
-
-=======
->>>>>>> dad35d9a
     // Gas limit (256-bit number)
     bytes gas_limit = 5;
 
