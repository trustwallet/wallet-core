--- conflicted
+++ resolved
@@ -163,15 +163,6 @@
 
     case TWCoinTypeARK:
         return ARK::Address::isValid(string);
-<<<<<<< HEAD
-
-    case TWCoinTypeMonetaryUnit:
-        return Bitcoin::Address::isValid(string, {{TWP2PKHPrefixMonetaryUnit}, {TWP2SHPrefixMonetaryUnit}});
-
-    case TWCoinTypeRavencoin:
-        return Bitcoin::Address::isValid(string, {{TWP2PKHPrefixRavencoin}, {TWP2SHPrefixRavencoin}});
-=======
->>>>>>> 2cc1d87a
 
     case TWCoinTypeWaves:
         return Waves::Address::isValid(string);
@@ -299,15 +290,6 @@
 
     case TWCoinTypeARK:
         return ARK::Address(publicKey).string();
-<<<<<<< HEAD
-
-    case TWCoinTypeMonetaryUnit:
-        return Bitcoin::Address(publicKey, TWP2PKHPrefixMonetaryUnit).string();
-
-    case TWCoinTypeRavencoin:
-        return Bitcoin::Address(publicKey, TWP2PKHPrefixRavencoin).string();
-=======
->>>>>>> 2cc1d87a
 
     case TWCoinTypeWaves:
         return Waves::Address(publicKey).string();
