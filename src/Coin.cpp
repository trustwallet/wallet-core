--- conflicted
+++ resolved
@@ -37,10 +37,7 @@
 #include "ARK/Address.h"
 #include "Waves/Address.h"
 #include "Nebulas/Address.h"
-<<<<<<< HEAD
-=======
 #include "FIO/Address.h"
->>>>>>> a3fa33d9
 
 #include <TrustWalletCore/TWHRP.h>
 
@@ -170,10 +167,7 @@
 
     case TWCoinTypeWaves:
         return Waves::Address::isValid(string);
-<<<<<<< HEAD
-=======
         
->>>>>>> a3fa33d9
     case TWCoinTypeNebulas:
         return Nebulas::Address::isValid(string);
     }
@@ -306,10 +300,6 @@
 
     case TWCoinTypeWaves:
         return Waves::Address(publicKey).string();
-<<<<<<< HEAD
-=======
-
->>>>>>> a3fa33d9
     case TWCoinTypeNebulas:
         return Nebulas::Address(publicKey).string();
     }
