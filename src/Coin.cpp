--- conflicted
+++ resolved
@@ -112,12 +112,8 @@
         case TWCoinTypeBitcoinGold: entry = &bitcoinDP; break;
         case TWCoinTypeDash: entry = &bitcoinDP; break;
         case TWCoinTypeDigiByte: entry = &bitcoinDP; break;
-<<<<<<< HEAD
         case TWCoinTypeDoge: entry = &bitcoinDP; break;
-=======
-        case TWCoinTypeDogecoin: entry = &bitcoinDP; break;
         case TWCoinTypeECash: entry = &bitcoinDP; break;
->>>>>>> f3c8e135
         case TWCoinTypeLitecoin: entry = &bitcoinDP; break;
         case TWCoinTypeMonacoin: entry = &bitcoinDP; break;
         case TWCoinTypeQtum: entry = &bitcoinDP; break;
