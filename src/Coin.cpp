--- conflicted
+++ resolved
@@ -40,14 +40,11 @@
 #include "Wanchain/Address.h"
 #include "Waves/Address.h"
 #include "Zcash/TAddress.h"
-<<<<<<< HEAD
 #include "NULS/Address.h"
 #include "Bravo/Address.h"
 #include "Steem/Address.h"
 #include "EOS/Address.h"
 #include "IoTeX/Address.h"
-=======
->>>>>>> 391b9bc1
 #include "Zilliqa/Address.h"
 
 #include <TrustWalletCore/TWHRP.h>
@@ -312,13 +309,11 @@
     case TWCoinTypeNEO:
         return NEO::Address(publicKey).string();
 
-<<<<<<< HEAD
     case TWCoinTypeNULS:
         return NULS::Address(publicKey).string();
-=======
+        
     case TWCoinTypeNEAR:
         return NEAR::Address(publicKey).string();
->>>>>>> 391b9bc1
 
     case TWCoinTypeSemux:
         return Semux::Address(publicKey).string();
