--- conflicted
+++ resolved
@@ -287,47 +287,6 @@
 
 DerivationPath TW::derivationPath(TWCoinType coin) {
     switch (coin) {
-<<<<<<< HEAD
-        case TWCoinTypeBinance:
-        case TWCoinTypeBitcoin:
-        case TWCoinTypeBitcoinCash:
-        case TWCoinTypeCallisto:
-        case TWCoinTypeDash:
-        case TWCoinTypeEthereum:
-        case TWCoinTypeEthereumClassic:
-        case TWCoinTypeGo:
-        case TWCoinTypeICON:
-        case TWCoinTypeLitecoin:
-        case TWCoinTypeNimiq:
-        case TWCoinTypePoa:
-        case TWCoinTypeRipple:
-        case TWCoinTypeTezos:
-        case TWCoinTypeThunderToken:
-        case TWCoinTypeTomoChain:
-        case TWCoinTypeTron:
-        case TWCoinTypeVeChain:
-        case TWCoinTypeWanChain:
-        case TWCoinTypeXDai:
-        case TWCoinTypeZcash:
-        case TWCoinTypeZcoin:
-            return DerivationPath(purpose(coin), coin, 0, 0, 0);
-
-        case TWCoinTypeAion:
-            return DerivationPath{
-                    DerivationPathIndex(purpose(coin), true),
-                    DerivationPathIndex(coin, true),
-                    DerivationPathIndex(0, true),
-                    DerivationPathIndex(0, true),
-                    DerivationPathIndex(0, true),
-            };
-
-        case TWCoinTypeStellar:
-            return DerivationPath{
-                    DerivationPathIndex(purpose(coin), true),
-                    DerivationPathIndex(coin, true),
-                    DerivationPathIndex(0, true)
-            };
-=======
     case TWCoinTypeBinance:
     case TWCoinTypeBitcoin:
     case TWCoinTypeBitcoinCash:
@@ -367,7 +326,6 @@
             DerivationPathIndex(coin, true),
             DerivationPathIndex(0, true)
         };
->>>>>>> a3ecce47
     }
 }
 
