// Copyright © 2017-2023 Trust Wallet.
//
// This file is part of Trust. The full Trust copyright notice, including
// terms governing use, modification, and redistribution, is contained in the
// file LICENSE at the root of the source code distribution tree.

#include "Coin.h"

#include "CoinEntry.h"
#include <TrustWalletCore/TWCoinTypeConfiguration.h>
#include <TrustWalletCore/TWHRP.h>

#include <map>

// #coin-list# Includes for entry points for coin implementations
#include "Aeternity/Entry.h"
#include "Aion/Entry.h"
#include "Algorand/Entry.h"
#include "Aptos/Entry.h"
#include "Binance/Entry.h"
#include "Bitcoin/Entry.h"
#include "BitcoinDiamond/Entry.h"
#include "Cardano/Entry.h"
#include "Cosmos/Entry.h"
#include "Decred/Entry.h"
#include "EOS/Entry.h"
#include "Ethereum/Entry.h"
#include "Everscale/Entry.h"
#include "FIO/Entry.h"
#include "Filecoin/Entry.h"
#include "Groestlcoin/Entry.h"
#include "Harmony/Entry.h"
#include "Hedera/Entry.h"
#include "IOST/Entry.h"
#include "Icon/Entry.h"
#include "InternetComputer/Entry.h"
#include "IoTeX/Entry.h"
#include "Kusama/Entry.h"
#include "MultiversX/Entry.h"
#include "NEAR/Entry.h"
#include "NEO/Entry.h"
#include "NULS/Entry.h"
#include "Nano/Entry.h"
#include "Nebulas/Entry.h"
#include "Nervos/Entry.h"
#include "Nimiq/Entry.h"
#include "Oasis/Entry.h"
#include "Ontology/Entry.h"
#include "Polkadot/Entry.h"
#include "Ronin/Entry.h"
#include "Solana/Entry.h"
#include "Stellar/Entry.h"
#include "Sui/Entry.h"
#include "THORChain/Entry.h"
#include "Tezos/Entry.h"
#include "TheOpenNetwork/Entry.h"
#include "Theta/Entry.h"
#include "Tron/Entry.h"
#include "VeChain/Entry.h"
#include "Verge/Entry.h"
#include "Waves/Entry.h"
#include "XRP/Entry.h"
#include "Zcash/Entry.h"
#include "Zen/Entry.h"
<<<<<<< HEAD
#include "Zilliqa/Entry.h"
=======
#include "Everscale/Entry.h"
#include "Hedera/Entry.h"
#include "TheOpenNetwork/Entry.h"
#include "Sui/Entry.h"
#include "Greenfield/Entry.h"
>>>>>>> 6bc8ec46
// end_of_coin_includes_marker_do_not_modify

using namespace TW;
using namespace std;

// #coin-list# Global coin entry dispatcher entries
Aeternity::Entry aeternityDP;
Aion::Entry aionDP;
Algorand::Entry algorandDP;
Aptos::Entry AptosDP;
Binance::Entry binanceDP;
Bitcoin::Entry bitcoinDP;
Cardano::Entry cardanoDP;
Cosmos::Entry cosmosDP;
MultiversX::Entry multiversxDP;
EOS::Entry eosDP;
Ethereum::Entry ethereumDP;
Decred::Entry decredDP;
Filecoin::Entry filecoinDP;
FIO::Entry fioDP;
Groestlcoin::Entry groestlcoinDP;
Harmony::Entry harmonyDP;
Icon::Entry iconDP;
IOST::Entry iostDP;
IoTeX::Entry iotexDP;
Kusama::Entry kusamaDP;
Nano::Entry nanoDP;
NEAR::Entry nearDP;
Nebulas::Entry nebulasDP;
NEO::Entry neoDP;
Nimiq::Entry nimiqDP;
NULS::Entry nulsDP;
Ontology::Entry ontologyDP;
Oasis::Entry oasisDP;
Polkadot::Entry polkadotDP;
Ripple::Entry rippleDP;
Ronin::Entry roninDP;
Solana::Entry solanaDP;
Stellar::Entry stellarDP;
Tezos::Entry tezosDP;
Theta::Entry thetaDP;
THORChain::Entry thorchainDP;
Tron::Entry tronDP;
VeChain::Entry vechainDP;
Verge::Entry vergeDP;
Waves::Entry wavesDP;
Zcash::Entry zcashDP;
Zilliqa::Entry zilliqaDP;
BitcoinDiamond::Entry bcdDP;
Zen::Entry zenDP;
Nervos::Entry NervosDP;
Everscale::Entry EverscaleDP;
Hedera::Entry HederaDP;
TheOpenNetwork::Entry tonDP;
Sui::Entry SuiDP;
<<<<<<< HEAD
InternetComputer::Entry InternetComputerDP;
=======
Greenfield::Entry GreenfieldDP;
>>>>>>> 6bc8ec46
// end_of_coin_dipatcher_declarations_marker_do_not_modify

CoinEntry* coinDispatcher(TWCoinType coinType) {
    // switch is preferred instead of a data structure, due to initialization issues
    CoinEntry* entry = nullptr;
    const auto blockchain = TW::blockchain(coinType);
    switch (blockchain) {
<<<<<<< HEAD
    // #coin-list#
    case TWBlockchainBitcoin:
        entry = &bitcoinDP;
        break;
    case TWBlockchainBitcoinDiamond:
        entry = &bcdDP;
        break;
    case TWBlockchainEthereum:
        entry = &ethereumDP;
        break;
    case TWBlockchainVechain:
        entry = &vechainDP;
        break;
    case TWBlockchainTron:
        entry = &tronDP;
        break;
    case TWBlockchainIcon:
        entry = &iconDP;
        break;
    case TWBlockchainBinance:
        entry = &binanceDP;
        break;
    case TWBlockchainRipple:
        entry = &rippleDP;
        break;
    case TWBlockchainTezos:
        entry = &tezosDP;
        break;
    case TWBlockchainNimiq:
        entry = &nimiqDP;
        break;
    case TWBlockchainStellar:
        entry = &stellarDP;
        break;
    case TWBlockchainAion:
        entry = &aionDP;
        break;
    case TWBlockchainCosmos:
        entry = &cosmosDP;
        break;
    case TWBlockchainTheta:
        entry = &thetaDP;
        break;
    case TWBlockchainOntology:
        entry = &ontologyDP;
        break;
    case TWBlockchainZilliqa:
        entry = &zilliqaDP;
        break;
    case TWBlockchainIoTeX:
        entry = &iotexDP;
        break;
    case TWBlockchainEOS:
        entry = &eosDP;
        break;
    case TWBlockchainNano:
        entry = &nanoDP;
        break;
    case TWBlockchainNULS:
        entry = &nulsDP;
        break;
    case TWBlockchainWaves:
        entry = &wavesDP;
        break;
    case TWBlockchainAeternity:
        entry = &aeternityDP;
        break;
    case TWBlockchainNebulas:
        entry = &nebulasDP;
        break;
    case TWBlockchainFIO:
        entry = &fioDP;
        break;
    case TWBlockchainSolana:
        entry = &solanaDP;
        break;
    case TWBlockchainHarmony:
        entry = &harmonyDP;
        break;
    case TWBlockchainNEAR:
        entry = &nearDP;
        break;
    case TWBlockchainAlgorand:
        entry = &algorandDP;
        break;
    case TWBlockchainPolkadot:
        entry = &polkadotDP;
        break;
    case TWBlockchainCardano:
        entry = &cardanoDP;
        break;
    case TWBlockchainNEO:
        entry = &neoDP;
        break;
    case TWBlockchainFilecoin:
        entry = &filecoinDP;
        break;
    case TWBlockchainMultiversX:
        entry = &multiversxDP;
        break;
    case TWBlockchainOasisNetwork:
        entry = &oasisDP;
        break;
    case TWBlockchainDecred:
        entry = &decredDP;
        break;
    case TWBlockchainGroestlcoin:
        entry = &groestlcoinDP;
        break;
    case TWBlockchainZcash:
        entry = &zcashDP;
        break;
    case TWBlockchainZen:
        entry = &zenDP;
        break;
    case TWBlockchainVerge:
        entry = &vergeDP;
        break;
    case TWBlockchainIOST:
        entry = &iostDP;
        break;
    case TWBlockchainThorchain:
        entry = &thorchainDP;
        break;
    case TWBlockchainRonin:
        entry = &roninDP;
        break;
    case TWBlockchainKusama:
        entry = &kusamaDP;
        break;
    case TWBlockchainNervos:
        entry = &NervosDP;
        break;
    case TWBlockchainEverscale:
        entry = &EverscaleDP;
        break;
    case TWBlockchainAptos:
        entry = &AptosDP;
        break;
    case TWBlockchainHedera:
        entry = &HederaDP;
        break;
    case TWBlockchainTheOpenNetwork:
        entry = &tonDP;
        break;
    case TWBlockchainSui:
        entry = &SuiDP;
        break;
    case TWBlockchainInternetComputer:
        entry = &InternetComputerDP;
        break;
=======
        // #coin-list#
        case TWBlockchainBitcoin: entry = &bitcoinDP; break;
        case TWBlockchainBitcoinDiamond: entry = &bcdDP; break;
        case TWBlockchainEthereum: entry = &ethereumDP; break;
        case TWBlockchainVechain: entry = &vechainDP; break;
        case TWBlockchainTron: entry = &tronDP; break;
        case TWBlockchainIcon: entry = &iconDP; break;
        case TWBlockchainBinance: entry = &binanceDP; break;
        case TWBlockchainRipple: entry = &rippleDP; break;
        case TWBlockchainTezos: entry = &tezosDP; break;
        case TWBlockchainNimiq: entry = &nimiqDP; break;
        case TWBlockchainStellar: entry = &stellarDP; break;
        case TWBlockchainAion: entry = &aionDP; break;
        case TWBlockchainCosmos: entry = &cosmosDP; break;
        case TWBlockchainTheta: entry = &thetaDP; break;
        case TWBlockchainOntology: entry = &ontologyDP; break;
        case TWBlockchainZilliqa: entry = &zilliqaDP; break;
        case TWBlockchainIoTeX: entry = &iotexDP; break;
        case TWBlockchainEOS: entry = &eosDP; break;
        case TWBlockchainNano: entry = &nanoDP; break;
        case TWBlockchainNULS: entry = &nulsDP; break;
        case TWBlockchainWaves: entry = &wavesDP; break;
        case TWBlockchainAeternity: entry = &aeternityDP; break;
        case TWBlockchainNebulas: entry = &nebulasDP; break;
        case TWBlockchainFIO: entry = &fioDP; break;
        case TWBlockchainSolana: entry = &solanaDP; break;
        case TWBlockchainHarmony: entry = &harmonyDP; break;
        case TWBlockchainNEAR: entry = &nearDP; break;
        case TWBlockchainAlgorand: entry = &algorandDP; break;
        case TWBlockchainPolkadot: entry = &polkadotDP; break;
        case TWBlockchainCardano: entry = &cardanoDP; break;
        case TWBlockchainNEO: entry = &neoDP; break;
        case TWBlockchainFilecoin: entry = &filecoinDP; break;
        case TWBlockchainMultiversX: entry = &multiversxDP; break;
        case TWBlockchainOasisNetwork: entry = &oasisDP; break;
        case TWBlockchainDecred: entry = &decredDP; break;
        case TWBlockchainGroestlcoin: entry = &groestlcoinDP; break;
        case TWBlockchainZcash: entry = &zcashDP; break;
        case TWBlockchainZen: entry = &zenDP; break;
        case TWBlockchainVerge: entry = &vergeDP; break;
        case TWBlockchainIOST: entry = &iostDP; break;
        case TWBlockchainThorchain: entry = &thorchainDP; break;
        case TWBlockchainRonin: entry = &roninDP; break;
        case TWBlockchainKusama: entry = &kusamaDP; break;
        case TWBlockchainNervos: entry = &NervosDP; break;
        case TWBlockchainEverscale: entry = &EverscaleDP; break;
        case TWBlockchainAptos: entry = &AptosDP; break;
        case TWBlockchainHedera: entry = &HederaDP; break;
        case TWBlockchainTheOpenNetwork: entry = &tonDP; break;
        case TWBlockchainSui: entry = &SuiDP; break;
        case TWBlockchainGreenfield: entry = &GreenfieldDP; break;
>>>>>>> 6bc8ec46
        // end_of_coin_dipatcher_switch_marker_do_not_modify

    default:
        entry = nullptr;
        break;
    }
    assert(entry != nullptr);
    return entry;
}

const Derivation CoinInfo::derivationByName(TWDerivation nameIn) const {
    if (nameIn == TWDerivationDefault && derivation.size() > 0) {
        return derivation[0];
    }
    for (auto deriv : derivation) {
        if (deriv.name == nameIn) {
            return deriv;
        }
    }
    return Derivation();
}

bool TW::validateAddress(TWCoinType coin, const string& address, const PrefixVariant& prefix) {
    // dispatch
    auto* dispatcher = coinDispatcher(coin);
    assert(dispatcher != nullptr);
    return dispatcher->validateAddress(coin, address, prefix);
}

bool TW::validateAddress(TWCoinType coin, const std::string& string) {
    const auto* hrp = stringForHRP(TW::hrp(coin));
    auto p2pkh = TW::p2pkhPrefix(coin);
    auto p2sh = TW::p2shPrefix(coin);

    // dispatch
    auto* dispatcher = coinDispatcher(coin);
    assert(dispatcher != nullptr);
    bool isValid = false;
    // First check HRP.
    if (hrp != nullptr && !std::string(hrp).empty()) {
        isValid = dispatcher->validateAddress(coin, string, Bech32Prefix(hrp));
    }
    // Then check UTXO
    if ((p2pkh != 0 || p2sh != 0) && !isValid) {
        return isValid || dispatcher->validateAddress(coin, string, Base58Prefix{.p2pkh = p2pkh, .p2sh = p2sh});
    }
    // Then check normal
    if (!isValid) {
        isValid = dispatcher->validateAddress(coin, string, std::monostate());
    }
    return isValid;
}

namespace TW::internal {
inline std::string normalizeAddress(TWCoinType coin, const string& address) {
    // dispatch
    auto* dispatcher = coinDispatcher(coin);
    assert(dispatcher != nullptr);
    return dispatcher->normalizeAddress(coin, address);
}
} // namespace TW::internal

std::string TW::normalizeAddress(TWCoinType coin, const string& address) {
    ;
    if (!TW::validateAddress(coin, address)) {
        // invalid address, not normalizing
        return "";
    }

    return internal::normalizeAddress(coin, address);
}

std::string TW::normalizeAddress(TWCoinType coin, const std::string& address, const PrefixVariant& prefix) {
    if (!TW::validateAddress(coin, address, prefix)) {
        // invalid address, not normalizing
        return "";
    }

    return internal::normalizeAddress(coin, address);
}

std::string TW::deriveAddress(TWCoinType coin, const PrivateKey& privateKey) {
    return TW::deriveAddress(coin, privateKey, TWDerivationDefault);
}

std::string TW::deriveAddress(TWCoinType coin, const PrivateKey& privateKey, TWDerivation derivation) {
    auto keyType = TW::publicKeyType(coin);
    return TW::deriveAddress(coin, privateKey.getPublicKey(keyType), derivation);
}

std::string TW::deriveAddress(TWCoinType coin, const PublicKey& publicKey, TWDerivation derivation, const PrefixVariant& addressPrefix) {
    auto const* dispatcher = coinDispatcher(coin);
    assert(dispatcher != nullptr);
    return dispatcher->deriveAddress(coin, publicKey, derivation, addressPrefix);
}

Data TW::addressToData(TWCoinType coin, const std::string& address) {
    const auto* dispatcher = coinDispatcher(coin);
    assert(dispatcher != nullptr);
    return dispatcher->addressToData(coin, address);
}

void TW::anyCoinSign(TWCoinType coinType, const Data& dataIn, Data& dataOut) {
    auto* dispatcher = coinDispatcher(coinType);
    assert(dispatcher != nullptr);
    dispatcher->sign(coinType, dataIn, dataOut);
}

std::string TW::anySignJSON(TWCoinType coinType, const std::string& json, const Data& key) {
    auto* dispatcher = coinDispatcher(coinType);
    assert(dispatcher != nullptr);
    return dispatcher->signJSON(coinType, json, key);
}

bool TW::supportsJSONSigning(TWCoinType coinType) {
    auto* dispatcher = coinDispatcher(coinType);
    assert(dispatcher != nullptr);
    return dispatcher->supportsJSONSigning();
}

void TW::anyCoinPlan(TWCoinType coinType, const Data& dataIn, Data& dataOut) {
    auto* dispatcher = coinDispatcher(coinType);
    assert(dispatcher != nullptr);
    dispatcher->plan(coinType, dataIn, dataOut);
}

Data TW::anyCoinPreImageHashes(TWCoinType coinType, const Data& txInputData) {
    auto* dispatcher = coinDispatcher(coinType);
    assert(dispatcher != nullptr);
    return dispatcher->preImageHashes(coinType, txInputData);
}

void TW::anyCoinCompileWithSignatures(TWCoinType coinType, const Data& txInputData, const std::vector<Data>& signatures, const std::vector<PublicKey>& publicKeys, Data& txOutputOut) {
    auto* dispatcher = coinDispatcher(coinType);
    assert(dispatcher != nullptr);
    dispatcher->compile(coinType, txInputData, signatures, publicKeys, txOutputOut);
}

Data TW::anyCoinBuildTransactionInput(TWCoinType coinType, const std::string& from, const std::string& to, const uint256_t& amount, const std::string& asset, const std::string& memo, const std::string& chainId) {
    auto* dispatcher = coinDispatcher(coinType);
    assert(dispatcher != nullptr);
    return dispatcher->buildTransactionInput(coinType, from, to, amount, asset, memo, chainId);
}

// Coin info accessors

extern const CoinInfo getCoinInfo(TWCoinType coin); // in generated CoinInfoData.cpp file

TWBlockchain TW::blockchain(TWCoinType coin) {
    return getCoinInfo(coin).blockchain;
}

TWPurpose TW::purpose(TWCoinType coin) {
    return getCoinInfo(coin).purpose;
}

TWCurve TW::curve(TWCoinType coin) {
    return getCoinInfo(coin).curve;
}

TWHDVersion TW::xpubVersion(TWCoinType coin) {
    return getCoinInfo(coin).defaultDerivation().xpubVersion;
}

TWHDVersion TW::xprvVersion(TWCoinType coin) {
    return getCoinInfo(coin).defaultDerivation().xprvVersion;
}

TWHDVersion TW::xpubVersionDerivation(TWCoinType coin, TWDerivation derivation) {
    return getCoinInfo(coin).derivationByName(derivation).xpubVersion;
}

TWHDVersion TW::xprvVersionDerivation(TWCoinType coin, TWDerivation derivation) {
    return getCoinInfo(coin).derivationByName(derivation).xprvVersion;
}

DerivationPath TW::derivationPath(TWCoinType coin) {
    return DerivationPath(getCoinInfo(coin).defaultDerivation().path);
}

DerivationPath TW::derivationPath(TWCoinType coin, TWDerivation derivation) {
    return DerivationPath(getCoinInfo(coin).derivationByName(derivation).path);
}

const char* TW::derivationName(TWCoinType coin, TWDerivation derivation) {
    return getCoinInfo(coin).derivationByName(derivation).nameString;
}

enum TWPublicKeyType TW::publicKeyType(TWCoinType coin) {
    return getCoinInfo(coin).publicKeyType;
}

TW::byte TW::staticPrefix(TWCoinType coin) {
    return getCoinInfo(coin).staticPrefix;
}

TW::byte TW::p2pkhPrefix(TWCoinType coin) {
    return getCoinInfo(coin).p2pkhPrefix;
}

TW::byte TW::p2shPrefix(TWCoinType coin) {
    return getCoinInfo(coin).p2shPrefix;
}

enum TWHRP TW::hrp(TWCoinType coin) {
    return getCoinInfo(coin).hrp;
}

const char* TW::chainId(TWCoinType coin) {
    return getCoinInfo(coin).chainId;
}

Hash::Hasher TW::publicKeyHasher(TWCoinType coin) {
    return getCoinInfo(coin).publicKeyHasher;
}

Hash::Hasher TW::base58Hasher(TWCoinType coin) {
    return getCoinInfo(coin).base58Hasher;
}

Hash::Hasher TW::addressHasher(TWCoinType coin) {
    return getCoinInfo(coin).addressHasher;
}

uint32_t TW::slip44Id(TWCoinType coin) {
    return getCoinInfo(coin).slip44;
}

std::uint32_t TW::ss58Prefix(TWCoinType coin) {
    return getCoinInfo(coin).ss58Prefix;
}

TWString* _Nullable TWCoinTypeConfigurationGetSymbol(enum TWCoinType coin) {
    return TWStringCreateWithUTF8Bytes(getCoinInfo(coin).symbol);
}

int TWCoinTypeConfigurationGetDecimals(enum TWCoinType coin) {
    return getCoinInfo(coin).decimals;
}

TWString* _Nullable TWCoinTypeConfigurationGetTransactionURL(enum TWCoinType coin, TWString* _Nonnull transactionID) {
    std::string txId = TWStringUTF8Bytes(transactionID);
    std::string url = getCoinInfo(coin).explorerTransactionUrl + txId;
    return TWStringCreateWithUTF8Bytes(url.c_str());
}

TWString* _Nullable TWCoinTypeConfigurationGetAccountURL(enum TWCoinType coin, TWString* _Nonnull accountID) {
    std::string accId = TWStringUTF8Bytes(accountID);
    std::string url = getCoinInfo(coin).explorerAccountUrl + accId;
    return TWStringCreateWithUTF8Bytes(url.c_str());
}

TWString* _Nonnull TWCoinTypeConfigurationGetID(enum TWCoinType coin) {
    return TWStringCreateWithUTF8Bytes(getCoinInfo(coin).id);
}

TWString* _Nonnull TWCoinTypeConfigurationGetName(enum TWCoinType coin) {
    return TWStringCreateWithUTF8Bytes(getCoinInfo(coin).name);
}<|MERGE_RESOLUTION|>--- conflicted
+++ resolved
@@ -31,9 +31,8 @@
 #include "Groestlcoin/Entry.h"
 #include "Harmony/Entry.h"
 #include "Hedera/Entry.h"
+#include "Icon/Entry.h"
 #include "IOST/Entry.h"
-#include "Icon/Entry.h"
-#include "InternetComputer/Entry.h"
 #include "IoTeX/Entry.h"
 #include "Kusama/Entry.h"
 #include "MultiversX/Entry.h"
@@ -62,15 +61,14 @@
 #include "XRP/Entry.h"
 #include "Zcash/Entry.h"
 #include "Zen/Entry.h"
-<<<<<<< HEAD
 #include "Zilliqa/Entry.h"
-=======
 #include "Everscale/Entry.h"
 #include "Hedera/Entry.h"
 #include "TheOpenNetwork/Entry.h"
 #include "Sui/Entry.h"
+#include "Icon/Entry.h"
 #include "Greenfield/Entry.h"
->>>>>>> 6bc8ec46
+#include "InternetComputer/Entry.h"
 // end_of_coin_includes_marker_do_not_modify
 
 using namespace TW;
@@ -126,11 +124,8 @@
 Hedera::Entry HederaDP;
 TheOpenNetwork::Entry tonDP;
 Sui::Entry SuiDP;
-<<<<<<< HEAD
+Greenfield::Entry GreenfieldDP;
 InternetComputer::Entry InternetComputerDP;
-=======
-Greenfield::Entry GreenfieldDP;
->>>>>>> 6bc8ec46
 // end_of_coin_dipatcher_declarations_marker_do_not_modify
 
 CoinEntry* coinDispatcher(TWCoinType coinType) {
@@ -138,159 +133,6 @@
     CoinEntry* entry = nullptr;
     const auto blockchain = TW::blockchain(coinType);
     switch (blockchain) {
-<<<<<<< HEAD
-    // #coin-list#
-    case TWBlockchainBitcoin:
-        entry = &bitcoinDP;
-        break;
-    case TWBlockchainBitcoinDiamond:
-        entry = &bcdDP;
-        break;
-    case TWBlockchainEthereum:
-        entry = &ethereumDP;
-        break;
-    case TWBlockchainVechain:
-        entry = &vechainDP;
-        break;
-    case TWBlockchainTron:
-        entry = &tronDP;
-        break;
-    case TWBlockchainIcon:
-        entry = &iconDP;
-        break;
-    case TWBlockchainBinance:
-        entry = &binanceDP;
-        break;
-    case TWBlockchainRipple:
-        entry = &rippleDP;
-        break;
-    case TWBlockchainTezos:
-        entry = &tezosDP;
-        break;
-    case TWBlockchainNimiq:
-        entry = &nimiqDP;
-        break;
-    case TWBlockchainStellar:
-        entry = &stellarDP;
-        break;
-    case TWBlockchainAion:
-        entry = &aionDP;
-        break;
-    case TWBlockchainCosmos:
-        entry = &cosmosDP;
-        break;
-    case TWBlockchainTheta:
-        entry = &thetaDP;
-        break;
-    case TWBlockchainOntology:
-        entry = &ontologyDP;
-        break;
-    case TWBlockchainZilliqa:
-        entry = &zilliqaDP;
-        break;
-    case TWBlockchainIoTeX:
-        entry = &iotexDP;
-        break;
-    case TWBlockchainEOS:
-        entry = &eosDP;
-        break;
-    case TWBlockchainNano:
-        entry = &nanoDP;
-        break;
-    case TWBlockchainNULS:
-        entry = &nulsDP;
-        break;
-    case TWBlockchainWaves:
-        entry = &wavesDP;
-        break;
-    case TWBlockchainAeternity:
-        entry = &aeternityDP;
-        break;
-    case TWBlockchainNebulas:
-        entry = &nebulasDP;
-        break;
-    case TWBlockchainFIO:
-        entry = &fioDP;
-        break;
-    case TWBlockchainSolana:
-        entry = &solanaDP;
-        break;
-    case TWBlockchainHarmony:
-        entry = &harmonyDP;
-        break;
-    case TWBlockchainNEAR:
-        entry = &nearDP;
-        break;
-    case TWBlockchainAlgorand:
-        entry = &algorandDP;
-        break;
-    case TWBlockchainPolkadot:
-        entry = &polkadotDP;
-        break;
-    case TWBlockchainCardano:
-        entry = &cardanoDP;
-        break;
-    case TWBlockchainNEO:
-        entry = &neoDP;
-        break;
-    case TWBlockchainFilecoin:
-        entry = &filecoinDP;
-        break;
-    case TWBlockchainMultiversX:
-        entry = &multiversxDP;
-        break;
-    case TWBlockchainOasisNetwork:
-        entry = &oasisDP;
-        break;
-    case TWBlockchainDecred:
-        entry = &decredDP;
-        break;
-    case TWBlockchainGroestlcoin:
-        entry = &groestlcoinDP;
-        break;
-    case TWBlockchainZcash:
-        entry = &zcashDP;
-        break;
-    case TWBlockchainZen:
-        entry = &zenDP;
-        break;
-    case TWBlockchainVerge:
-        entry = &vergeDP;
-        break;
-    case TWBlockchainIOST:
-        entry = &iostDP;
-        break;
-    case TWBlockchainThorchain:
-        entry = &thorchainDP;
-        break;
-    case TWBlockchainRonin:
-        entry = &roninDP;
-        break;
-    case TWBlockchainKusama:
-        entry = &kusamaDP;
-        break;
-    case TWBlockchainNervos:
-        entry = &NervosDP;
-        break;
-    case TWBlockchainEverscale:
-        entry = &EverscaleDP;
-        break;
-    case TWBlockchainAptos:
-        entry = &AptosDP;
-        break;
-    case TWBlockchainHedera:
-        entry = &HederaDP;
-        break;
-    case TWBlockchainTheOpenNetwork:
-        entry = &tonDP;
-        break;
-    case TWBlockchainSui:
-        entry = &SuiDP;
-        break;
-    case TWBlockchainInternetComputer:
-        entry = &InternetComputerDP;
-        break;
-=======
         // #coin-list#
         case TWBlockchainBitcoin: entry = &bitcoinDP; break;
         case TWBlockchainBitcoinDiamond: entry = &bcdDP; break;
@@ -342,7 +184,7 @@
         case TWBlockchainTheOpenNetwork: entry = &tonDP; break;
         case TWBlockchainSui: entry = &SuiDP; break;
         case TWBlockchainGreenfield: entry = &GreenfieldDP; break;
->>>>>>> 6bc8ec46
+        case TWBlockchainInternetComputer: entry = &InternetComputerDP; break;
         // end_of_coin_dipatcher_switch_marker_do_not_modify
 
     default:
