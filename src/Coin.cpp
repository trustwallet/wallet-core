// Copyright © 2017-2019 Trust Wallet.
//
// This file is part of Trust. The full Trust copyright notice, including
// terms governing use, modification, and redistribution, is contained in the
// file LICENSE at the root of the source code distribution tree.

#include "Coin.h"

#include "Bitcoin/Address.h"
#include "Bitcoin/CashAddress.h"
#include "Bitcoin/Bech32Address.h"
#include "Ethereum/Address.h"
#include "Icon/Address.h"
#include "Nimiq/Address.h"
#include "Aion/Address.h"
#include "Ripple/Address.h"
#include "Tendermint/Address.h"
#include "Tezos/Address.h"
#include "Tron/Address.h"
#include "Zcash/TAddress.h"
#include "Stellar/Address.h"
#include "Ontology/Address.h"
#include "NEO/Address.h"
#include <TrustWalletCore/TWHRP.h>
#include <TrustWalletCore/TWP2PKHPrefix.h>
#include <TrustWalletCore/TWP2SHPrefix.h>

#pragma clang diagnostic push
#pragma clang diagnostic fatal "-Wswitch"

using namespace TW;

std::string TW::loadAddress(TWCoinType coin, const Data& data) {
    switch (coin) {
    case TWCoinTypeAion:
        return Aion::Address(data).string();

    case TWCoinTypeBinance:
        return Tendermint::Address(HRP_BINANCE, data).string();
    case TWCoinTypeCosmos:
        return Tendermint::Address(HRP_COSMOS, data).string();
    case TWCoinTypeBitcoin:
        return Bitcoin::Bech32Address(HRP_BITCOIN, 0, data).string();

    case TWCoinTypeBitcoinCash:
        return Bitcoin::CashAddress(data).string();

    case TWCoinTypeCallisto:
    case TWCoinTypeEthereum:
    case TWCoinTypeEthereumClassic:
    case TWCoinTypeGo:
    case TWCoinTypePoa:
    case TWCoinTypeThunderToken:
    case TWCoinTypeTomoChain:
    case TWCoinTypeVeChain:
    case TWCoinTypeWanChain:
    case TWCoinTypeXDai:
        return Ethereum::Address(data).string();

    case TWCoinTypeICON:
        return Icon::Address(data, TWIconAddressTypeAddress).string();

    case TWCoinTypeLitecoin:
        return Bitcoin::Bech32Address(HRP_LITECOIN, 0, data).string();

    case TWCoinTypeOntology:
        return Ontology::Address(data).string();

    case TWCoinTypeNimiq:
        return Nimiq::Address(data).string();

    case TWCoinTypeRipple:
        return Ripple::Address(data).string();

    case TWCoinTypeTron:
        return Tron::Address(data).string();

    case TWCoinTypeDash:
    case TWCoinTypeZcoin:
        return Bitcoin::Address(data).string();

    case TWCoinTypeZcash:
        return Zcash::TAddress(data).string();

    case TWCoinTypeStellar:
    case TWCoinTypeKIN:
        return Stellar::Address(data).string();

    case TWCoinTypeTezos:
        return Tezos::Address(data).string();
    case TWCoinTypeNEO:
        return NEO::Address(data).string();
    }
}

bool TW::validateAddress(TWCoinType coin, const std::string& string) {
    switch (coin) {
    case TWCoinTypeAion:
        return Aion::Address::isValid(string);

    case TWCoinTypeBinance:
        return Tendermint::Address::isValid(string, HRP_BINANCE) || Tendermint::Address::isValid(string, HRP_BINANCE_TEST);

    case TWCoinTypeBitcoin:
        return Bitcoin::Bech32Address::isValid(string, HRP_BITCOIN) || Bitcoin::Address::isValid(string, {TWP2PKHPrefixBitcoin, TWP2SHPrefixBitcoin});

    case TWCoinTypeBitcoinCash:
        return Bitcoin::CashAddress::isValid(string) || Bitcoin::Address::isValid(string, {TWP2PKHPrefixBitcoin, TWP2SHPrefixBitcoin});

    case TWCoinTypeCosmos:
        return Tendermint::Address::isValid(string, HRP_COSMOS);

    case TWCoinTypeDash:
        return Bitcoin::Address::isValid(string, {TWP2PKHPrefixDash, TWP2SHPrefixDash});

    case TWCoinTypeCallisto:
    case TWCoinTypeEthereum:
    case TWCoinTypeEthereumClassic:
    case TWCoinTypeGo:
    case TWCoinTypePoa:
    case TWCoinTypeThunderToken:
    case TWCoinTypeTomoChain:
    case TWCoinTypeVeChain:
    case TWCoinTypeWanChain:
    case TWCoinTypeXDai:
        return Ethereum::Address::isValid(string);

    case TWCoinTypeICON:
        return Icon::Address::isValid(string);

    case TWCoinTypeLitecoin:
        return Bitcoin::Bech32Address::isValid(string, HRP_LITECOIN) || Bitcoin::Address::isValid(string, {TWP2PKHPrefixLitecoin, TWP2SHPrefixLitecoin});

    case TWCoinTypeOntology:
        return Ontology::Address::isValid(string);

    case TWCoinTypeNimiq:
        return Nimiq::Address::isValid(string);

    case TWCoinTypeRipple:
        return Ripple::Address::isValid(string);

    case TWCoinTypeStellar:
    case TWCoinTypeKIN:
        return Stellar::Address::isValid(string);

    case TWCoinTypeTezos:
        return Tezos::Address::isValid(string);

    case TWCoinTypeTron:
        return Tron::Address::isValid(string);

    case TWCoinTypeZcoin:
        return Bitcoin::Address::isValid(string, {TWP2PKHPrefixZcoin, TWP2SHPrefixZcoin});

    case TWCoinTypeZcash:
        return Zcash::TAddress::isValid(string, {TWP2PKHPrefixZcashT, TWP2SHPrefixZcashT});

    case TWCoinTypeNEO:
        return NEO::Address::isValid(string);
    }
}

TWPurpose TW::purpose(TWCoinType coin) {
    switch(coin) {
    case TWCoinTypeAion:
    case TWCoinTypeBinance:
    case TWCoinTypeBitcoinCash:
    case TWCoinTypeCallisto:
    case TWCoinTypeCosmos:
    case TWCoinTypeDash:
    case TWCoinTypeEthereum:
    case TWCoinTypeEthereumClassic:
    case TWCoinTypeGo:
    case TWCoinTypeICON:
    case TWCoinTypeNimiq:
    case TWCoinTypeOntology:
    case TWCoinTypePoa:
    case TWCoinTypeRipple:
    case TWCoinTypeStellar:
    case TWCoinTypeTezos:
    case TWCoinTypeThunderToken:
    case TWCoinTypeTomoChain:
    case TWCoinTypeTron:
    case TWCoinTypeVeChain:
    case TWCoinTypeWanChain:
    case TWCoinTypeXDai:
    case TWCoinTypeZcash:
    case TWCoinTypeZcoin:
    case TWCoinTypeNEO:
    case TWCoinTypeKIN:
        return TWPurposeBIP44;
    case TWCoinTypeBitcoin:
    case TWCoinTypeLitecoin:
        return TWPurposeBIP84;
    }
}

TWCurve TW::curve(TWCoinType coin) {
    switch(coin) {
    case TWCoinTypeBinance:
    case TWCoinTypeBitcoin:
    case TWCoinTypeBitcoinCash:
    case TWCoinTypeCallisto:
    case TWCoinTypeDash:
    case TWCoinTypeEthereum:
    case TWCoinTypeEthereumClassic:
    case TWCoinTypeGo:
    case TWCoinTypeICON:
    case TWCoinTypeLitecoin:
    case TWCoinTypePoa:
    case TWCoinTypeRipple:
    case TWCoinTypeThunderToken:
    case TWCoinTypeTomoChain:
    case TWCoinTypeTron:
    case TWCoinTypeVeChain:
    case TWCoinTypeWanChain:
    case TWCoinTypeXDai:
    case TWCoinTypeZcash:
    case TWCoinTypeZcoin:
    case TWCoinTypeCosmos:
        return TWCurveSECP256k1;

    case TWCoinTypeNEO:
            return TWCurveNIST256p1;

    case TWCoinTypeAion:
    case TWCoinTypeNimiq:
    case TWCoinTypeStellar:
    case TWCoinTypeTezos:
    case TWCoinTypeKIN:
        return TWCurveEd25519;

    case TWCoinTypeOntology:
        return TWCurveNIST256p1;
    }
}

TWHDVersion TW::xpubVersion(TWCoinType coin) {
    switch(coin) {
    case TWCoinTypeBitcoin:
    case TWCoinTypeLitecoin:
        return TWHDVersionZPUB;

    case TWCoinTypeBitcoinCash:
    case TWCoinTypeDash:
    case TWCoinTypeZcash:
    case TWCoinTypeZcoin:
        return TWHDVersionXPUB;

    case TWCoinTypeAion:
    case TWCoinTypeBinance:
    case TWCoinTypeCosmos:
    case TWCoinTypeCallisto:
    case TWCoinTypeEthereum:
    case TWCoinTypeEthereumClassic:
    case TWCoinTypeGo:
    case TWCoinTypeICON:
    case TWCoinTypeNimiq:
    case TWCoinTypeOntology:
    case TWCoinTypePoa:
    case TWCoinTypeRipple:
    case TWCoinTypeStellar:
    case TWCoinTypeTezos:
    case TWCoinTypeThunderToken:
    case TWCoinTypeTomoChain:
    case TWCoinTypeTron:
    case TWCoinTypeVeChain:
    case TWCoinTypeWanChain:
    case TWCoinTypeXDai:
    case TWCoinTypeNEO:
    case TWCoinTypeKIN:
        return TWHDVersionNone;
    }
}

TWHDVersion TW::xprvVersion(TWCoinType coin) {
    switch(coin) {
    case TWCoinTypeBitcoin:
    case TWCoinTypeLitecoin:
        return TWHDVersionZPRV;

    case TWCoinTypeBitcoinCash:
    case TWCoinTypeDash:
    case TWCoinTypeZcash:
    case TWCoinTypeZcoin:
        return TWHDVersionXPRV;

    case TWCoinTypeAion:
    case TWCoinTypeBinance:
    case TWCoinTypeCosmos:
    case TWCoinTypeCallisto:
    case TWCoinTypeEthereum:
    case TWCoinTypeEthereumClassic:
    case TWCoinTypeGo:
    case TWCoinTypeICON:
    case TWCoinTypeNimiq:
    case TWCoinTypeOntology:
    case TWCoinTypePoa:
    case TWCoinTypeRipple:
    case TWCoinTypeStellar:
    case TWCoinTypeTezos:
    case TWCoinTypeThunderToken:
    case TWCoinTypeTomoChain:
    case TWCoinTypeTron:
    case TWCoinTypeVeChain:
    case TWCoinTypeWanChain:
    case TWCoinTypeXDai:
    case TWCoinTypeNEO:
    case TWCoinTypeKIN:
        return TWHDVersionNone;
    }
}

DerivationPath TW::derivationPath(TWCoinType coin) {
    switch (coin) {
    case TWCoinTypeBinance:
    case TWCoinTypeBitcoin:
    case TWCoinTypeBitcoinCash:
    case TWCoinTypeCallisto:
    case TWCoinTypeCosmos:
    case TWCoinTypeDash:
    case TWCoinTypeEthereum:
    case TWCoinTypeEthereumClassic:
    case TWCoinTypeGo:
    case TWCoinTypeICON:
    case TWCoinTypeLitecoin:
    case TWCoinTypeOntology:
    case TWCoinTypePoa:
    case TWCoinTypeRipple:
    case TWCoinTypeThunderToken:
    case TWCoinTypeTomoChain:
    case TWCoinTypeTron:
    case TWCoinTypeVeChain:
    case TWCoinTypeWanChain:
    case TWCoinTypeXDai:
    case TWCoinTypeZcash:
    case TWCoinTypeZcoin:
        return DerivationPath(purpose(coin), coin, 0, 0, 0);
    case TWCoinTypeAion:
    case TWCoinTypeNEO:
        return DerivationPath{
            DerivationPathIndex(purpose(coin), true),
            DerivationPathIndex(coin, true),
            DerivationPathIndex(0, true),
            DerivationPathIndex(0, true),
            DerivationPathIndex(0, true),
        };
    case TWCoinTypeNimiq:
    case TWCoinTypeTezos:
        return DerivationPath{
            DerivationPathIndex(purpose(coin), true),
            DerivationPathIndex(coin, true),
            DerivationPathIndex(0, true),
            DerivationPathIndex(0, true),
        };

    case TWCoinTypeStellar:
    case TWCoinTypeKIN:
        return DerivationPath{
            DerivationPathIndex(purpose(coin), true),
            DerivationPathIndex(coin, true),
            DerivationPathIndex(0, true)
        };
    }
}

PublicKeyType TW::publicKeyType(TWCoinType coin) {
    switch (coin) {
    case TWCoinTypeBinance:
    case TWCoinTypeBitcoin:
    case TWCoinTypeBitcoinCash:
    case TWCoinTypeCosmos:
    case TWCoinTypeDash:
    case TWCoinTypeLitecoin:
    case TWCoinTypeZcash:
    case TWCoinTypeZcoin:
    case TWCoinTypeRipple:
        return PublicKeyType::secp256k1;

    case TWCoinTypeCallisto:
    case TWCoinTypeEthereum:
    case TWCoinTypeEthereumClassic:
    case TWCoinTypeGo:
    case TWCoinTypePoa:
    case TWCoinTypeThunderToken:
    case TWCoinTypeTomoChain:
    case TWCoinTypeVeChain:
    case TWCoinTypeWanChain:
    case TWCoinTypeXDai:
    case TWCoinTypeICON:
    case TWCoinTypeTron:
        return PublicKeyType::secp256k1Extended;

    case TWCoinTypeNEO:
    case TWCoinTypeOntology:
        return PublicKeyType::nist256p1;

    case TWCoinTypeAion:
    case TWCoinTypeKIN:
    case TWCoinTypeNimiq:
    case TWCoinTypeStellar:
    case TWCoinTypeTezos:
        return PublicKeyType::ed25519;
    }
}

std::string TW::deriveAddress(TWCoinType coin, const PrivateKey& privateKey) {
    auto keyType = TW::publicKeyType(coin);
    return TW::deriveAddress(coin, privateKey.getPublicKey(keyType));
}

std::string TW::deriveAddress(TWCoinType coin, const PublicKey& publicKey) {
    switch (coin) {
    case TWCoinTypeBinance:
        return Tendermint::Address(HRP_BINANCE_TEST, publicKey).string();

    case TWCoinTypeCosmos:
        return Tendermint::Address(HRP_COSMOS, publicKey).string();

    case TWCoinTypeBitcoin:
        return Bitcoin::Bech32Address(publicKey, 0, HRP_BITCOIN).string();

    case TWCoinTypeBitcoinCash:
        return Bitcoin::CashAddress(publicKey).string();

    case TWCoinTypeDash:
        return Bitcoin::Address(publicKey, TWP2PKHPrefixDash).string();

    case TWCoinTypeCallisto:
    case TWCoinTypeEthereum:
    case TWCoinTypeEthereumClassic:
    case TWCoinTypeGo:
    case TWCoinTypePoa:
    case TWCoinTypeThunderToken:
    case TWCoinTypeTomoChain:
    case TWCoinTypeVeChain:
    case TWCoinTypeWanChain:
    case TWCoinTypeXDai:
        return Ethereum::Address(publicKey).string();

    case TWCoinTypeICON:
        return Icon::Address(publicKey, TWIconAddressTypeAddress).string();

    case TWCoinTypeLitecoin:
<<<<<<< HEAD
        return Bitcoin::Bech32Address(privateKey.getPublicKey(PublicKeyType::secp256k1), 0, HRP_LITECOIN).string();
    case TWCoinTypeOntology:
            return Ontology::Address(privateKey.getPublicKey(PublicKeyType::nist256p1)).string();
=======
        return Bitcoin::Bech32Address(publicKey, 0, HRP_LITECOIN).string();
    case TWCoinTypeOntology:
        return Ontology::Address(publicKey).string();
>>>>>>> 41332d49
    case TWCoinTypeNimiq:
        return Nimiq::Address(publicKey).string();

    case TWCoinTypeAion:
        return Aion::Address(publicKey).string();

    case TWCoinTypeRipple:
        return Ripple::Address(publicKey).string();

    case TWCoinTypeTezos:
        return Tezos::Address(publicKey).string();

    case TWCoinTypeTron:
        return Tron::Address(publicKey).string();

    case TWCoinTypeZcash:
        return Zcash::TAddress(publicKey, TWP2PKHPrefixZcashT).string();

    case TWCoinTypeZcoin:
        return Bitcoin::Address(publicKey, TWP2PKHPrefixZcoin).string();

    case TWCoinTypeStellar:
    case TWCoinTypeKIN:
        return Stellar::Address(publicKey).string();

    case TWCoinTypeNEO:
        return NEO::Address(publicKey).string();
    }
}

#pragma clang diagnostic pop<|MERGE_RESOLUTION|>--- conflicted
+++ resolved
@@ -443,15 +443,9 @@
         return Icon::Address(publicKey, TWIconAddressTypeAddress).string();
 
     case TWCoinTypeLitecoin:
-<<<<<<< HEAD
-        return Bitcoin::Bech32Address(privateKey.getPublicKey(PublicKeyType::secp256k1), 0, HRP_LITECOIN).string();
-    case TWCoinTypeOntology:
-            return Ontology::Address(privateKey.getPublicKey(PublicKeyType::nist256p1)).string();
-=======
         return Bitcoin::Bech32Address(publicKey, 0, HRP_LITECOIN).string();
     case TWCoinTypeOntology:
         return Ontology::Address(publicKey).string();
->>>>>>> 41332d49
     case TWCoinTypeNimiq:
         return Nimiq::Address(publicKey).string();
 
