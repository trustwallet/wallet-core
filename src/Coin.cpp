// Copyright © 2017-2019 Trust Wallet.
//
// This file is part of Trust. The full Trust copyright notice, including
// terms governing use, modification, and redistribution, is contained in the
// file LICENSE at the root of the source code distribution tree.

#include "Coin.h"

#include "Aion/Address.h"
#include "Bitcoin/Address.h"
#include "Bitcoin/SegwitAddress.h"
#include "Bitcoin/CashAddress.h"
#include "Decred/Address.h"
#include "Ethereum/Address.h"
#include "Groestlcoin/Address.h"
#include "IOST/Account.h"
#include "Icon/Address.h"
#include "Iocoin/Address.h"
#include "Nano/Address.h"
#include "NEO/Address.h"
#include "Nimiq/Address.h"
#include "Ontology/Address.h"
#include "Ripple/Address.h"
#include "Stellar/Address.h"
#include "Cosmos/Address.h"
#include "Tezos/Address.h"
#include "Tron/Address.h"
#include "Wanchain/Address.h"
#include "Zcash/TAddress.h"
#include "NULS/Address.h"
#include "Bravo/Address.h"
#include "Steem/Address.h"
#include "EOS/Address.h"
#include "IoTeX/Address.h"
#include "Zilliqa/Address.h"
#include "Semux/Address.h"
#include "ARK/Address.h"

#include <TrustWalletCore/TWHRP.h>
#include <TrustWalletCore/TWP2PKHPrefix.h>
#include <TrustWalletCore/TWP2SHPrefix.h>

#pragma clang diagnostic push
#pragma clang diagnostic fatal "-Wswitch"

using namespace TW;

bool TW::validateAddress(TWCoinType coin, const std::string& string) {
    switch (coin) {
    case TWCoinTypeAion:
        return Aion::Address::isValid(string);

    case TWCoinTypeBinance:
        return Cosmos::Address::isValid(string, HRP_BINANCE);

    case TWCoinTypeBitcoin:
        return Bitcoin::SegwitAddress::isValid(string, HRP_BITCOIN) ||
               Bitcoin::Address::isValid(string, {{TWP2PKHPrefixBitcoin}, {TWP2SHPrefixBitcoin}});

    case TWCoinTypeBitcoinCash:
        return Bitcoin::CashAddress::isValid(string) ||
               Bitcoin::Address::isValid(string, {{TWP2PKHPrefixBitcoin}, {TWP2SHPrefixBitcoin}});

    case TWCoinTypeBravoCoin:
        return Bravo::Address::isValid(string);

    case TWCoinTypeCosmos:
        return Cosmos::Address::isValid(string, HRP_COSMOS);

    case TWCoinTypeDash:
        return Bitcoin::Address::isValid(string, {{TWP2PKHPrefixDash}, {TWP2SHPrefixDash}});

    case TWCoinTypeDecred:
        return Decred::Address::isValid(string);

    case TWCoinTypeDogecoin:
        return Bitcoin::Address::isValid(string, {{TWP2PKHPrefixDogecoin}, {TWP2SHPrefixDogecoin}});

    case TWCoinTypeGroestlcoin:
        return Bitcoin::SegwitAddress::isValid(string, HRP_GROESTLCOIN) ||
               Groestlcoin::Address::isValid(string, {TWP2PKHPrefixGroestlcoin, TWP2SHPrefixGroestlcoin});

    case TWCoinTypeIocoin:
        return Bitcoin::Address::isValid(string, {{TWP2PKHPrefixIocoin}, {TWP2SHPrefixIocoin}});
    case TWCoinTypeCallisto:
    case TWCoinTypeEllaism:
    case TWCoinTypeEthereum:
    case TWCoinTypeEthereumClassic:
    case TWCoinTypeEthersocial:
    case TWCoinTypeGoChain:
    case TWCoinTypePOANetwork:
    case TWCoinTypeThunderToken:
    case TWCoinTypeTomoChain:
    case TWCoinTypeVeChain:
    case TWCoinTypeXDai:
    case TWCoinTypeTheta:
    case TWCoinTypeDEXON:
        return Ethereum::Address::isValid(string);

    case TWCoinTypeEOS:
        return EOS::Address::isValid(string);

    case TWCoinTypeWanchain:
        return Wanchain::Address::isValid(string);
    case TWCoinTypeICON:
        return Icon::Address::isValid(string);
    case TWCoinTypeIOST:
        return IOST::Account::isValid(string);
    case TWCoinTypeIoTeX:
        return IoTeX::Address::isValid(string);
    case TWCoinTypeLitecoin:
        return Bitcoin::SegwitAddress::isValid(string, HRP_LITECOIN) ||
               Bitcoin::Address::isValid(string, {{TWP2PKHPrefixLitecoin}, {TWP2SHPrefixLitecoin}});

    case TWCoinTypeViacoin:
        return Bitcoin::SegwitAddress::isValid(string, HRP_VIACOIN) ||
               Bitcoin::Address::isValid(string, {{TWP2PKHPrefixViacoin}, {TWP2SHPrefixViacoin}});

    case TWCoinTypeOntology:
        return Ontology::Address::isValid(string);

    case TWCoinTypeNimiq:
        return Nimiq::Address::isValid(string);

    case TWCoinTypeXRP:
        return Ripple::Address::isValid(string);

    case TWCoinTypeSteem:
        return Bravo::Address::isValid(string, { TW::Steem::MainnetPrefix, TW::Steem::TestnetPrefix });

    case TWCoinTypeStellar:
    case TWCoinTypeKin:
        return Stellar::Address::isValid(string);

    case TWCoinTypeTezos:
        return Tezos::Address::isValid(string);

    case TWCoinTypeTron:
        return Tron::Address::isValid(string);

    case TWCoinTypeZcoin:
        return Bitcoin::Address::isValid(string, {{TWP2PKHPrefixZcoin}, {TWP2SHPrefixZcoin}});

    case TWCoinTypeZelcash:
    case TWCoinTypeZcash:
        return Zcash::TAddress::isValid(string, {{Zcash::TAddress::staticPrefix, TWP2PKHPrefixZcashT}, {Zcash::TAddress::staticPrefix, TWP2SHPrefixZcashT}});

    case TWCoinTypeZilliqa:
        return Zilliqa::isValidAddress(string);

    case TWCoinTypeNano:
        return Nano::Address::isValid(string);

    case TWCoinTypeNEO:
        return NEO::Address::isValid(string);

    case TWCoinTypeLux:
        // same p2pkh prefix as litecoin
        return Bitcoin::Address::isValid(string, {{TWP2PKHPrefixLitecoin}, {TWP2SHPrefixLux}});

    case TWCoinTypeNULS:
        return NULS::Address::isValid(string);

    case TWCoinTypeQtum:
        return Bitcoin::SegwitAddress::isValid(string, HRP_QTUM) ||
               Bitcoin::Address::isValid(string, {{TWP2PKHPrefixQtum}});

    case TWCoinTypeSemux:
        return Semux::Address::isValid(string);
<<<<<<< HEAD
            
    case TWCoinTypeMonetaryUnit:
        return Bitcoin::Address::isValid(string, {{TWP2PKHPrefixMonetaryUnit}, {TWP2SHPrefixMonetaryUnit}});
=======

    case TWCoinTypeARK:
        return ARK::Address::isValid(string);
>>>>>>> bdfb93bf
    }
}

std::string TW::deriveAddress(TWCoinType coin, const PrivateKey& privateKey) {
    auto keyType = TW::publicKeyType(coin);
    return TW::deriveAddress(coin, privateKey.getPublicKey(keyType));
}

std::string TW::deriveAddress(TWCoinType coin, const PublicKey& publicKey) {
    switch (coin) {
    case TWCoinTypeBinance:
        return Cosmos::Address(HRP_BINANCE, publicKey).string();

    case TWCoinTypeCosmos:
        return Cosmos::Address(HRP_COSMOS, publicKey).string();

    case TWCoinTypeBitcoin:
        return Bitcoin::SegwitAddress(publicKey, 0, HRP_BITCOIN).string();

    case TWCoinTypeBitcoinCash:
        return Bitcoin::CashAddress(publicKey).string();

    case TWCoinTypeBravoCoin:
        return Bravo::Address(publicKey).string();

    case TWCoinTypeDash:
        return Bitcoin::Address(publicKey, TWP2PKHPrefixDash).string();

    case TWCoinTypeDecred:
        return Decred::Address(publicKey).string();

    case TWCoinTypeDogecoin:
        return Bitcoin::Address(publicKey, TWP2PKHPrefixDogecoin).string();

    case TWCoinTypeGroestlcoin:
        return Bitcoin::SegwitAddress(publicKey, 0, HRP_GROESTLCOIN).string();

    case TWCoinTypeIocoin:
        return Iocoin::Address(publicKey, TWP2PKHPrefixIocoin).string();

    case TWCoinTypeCallisto:
    case TWCoinTypeEllaism:
    case TWCoinTypeEthereum:
    case TWCoinTypeEthereumClassic:
    case TWCoinTypeEthersocial:
    case TWCoinTypeGoChain:
    case TWCoinTypePOANetwork:
    case TWCoinTypeThunderToken:
    case TWCoinTypeTomoChain:
    case TWCoinTypeVeChain:
    case TWCoinTypeXDai:
    case TWCoinTypeTheta:
    case TWCoinTypeDEXON:
        return Ethereum::Address(publicKey).string();

    case TWCoinTypeEOS:
        return EOS::Address(publicKey).string();

    case TWCoinTypeWanchain:
        return Wanchain::Address(publicKey).string();
    case TWCoinTypeICON:
        return Icon::Address(publicKey, TWIconAddressTypeAddress).string();
    case TWCoinTypeIOST:
        return IOST::Account::encodePubKey(publicKey);
    case TWCoinTypeIoTeX:
        return IoTeX::Address(publicKey).string();
    case TWCoinTypeLitecoin:
        return Bitcoin::SegwitAddress(publicKey, 0, HRP_LITECOIN).string();
    case TWCoinTypeViacoin:
        return Bitcoin::SegwitAddress(publicKey, 0, HRP_VIACOIN).string();
    case TWCoinTypeOntology:
        return Ontology::Address(publicKey).string();
    case TWCoinTypeNimiq:
        return Nimiq::Address(publicKey).string();

    case TWCoinTypeAion:
        return Aion::Address(publicKey).string();

    case TWCoinTypeXRP:
        return Ripple::Address(publicKey).string();

    case TWCoinTypeSteem:
        return Bravo::Address(publicKey, TW::Steem::MainnetPrefix).string();

    case TWCoinTypeTezos:
        return Tezos::Address(publicKey).string();

    case TWCoinTypeTron:
        return Tron::Address(publicKey).string();

    case TWCoinTypeZelcash:
    case TWCoinTypeZcash:
        return Zcash::TAddress(publicKey, TWP2PKHPrefixZcashT).string();

    case TWCoinTypeZcoin:
        return Bitcoin::Address(publicKey, TWP2PKHPrefixZcoin).string();

    case TWCoinTypeZilliqa:
        return Zilliqa::Address(publicKey).string();

    case TWCoinTypeStellar:
    case TWCoinTypeKin:
        return Stellar::Address(publicKey).string();

    case TWCoinTypeNano:
        return Nano::Address(publicKey).string();

    case TWCoinTypeNEO:
        return NEO::Address(publicKey).string();
    case TWCoinTypeLux:
        return Bitcoin::Address(publicKey, TWP2PKHPrefixLitecoin).string();

    case TWCoinTypeNULS:
        return NULS::Address(publicKey).string();

    case TWCoinTypeQtum:
        return Bitcoin::Address(publicKey, TWP2PKHPrefixQtum).string();

    case TWCoinTypeSemux:
        return Semux::Address(publicKey).string();
<<<<<<< HEAD
            
    case TWCoinTypeMonetaryUnit:
        return Bitcoin::Address(publicKey, TWP2PKHPrefixMonetaryUnit).string();
=======

    case TWCoinTypeARK:
        return ARK::Address(publicKey).string();
>>>>>>> bdfb93bf
    }
}

#pragma clang diagnostic pop<|MERGE_RESOLUTION|>--- conflicted
+++ resolved
@@ -167,15 +167,12 @@
 
     case TWCoinTypeSemux:
         return Semux::Address::isValid(string);
-<<<<<<< HEAD
-            
+
+    case TWCoinTypeARK:
+        return ARK::Address::isValid(string);
+                    
     case TWCoinTypeMonetaryUnit:
         return Bitcoin::Address::isValid(string, {{TWP2PKHPrefixMonetaryUnit}, {TWP2SHPrefixMonetaryUnit}});
-=======
-
-    case TWCoinTypeARK:
-        return ARK::Address::isValid(string);
->>>>>>> bdfb93bf
     }
 }
 
@@ -296,15 +293,12 @@
 
     case TWCoinTypeSemux:
         return Semux::Address(publicKey).string();
-<<<<<<< HEAD
-            
+
+    case TWCoinTypeARK:
+        return ARK::Address(publicKey).string();
+        
     case TWCoinTypeMonetaryUnit:
         return Bitcoin::Address(publicKey, TWP2PKHPrefixMonetaryUnit).string();
-=======
-
-    case TWCoinTypeARK:
-        return ARK::Address(publicKey).string();
->>>>>>> bdfb93bf
     }
 }
 
