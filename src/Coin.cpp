// Copyright © 2017-2019 Trust Wallet.
//
// This file is part of Trust. The full Trust copyright notice, including
// terms governing use, modification, and redistribution, is contained in the
// file LICENSE at the root of the source code distribution tree.

#include "Coin.h"

#include "Aion/Address.h"
#include "Bitcoin/Address.h"
#include "Bitcoin/Bech32Address.h"
#include "Bitcoin/CashAddress.h"
#include "Decred/Address.h"
#include "Ethereum/Address.h"
#include "Icon/Address.h"
#include "NEO/Address.h"
#include "Nimiq/Address.h"
#include "Ontology/Address.h"
#include "Ripple/Address.h"
#include "Stellar/Address.h"
#include "Tendermint/Address.h"
#include "Tezos/Address.h"
#include "Tron/Address.h"
#include "Zcash/TAddress.h"

#include <TrustWalletCore/TWHRP.h>
#include <TrustWalletCore/TWP2PKHPrefix.h>
#include <TrustWalletCore/TWP2SHPrefix.h>

#pragma clang diagnostic push
#pragma clang diagnostic fatal "-Wswitch"

using namespace TW;

std::string TW::loadAddress(TWCoinType coin, const Data& data) {
    switch (coin) {
    case TWCoinTypeAion:
        return Aion::Address(data).string();

    case TWCoinTypeBinance:
        return Tendermint::Address(HRP_BINANCE, data).string();
    case TWCoinTypeCosmos:
        return Tendermint::Address(HRP_COSMOS, data).string();
    case TWCoinTypeBitcoin:
        return Bitcoin::Bech32Address(HRP_BITCOIN, 0, data).string();

    case TWCoinTypeBitcoinCash:
        return Bitcoin::CashAddress(data).string();

    case TWCoinTypeCallisto:
    case TWCoinTypeEthereum:
    case TWCoinTypeEthereumClassic:
    case TWCoinTypeGo:
    case TWCoinTypePoa:
    case TWCoinTypeThunderToken:
    case TWCoinTypeTomoChain:
    case TWCoinTypeVeChain:
    case TWCoinTypeWanChain:
    case TWCoinTypeXDai:
        return Ethereum::Address(data).string();

    case TWCoinTypeICON:
        return Icon::Address(data, TWIconAddressTypeAddress).string();

    case TWCoinTypeLitecoin:
        return Bitcoin::Bech32Address(HRP_LITECOIN, 0, data).string();

    case TWCoinTypeOntology:
        return Ontology::Address(data).string();

    case TWCoinTypeNimiq:
        return Nimiq::Address(data).string();

    case TWCoinTypeRipple:
        return Ripple::Address(data).string();

    case TWCoinTypeTron:
        return Tron::Address(data).string();

    case TWCoinTypeDash:
    case TWCoinTypeZcoin:
        return Bitcoin::Address(data).string();

    case TWCoinTypeZcash:
        return Zcash::TAddress(data).string();

    case TWCoinTypeStellar:
    case TWCoinTypeKIN:
        return Stellar::Address(data).string();

    case TWCoinTypeTezos:
        return Tezos::Address(data).string();
    case TWCoinTypeNEO:
        return NEO::Address(data).string();

    case TWCoinTypeDecred:
        return "";
    }
}

bool TW::validateAddress(TWCoinType coin, const std::string& string) {
    switch (coin) {
    case TWCoinTypeAion:
        return Aion::Address::isValid(string);

    case TWCoinTypeBinance:
        return Tendermint::Address::isValid(string, HRP_BINANCE) || Tendermint::Address::isValid(string, HRP_BINANCE_TEST);

    case TWCoinTypeBitcoin:
        return Bitcoin::Bech32Address::isValid(string, HRP_BITCOIN) || Bitcoin::Address::isValid(string, {TWP2PKHPrefixBitcoin, TWP2SHPrefixBitcoin});

    case TWCoinTypeBitcoinCash:
        return Bitcoin::CashAddress::isValid(string) || Bitcoin::Address::isValid(string, {TWP2PKHPrefixBitcoin, TWP2SHPrefixBitcoin});

    case TWCoinTypeCosmos:
        return Tendermint::Address::isValid(string, HRP_COSMOS);

    case TWCoinTypeDash:
        return Bitcoin::Address::isValid(string, {TWP2PKHPrefixDash, TWP2SHPrefixDash});

    case TWCoinTypeDecred:
        return Decred::Address::isValid(string);

    case TWCoinTypeCallisto:
    case TWCoinTypeEthereum:
    case TWCoinTypeEthereumClassic:
    case TWCoinTypeGo:
    case TWCoinTypePoa:
    case TWCoinTypeThunderToken:
    case TWCoinTypeTomoChain:
    case TWCoinTypeVeChain:
    case TWCoinTypeWanChain:
    case TWCoinTypeXDai:
        return Ethereum::Address::isValid(string);

    case TWCoinTypeICON:
        return Icon::Address::isValid(string);

    case TWCoinTypeLitecoin:
        return Bitcoin::Bech32Address::isValid(string, HRP_LITECOIN) || Bitcoin::Address::isValid(string, {TWP2PKHPrefixLitecoin, TWP2SHPrefixLitecoin});

    case TWCoinTypeOntology:
        return Ontology::Address::isValid(string);

    case TWCoinTypeNimiq:
        return Nimiq::Address::isValid(string);

    case TWCoinTypeRipple:
        return Ripple::Address::isValid(string);

    case TWCoinTypeStellar:
    case TWCoinTypeKIN:
        return Stellar::Address::isValid(string);

    case TWCoinTypeTezos:
        return Tezos::Address::isValid(string);

    case TWCoinTypeTron:
        return Tron::Address::isValid(string);

    case TWCoinTypeZcoin:
        return Bitcoin::Address::isValid(string, {TWP2PKHPrefixZcoin, TWP2SHPrefixZcoin});

    case TWCoinTypeZcash:
        return Zcash::TAddress::isValid(string, {TWP2PKHPrefixZcashT, TWP2SHPrefixZcashT});

    case TWCoinTypeNEO:
        return NEO::Address::isValid(string);
    }
}

TWPurpose TW::purpose(TWCoinType coin) {
    switch(coin) {
    case TWCoinTypeAion:
    case TWCoinTypeBinance:
    case TWCoinTypeBitcoinCash:
    case TWCoinTypeCallisto:
    case TWCoinTypeCosmos:
    case TWCoinTypeDash:
    case TWCoinTypeDecred:
    case TWCoinTypeEthereum:
    case TWCoinTypeEthereumClassic:
    case TWCoinTypeGo:
    case TWCoinTypeICON:
    case TWCoinTypeNimiq:
    case TWCoinTypeOntology:
    case TWCoinTypePoa:
    case TWCoinTypeRipple:
    case TWCoinTypeStellar:
    case TWCoinTypeTezos:
    case TWCoinTypeThunderToken:
    case TWCoinTypeTomoChain:
    case TWCoinTypeTron:
    case TWCoinTypeVeChain:
    case TWCoinTypeWanChain:
    case TWCoinTypeXDai:
    case TWCoinTypeZcash:
    case TWCoinTypeZcoin:
    case TWCoinTypeNEO:
    case TWCoinTypeKIN:
        return TWPurposeBIP44;
    case TWCoinTypeBitcoin:
    case TWCoinTypeLitecoin:
        return TWPurposeBIP84;
    }
}

TWCurve TW::curve(TWCoinType coin) {
    switch(coin) {
    case TWCoinTypeBinance:
    case TWCoinTypeBitcoin:
    case TWCoinTypeBitcoinCash:
    case TWCoinTypeCallisto:
    case TWCoinTypeDash:
    case TWCoinTypeDecred:
    case TWCoinTypeEthereum:
    case TWCoinTypeEthereumClassic:
    case TWCoinTypeGo:
    case TWCoinTypeICON:
    case TWCoinTypeLitecoin:
    case TWCoinTypePoa:
    case TWCoinTypeRipple:
    case TWCoinTypeThunderToken:
    case TWCoinTypeTomoChain:
    case TWCoinTypeTron:
    case TWCoinTypeVeChain:
    case TWCoinTypeWanChain:
    case TWCoinTypeXDai:
    case TWCoinTypeZcash:
    case TWCoinTypeZcoin:
    case TWCoinTypeCosmos:
        return TWCurveSECP256k1;

    case TWCoinTypeNEO:
            return TWCurveNIST256p1;

    case TWCoinTypeAion:
    case TWCoinTypeNimiq:
    case TWCoinTypeStellar:
    case TWCoinTypeTezos:
    case TWCoinTypeKIN:
        return TWCurveEd25519;

    case TWCoinTypeOntology:
        return TWCurveNIST256p1;
    }
}

TWHDVersion TW::xpubVersion(TWCoinType coin) {
    switch(coin) {
    case TWCoinTypeBitcoin:
    case TWCoinTypeLitecoin:
        return TWHDVersionZPUB;

    case TWCoinTypeBitcoinCash:
    case TWCoinTypeDash:
    case TWCoinTypeDecred:
    case TWCoinTypeZcash:
    case TWCoinTypeZcoin:
        return TWHDVersionXPUB;

    case TWCoinTypeAion:
    case TWCoinTypeBinance:
    case TWCoinTypeCosmos:
<<<<<<< HEAD
=======
    case TWCoinTypeCallisto:
    case TWCoinTypeEthereum:
    case TWCoinTypeEthereumClassic:
    case TWCoinTypeGo:
    case TWCoinTypeICON:
    case TWCoinTypeNimiq:
    case TWCoinTypeOntology:
    case TWCoinTypePoa:
    case TWCoinTypeRipple:
    case TWCoinTypeStellar:
    case TWCoinTypeTezos:
    case TWCoinTypeThunderToken:
    case TWCoinTypeTomoChain:
    case TWCoinTypeTron:
    case TWCoinTypeVeChain:
    case TWCoinTypeWanChain:
    case TWCoinTypeXDai:
    case TWCoinTypeNEO:
    case TWCoinTypeKIN:
        return TWHDVersionNone;
    }
}

TWHDVersion TW::xprvVersion(TWCoinType coin) {
    switch(coin) {
    case TWCoinTypeBitcoin:
    case TWCoinTypeLitecoin:
        return TWHDVersionZPRV;

    case TWCoinTypeBitcoinCash:
    case TWCoinTypeDash:
    case TWCoinTypeDecred:
    case TWCoinTypeZcash:
    case TWCoinTypeZcoin:
        return TWHDVersionXPRV;

    case TWCoinTypeAion:
    case TWCoinTypeBinance:
    case TWCoinTypeCosmos:
>>>>>>> 96a5a466
    case TWCoinTypeCallisto:
    case TWCoinTypeEthereum:
    case TWCoinTypeEthereumClassic:
    case TWCoinTypeGo:
    case TWCoinTypeICON:
    case TWCoinTypeNimiq:
    case TWCoinTypeOntology:
    case TWCoinTypePoa:
    case TWCoinTypeRipple:
    case TWCoinTypeStellar:
    case TWCoinTypeTezos:
    case TWCoinTypeThunderToken:
    case TWCoinTypeTomoChain:
    case TWCoinTypeTron:
    case TWCoinTypeVeChain:
    case TWCoinTypeWanChain:
    case TWCoinTypeXDai:
    case TWCoinTypeNEO:
    case TWCoinTypeKIN:
        return TWHDVersionNone;
    }
}

DerivationPath TW::derivationPath(TWCoinType coin) {
    switch (coin) {
    case TWCoinTypeBinance:
    case TWCoinTypeBitcoin:
    case TWCoinTypeBitcoinCash:
    case TWCoinTypeCallisto:
    case TWCoinTypeCosmos:
    case TWCoinTypeDash:
    case TWCoinTypeDecred:
    case TWCoinTypeEthereum:
    case TWCoinTypeEthereumClassic:
    case TWCoinTypeGo:
    case TWCoinTypeICON:
    case TWCoinTypeLitecoin:
    case TWCoinTypeOntology:
    case TWCoinTypePoa:
    case TWCoinTypeRipple:
    case TWCoinTypeThunderToken:
    case TWCoinTypeTomoChain:
    case TWCoinTypeTron:
    case TWCoinTypeVeChain:
    case TWCoinTypeWanChain:
    case TWCoinTypeXDai:
    case TWCoinTypeZcash:
    case TWCoinTypeZcoin:
        return DerivationPath(purpose(coin), coin, 0, 0, 0);
    case TWCoinTypeAion:
    case TWCoinTypeNEO:
        return DerivationPath{
            DerivationPathIndex(purpose(coin), true),
            DerivationPathIndex(coin, true),
            DerivationPathIndex(0, true),
            DerivationPathIndex(0, true),
            DerivationPathIndex(0, true),
        };
    case TWCoinTypeNimiq:
    case TWCoinTypeTezos:
        return DerivationPath{
            DerivationPathIndex(purpose(coin), true),
            DerivationPathIndex(coin, true),
            DerivationPathIndex(0, true),
            DerivationPathIndex(0, true),
        };

    case TWCoinTypeStellar:
    case TWCoinTypeKIN:
        return DerivationPath{
            DerivationPathIndex(purpose(coin), true),
            DerivationPathIndex(coin, true),
            DerivationPathIndex(0, true)
        };
    }
}

PublicKeyType TW::publicKeyType(TWCoinType coin) {
    switch (coin) {
    case TWCoinTypeBinance:
    case TWCoinTypeBitcoin:
    case TWCoinTypeBitcoinCash:
    case TWCoinTypeCosmos:
    case TWCoinTypeDash:
    case TWCoinTypeDecred:
    case TWCoinTypeLitecoin:
    case TWCoinTypeZcash:
    case TWCoinTypeZcoin:
    case TWCoinTypeRipple:
        return PublicKeyType::secp256k1;

    case TWCoinTypeCallisto:
    case TWCoinTypeEthereum:
    case TWCoinTypeEthereumClassic:
    case TWCoinTypeGo:
    case TWCoinTypePoa:
    case TWCoinTypeThunderToken:
    case TWCoinTypeTomoChain:
    case TWCoinTypeVeChain:
    case TWCoinTypeWanChain:
    case TWCoinTypeXDai:
    case TWCoinTypeICON:
    case TWCoinTypeTron:
        return PublicKeyType::secp256k1Extended;

    case TWCoinTypeNEO:
    case TWCoinTypeOntology:
        return PublicKeyType::nist256p1;

    case TWCoinTypeAion:
    case TWCoinTypeKIN:
    case TWCoinTypeNimiq:
    case TWCoinTypeStellar:
    case TWCoinTypeTezos:
        return PublicKeyType::ed25519;
    }
}

std::string TW::deriveAddress(TWCoinType coin, const PrivateKey& privateKey) {
    auto keyType = TW::publicKeyType(coin);
    return TW::deriveAddress(coin, privateKey.getPublicKey(keyType));
}

std::string TW::deriveAddress(TWCoinType coin, const PublicKey& publicKey) {
    switch (coin) {
    case TWCoinTypeBinance:
<<<<<<< HEAD
        return Tendermint::Address(HRP_BINANCE_TEST, privateKey.getPublicKey(PublicKeyType::secp256k1)).string();
    
    case TWCoinTypeCosmos:
        return Tendermint::Address(HRP_COSMOS, privateKey.getPublicKey(PublicKeyType::secp256k1)).string();
=======
        return Tendermint::Address(HRP_BINANCE_TEST, publicKey).string();

    case TWCoinTypeCosmos:
        return Tendermint::Address(HRP_COSMOS, publicKey).string();
>>>>>>> 96a5a466

    case TWCoinTypeBitcoin:
        return Bitcoin::Bech32Address(publicKey, 0, HRP_BITCOIN).string();

    case TWCoinTypeBitcoinCash:
        return Bitcoin::CashAddress(publicKey).string();

    case TWCoinTypeDash:
        return Bitcoin::Address(publicKey, TWP2PKHPrefixDash).string();

    case TWCoinTypeDecred:
        return Decred::Address(publicKey).string();

    case TWCoinTypeCallisto:
    case TWCoinTypeEthereum:
    case TWCoinTypeEthereumClassic:
    case TWCoinTypeGo:
    case TWCoinTypePoa:
    case TWCoinTypeThunderToken:
    case TWCoinTypeTomoChain:
    case TWCoinTypeVeChain:
    case TWCoinTypeWanChain:
    case TWCoinTypeXDai:
        return Ethereum::Address(publicKey).string();

    case TWCoinTypeICON:
        return Icon::Address(publicKey, TWIconAddressTypeAddress).string();

    case TWCoinTypeLitecoin:
        return Bitcoin::Bech32Address(publicKey, 0, HRP_LITECOIN).string();
    case TWCoinTypeOntology:
        return Ontology::Address(publicKey).string();
    case TWCoinTypeNimiq:
        return Nimiq::Address(publicKey).string();

    case TWCoinTypeAion:
        return Aion::Address(publicKey).string();

    case TWCoinTypeRipple:
        return Ripple::Address(publicKey).string();

    case TWCoinTypeTezos:
        return Tezos::Address(publicKey).string();

    case TWCoinTypeTron:
        return Tron::Address(publicKey).string();

    case TWCoinTypeZcash:
        return Zcash::TAddress(publicKey, TWP2PKHPrefixZcashT).string();

    case TWCoinTypeZcoin:
        return Bitcoin::Address(publicKey, TWP2PKHPrefixZcoin).string();

    case TWCoinTypeStellar:
    case TWCoinTypeKIN:
        return Stellar::Address(publicKey).string();

    case TWCoinTypeNEO:
        return NEO::Address(publicKey).string();
    }
}

#pragma clang diagnostic pop<|MERGE_RESOLUTION|>--- conflicted
+++ resolved
@@ -39,8 +39,10 @@
 
     case TWCoinTypeBinance:
         return Tendermint::Address(HRP_BINANCE, data).string();
+
     case TWCoinTypeCosmos:
         return Tendermint::Address(HRP_COSMOS, data).string();
+
     case TWCoinTypeBitcoin:
         return Bitcoin::Bech32Address(HRP_BITCOIN, 0, data).string();
 
@@ -262,8 +264,6 @@
     case TWCoinTypeAion:
     case TWCoinTypeBinance:
     case TWCoinTypeCosmos:
-<<<<<<< HEAD
-=======
     case TWCoinTypeCallisto:
     case TWCoinTypeEthereum:
     case TWCoinTypeEthereumClassic:
@@ -303,7 +303,6 @@
     case TWCoinTypeAion:
     case TWCoinTypeBinance:
     case TWCoinTypeCosmos:
->>>>>>> 96a5a466
     case TWCoinTypeCallisto:
     case TWCoinTypeEthereum:
     case TWCoinTypeEthereumClassic:
@@ -430,17 +429,10 @@
 std::string TW::deriveAddress(TWCoinType coin, const PublicKey& publicKey) {
     switch (coin) {
     case TWCoinTypeBinance:
-<<<<<<< HEAD
-        return Tendermint::Address(HRP_BINANCE_TEST, privateKey.getPublicKey(PublicKeyType::secp256k1)).string();
+        return Tendermint::Address(HRP_BINANCE_TEST, publicKey).string();
     
     case TWCoinTypeCosmos:
-        return Tendermint::Address(HRP_COSMOS, privateKey.getPublicKey(PublicKeyType::secp256k1)).string();
-=======
-        return Tendermint::Address(HRP_BINANCE_TEST, publicKey).string();
-
-    case TWCoinTypeCosmos:
         return Tendermint::Address(HRP_COSMOS, publicKey).string();
->>>>>>> 96a5a466
 
     case TWCoinTypeBitcoin:
         return Bitcoin::Bech32Address(publicKey, 0, HRP_BITCOIN).string();
