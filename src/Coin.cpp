// Copyright © 2017-2019 Trust Wallet.
//
// This file is part of Trust. The full Trust copyright notice, including
// terms governing use, modification, and redistribution, is contained in the
// file LICENSE at the root of the source code distribution tree.

#include "Coin.h"

#include "Aion/Address.h"
#include "Bitcoin/Address.h"
#include "Bitcoin/Bech32Address.h"
#include "Bitcoin/CashAddress.h"
#include "Decred/Address.h"
#include "Ethereum/Address.h"
#include "Groestlcoin/Address.h"
#include "Icon/Address.h"
#include "NEO/Address.h"
#include "Nimiq/Address.h"
#include "NULS/Address.h"
#include "Ontology/Address.h"
#include "Ripple/Address.h"
#include "Stellar/Address.h"
#include "Tendermint/Address.h"
#include "Tezos/Address.h"
#include "Tron/Address.h"
#include "Wanchain/Address.h"
#include "Zcash/TAddress.h"

#include <TrustWalletCore/TWHRP.h>
#include <TrustWalletCore/TWP2PKHPrefix.h>
#include <TrustWalletCore/TWP2SHPrefix.h>

#pragma clang diagnostic push
#pragma clang diagnostic fatal "-Wswitch"

using namespace TW;

<<<<<<< HEAD
std::string TW::loadAddress(TWCoinType coin, const Data& data) {
    switch (coin) {
    case TWCoinTypeAion:
        return Aion::Address(data).string();

    case TWCoinTypeBinance:
        return Tendermint::Address(HRP_BINANCE, data).string();
    case TWCoinTypeCosmos:
        return Tendermint::Address(HRP_COSMOS, data).string();
    case TWCoinTypeBitcoin:
        return Bitcoin::Bech32Address(HRP_BITCOIN, 0, data).string();

    case TWCoinTypeBitcoinCash:
        return Bitcoin::CashAddress(data).string();

    case TWCoinTypeCallisto:
    case TWCoinTypeEthereum:
    case TWCoinTypeEthereumClassic:
    case TWCoinTypeGo:
    case TWCoinTypePoa:
    case TWCoinTypeThunderToken:
    case TWCoinTypeTomoChain:
    case TWCoinTypeVeChain:
    case TWCoinTypeXDai:
    case TWCoinTypeTheta:
        return Ethereum::Address(data).string();
    case TWCoinTypeWanChain:
        return Wanchain::Address(data).string();
    case TWCoinTypeICON:
        return Icon::Address(data, TWIconAddressTypeAddress).string();

    case TWCoinTypeLitecoin:
        return Bitcoin::Bech32Address(HRP_LITECOIN, 0, data).string();

    case TWCoinTypeOntology:
        return Ontology::Address(data).string();

    case TWCoinTypeNimiq:
        return Nimiq::Address(data).string();

    case TWCoinTypeRipple:
        return Ripple::Address(data).string();

    case TWCoinTypeTron:
        return Tron::Address(data).string();

    case TWCoinTypeDash:
    case TWCoinTypeZcoin:
        return Bitcoin::Address(data).string();

    case TWCoinTypeZcash:
        return Zcash::TAddress(data).string();

    case TWCoinTypeTezos:
        return Tezos::Address(data).string();
    case TWCoinTypeNEO:
        return NEO::Address(data).string();

    case TWCoinTypeNULS:
        return NULS::Address(data).string();

    case TWCoinTypeDecred:
    case TWCoinTypeKIN:
    case TWCoinTypeStellar:
        return "";
    }
}

=======
>>>>>>> 2542c5c0
bool TW::validateAddress(TWCoinType coin, const std::string& string) {
    switch (coin) {
    case TWCoinTypeAion:
        return Aion::Address::isValid(string);

    case TWCoinTypeBinance:
        return Tendermint::Address::isValid(string, HRP_BINANCE) ||
               Tendermint::Address::isValid(string, HRP_BINANCE_TEST);

    case TWCoinTypeBitcoin:
        return Bitcoin::Bech32Address::isValid(string, HRP_BITCOIN) ||
<<<<<<< HEAD
               Bitcoin::Address::isValid(string, {TWP2PKHPrefixBitcoin, TWP2SHPrefixBitcoin});

    case TWCoinTypeBitcoinCash:
        return Bitcoin::CashAddress::isValid(string) ||
               Bitcoin::Address::isValid(string, {TWP2PKHPrefixBitcoin, TWP2SHPrefixBitcoin});
=======
               Bitcoin::Address::isValid(string, {{TWP2PKHPrefixBitcoin}, {TWP2SHPrefixBitcoin}});

    case TWCoinTypeBitcoinCash:
        return Bitcoin::CashAddress::isValid(string) ||
               Bitcoin::Address::isValid(string, {{TWP2PKHPrefixBitcoin}, {TWP2SHPrefixBitcoin}});
>>>>>>> 2542c5c0

    case TWCoinTypeCosmos:
        return Tendermint::Address::isValid(string, HRP_COSMOS);

    case TWCoinTypeDash:
        return Bitcoin::Address::isValid(string, {{TWP2PKHPrefixDash}, {TWP2SHPrefixDash}});

    case TWCoinTypeDecred:
        return Decred::Address::isValid(string);

    case TWCoinTypeGroestlcoin:
        return Bitcoin::Bech32Address::isValid(string, HRP_GROESTLCOIN) ||
               Groestlcoin::Address::isValid(string, {TWP2PKHPrefixGroestlcoin, TWP2SHPrefixGroestlcoin});

    case TWCoinTypeCallisto:
    case TWCoinTypeEthereum:
    case TWCoinTypeEthereumClassic:
    case TWCoinTypeGo:
    case TWCoinTypePoa:
    case TWCoinTypeThunderToken:
    case TWCoinTypeTomoChain:
    case TWCoinTypeVeChain:
    case TWCoinTypeXDai:
    case TWCoinTypeTheta:
        return Ethereum::Address::isValid(string);
    case TWCoinTypeWanChain:
        return Wanchain::Address::isValid(string);
    case TWCoinTypeICON:
        return Icon::Address::isValid(string);

    case TWCoinTypeLitecoin:
        return Bitcoin::Bech32Address::isValid(string, HRP_LITECOIN) ||
<<<<<<< HEAD
               Bitcoin::Address::isValid(string, {TWP2PKHPrefixLitecoin, TWP2SHPrefixLitecoin});
=======
               Bitcoin::Address::isValid(string, {{TWP2PKHPrefixLitecoin}, {TWP2SHPrefixLitecoin}});
>>>>>>> 2542c5c0

    case TWCoinTypeOntology:
        return Ontology::Address::isValid(string);

    case TWCoinTypeNimiq:
        return Nimiq::Address::isValid(string);

    case TWCoinTypeRipple:
        return Ripple::Address::isValid(string);

    case TWCoinTypeStellar:
    case TWCoinTypeKIN:
        return Stellar::Address::isValid(string);

    case TWCoinTypeTezos:
        return Tezos::Address::isValid(string);

    case TWCoinTypeTron:
        return Tron::Address::isValid(string);

    case TWCoinTypeZcoin:
        return Bitcoin::Address::isValid(string, {{TWP2PKHPrefixZcoin}, {TWP2SHPrefixZcoin}});

    case TWCoinTypeZcash:
        return Zcash::TAddress::isValid(string, {{Zcash::TAddress::staticPrefix, TWP2PKHPrefixZcashT}, {Zcash::TAddress::staticPrefix, TWP2SHPrefixZcashT}});

    case TWCoinTypeNEO:
        return NEO::Address::isValid(string);
		
    case TWCoinTypeNULS:
        return NULS::Address::isValid(string);
    }
}

TWPurpose TW::purpose(TWCoinType coin) {
    switch (coin) {
    case TWCoinTypeAion:
    case TWCoinTypeBinance:
    case TWCoinTypeBitcoinCash:
    case TWCoinTypeCallisto:
    case TWCoinTypeCosmos:
    case TWCoinTypeDash:
    case TWCoinTypeDecred:
    case TWCoinTypeEthereum:
    case TWCoinTypeEthereumClassic:
    case TWCoinTypeGo:
    case TWCoinTypeICON:
    case TWCoinTypeNimiq:
    case TWCoinTypeOntology:
    case TWCoinTypePoa:
    case TWCoinTypeRipple:
    case TWCoinTypeStellar:
    case TWCoinTypeTezos:
    case TWCoinTypeThunderToken:
    case TWCoinTypeTomoChain:
    case TWCoinTypeTron:
    case TWCoinTypeVeChain:
    case TWCoinTypeWanChain:
    case TWCoinTypeXDai:
    case TWCoinTypeZcash:
    case TWCoinTypeZcoin:
    case TWCoinTypeNEO:
    case TWCoinTypeKIN:
<<<<<<< HEAD
    case TWCoinTypeNULS:
=======
>>>>>>> 2542c5c0
    case TWCoinTypeTheta:
        return TWPurposeBIP44;
    case TWCoinTypeBitcoin:
    case TWCoinTypeLitecoin:
    case TWCoinTypeGroestlcoin:
        return TWPurposeBIP84;
    }
}

TWCurve TW::curve(TWCoinType coin) {
    switch (coin) {
    case TWCoinTypeBinance:
    case TWCoinTypeBitcoin:
    case TWCoinTypeBitcoinCash:
    case TWCoinTypeCallisto:
    case TWCoinTypeDash:
    case TWCoinTypeDecred:
    case TWCoinTypeEthereum:
    case TWCoinTypeEthereumClassic:
    case TWCoinTypeGo:
    case TWCoinTypeGroestlcoin:
    case TWCoinTypeICON:
    case TWCoinTypeLitecoin:
    case TWCoinTypeNULS:
    case TWCoinTypePoa:
    case TWCoinTypeRipple:
    case TWCoinTypeThunderToken:
    case TWCoinTypeTomoChain:
    case TWCoinTypeTron:
    case TWCoinTypeVeChain:
    case TWCoinTypeWanChain:
    case TWCoinTypeXDai:
    case TWCoinTypeZcash:
    case TWCoinTypeZcoin:
    case TWCoinTypeCosmos:
    case TWCoinTypeTheta:
        return TWCurveSECP256k1;

    case TWCoinTypeNEO:
        return TWCurveNIST256p1;

    case TWCoinTypeAion:
    case TWCoinTypeNimiq:
    case TWCoinTypeStellar:
    case TWCoinTypeTezos:
    case TWCoinTypeKIN:
        return TWCurveEd25519;

    case TWCoinTypeOntology:
        return TWCurveNIST256p1;
    }
}

TWHDVersion TW::xpubVersion(TWCoinType coin) {
    switch (coin) {
    case TWCoinTypeBitcoin:
    case TWCoinTypeLitecoin:
    case TWCoinTypeGroestlcoin:
        return TWHDVersionZPUB;

    case TWCoinTypeBitcoinCash:
    case TWCoinTypeDash:
    case TWCoinTypeZcash:
    case TWCoinTypeZcoin:
        return TWHDVersionXPUB;

    case TWCoinTypeDecred:
        return TWHDVersionDPUB;

    case TWCoinTypeAion:
    case TWCoinTypeBinance:
    case TWCoinTypeCosmos:
    case TWCoinTypeCallisto:
    case TWCoinTypeEthereum:
    case TWCoinTypeEthereumClassic:
    case TWCoinTypeGo:
    case TWCoinTypeICON:
    case TWCoinTypeNimiq:
    case TWCoinTypeNULS:
    case TWCoinTypeOntology:
    case TWCoinTypePoa:
    case TWCoinTypeRipple:
    case TWCoinTypeStellar:
    case TWCoinTypeTezos:
    case TWCoinTypeThunderToken:
    case TWCoinTypeTomoChain:
    case TWCoinTypeTron:
    case TWCoinTypeVeChain:
    case TWCoinTypeWanChain:
    case TWCoinTypeXDai:
    case TWCoinTypeNEO:
    case TWCoinTypeKIN:
    case TWCoinTypeTheta:
        return TWHDVersionNone;
    }
}

TWHDVersion TW::xprvVersion(TWCoinType coin) {
    switch (coin) {
    case TWCoinTypeBitcoin:
    case TWCoinTypeLitecoin:
    case TWCoinTypeGroestlcoin:
        return TWHDVersionZPRV;

    case TWCoinTypeBitcoinCash:
    case TWCoinTypeDash:
    case TWCoinTypeZcash:
    case TWCoinTypeZcoin:
        return TWHDVersionXPRV;

    case TWCoinTypeDecred:
        return TWHDVersionDPRV;
    case TWCoinTypeAion:
    case TWCoinTypeBinance:
    case TWCoinTypeCosmos:
    case TWCoinTypeCallisto:
    case TWCoinTypeEthereum:
    case TWCoinTypeEthereumClassic:
    case TWCoinTypeGo:
    case TWCoinTypeICON:
    case TWCoinTypeNimiq:
    case TWCoinTypeNULS:
    case TWCoinTypeOntology:
    case TWCoinTypePoa:
    case TWCoinTypeRipple:
    case TWCoinTypeStellar:
    case TWCoinTypeTezos:
    case TWCoinTypeThunderToken:
    case TWCoinTypeTomoChain:
    case TWCoinTypeTron:
    case TWCoinTypeVeChain:
    case TWCoinTypeWanChain:
    case TWCoinTypeXDai:
    case TWCoinTypeNEO:
    case TWCoinTypeKIN:
    case TWCoinTypeTheta:
        return TWHDVersionNone;
    }
}

DerivationPath TW::derivationPath(TWCoinType coin) {
    switch (coin) {
    case TWCoinTypeBinance:
    case TWCoinTypeBitcoin:
    case TWCoinTypeBitcoinCash:
    case TWCoinTypeCallisto:
    case TWCoinTypeCosmos:
    case TWCoinTypeDash:
    case TWCoinTypeDecred:
    case TWCoinTypeEthereum:
    case TWCoinTypeEthereumClassic:
    case TWCoinTypeGo:
    case TWCoinTypeGroestlcoin:
    case TWCoinTypeICON:
    case TWCoinTypeLitecoin:
    case TWCoinTypeNULS:
    case TWCoinTypeOntology:
    case TWCoinTypePoa:
    case TWCoinTypeRipple:
    case TWCoinTypeThunderToken:
    case TWCoinTypeTomoChain:
    case TWCoinTypeTron:
    case TWCoinTypeVeChain:
    case TWCoinTypeWanChain:
    case TWCoinTypeXDai:
    case TWCoinTypeZcash:
    case TWCoinTypeZcoin:
    case TWCoinTypeTheta:
        return DerivationPath(purpose(coin), coin, 0, 0, 0);
    case TWCoinTypeAion:
    case TWCoinTypeNEO:
        return DerivationPath{
            DerivationPathIndex(purpose(coin), true),
            DerivationPathIndex(coin, true),
            DerivationPathIndex(0, true),
            DerivationPathIndex(0, true),
            DerivationPathIndex(0, true),
        };
    case TWCoinTypeNimiq:
    case TWCoinTypeTezos:
        return DerivationPath{
            DerivationPathIndex(purpose(coin), true),
            DerivationPathIndex(coin, true),
            DerivationPathIndex(0, true),
            DerivationPathIndex(0, true),
        };

    case TWCoinTypeStellar:
    case TWCoinTypeKIN:
        return DerivationPath{
            DerivationPathIndex(purpose(coin), true),
            DerivationPathIndex(coin, true),
            DerivationPathIndex(0, true)
        };
    }
}

PublicKeyType TW::publicKeyType(TWCoinType coin) {
    switch (coin) {
    case TWCoinTypeBinance:
    case TWCoinTypeBitcoin:
    case TWCoinTypeBitcoinCash:
    case TWCoinTypeCosmos:
    case TWCoinTypeDash:
    case TWCoinTypeDecred:
    case TWCoinTypeGroestlcoin:
    case TWCoinTypeLitecoin:
    case TWCoinTypeZcash:
    case TWCoinTypeZcoin:
    case TWCoinTypeRipple:
    case TWCoinTypeNULS:
        return PublicKeyType::secp256k1;

    case TWCoinTypeCallisto:
    case TWCoinTypeEthereum:
    case TWCoinTypeEthereumClassic:
    case TWCoinTypeGo:
    case TWCoinTypePoa:
    case TWCoinTypeThunderToken:
    case TWCoinTypeTomoChain:
    case TWCoinTypeVeChain:
    case TWCoinTypeWanChain:
    case TWCoinTypeXDai:
    case TWCoinTypeICON:
    case TWCoinTypeTron:
    case TWCoinTypeTheta:
        return PublicKeyType::secp256k1Extended;

    case TWCoinTypeNEO:
    case TWCoinTypeOntology:
        return PublicKeyType::nist256p1;

    case TWCoinTypeAion:
    case TWCoinTypeKIN:
    case TWCoinTypeNimiq:
    case TWCoinTypeStellar:
    case TWCoinTypeTezos:
        return PublicKeyType::ed25519;
    }
}

std::string TW::deriveAddress(TWCoinType coin, const PrivateKey& privateKey) {
    auto keyType = TW::publicKeyType(coin);
    return TW::deriveAddress(coin, privateKey.getPublicKey(keyType));
}

std::string TW::deriveAddress(TWCoinType coin, const PublicKey& publicKey) {
    switch (coin) {
    case TWCoinTypeBinance:
        return Tendermint::Address(HRP_BINANCE_TEST, publicKey).string();

    case TWCoinTypeCosmos:
        return Tendermint::Address(HRP_COSMOS, publicKey).string();

    case TWCoinTypeBitcoin:
        return Bitcoin::Bech32Address(publicKey, 0, HRP_BITCOIN).string();

    case TWCoinTypeBitcoinCash:
        return Bitcoin::CashAddress(publicKey).string();

    case TWCoinTypeDash:
        return Bitcoin::Address(publicKey, TWP2PKHPrefixDash).string();

    case TWCoinTypeDecred:
        return Decred::Address(publicKey).string();

    case TWCoinTypeGroestlcoin:
        return Bitcoin::Bech32Address(publicKey, 0, HRP_GROESTLCOIN).string();

    case TWCoinTypeCallisto:
    case TWCoinTypeEthereum:
    case TWCoinTypeEthereumClassic:
    case TWCoinTypeGo:
    case TWCoinTypePoa:
    case TWCoinTypeThunderToken:
    case TWCoinTypeTomoChain:
    case TWCoinTypeVeChain:
    case TWCoinTypeXDai:
    case TWCoinTypeTheta:
        return Ethereum::Address(publicKey).string();
    case TWCoinTypeWanChain:
        return Wanchain::Address(publicKey).string();
    case TWCoinTypeICON:
        return Icon::Address(publicKey, TWIconAddressTypeAddress).string();

    case TWCoinTypeLitecoin:
        return Bitcoin::Bech32Address(publicKey, 0, HRP_LITECOIN).string();
    case TWCoinTypeOntology:
        return Ontology::Address(publicKey).string();
    case TWCoinTypeNimiq:
        return Nimiq::Address(publicKey).string();

    case TWCoinTypeAion:
        return Aion::Address(publicKey).string();

    case TWCoinTypeRipple:
        return Ripple::Address(publicKey).string();

    case TWCoinTypeTezos:
        return Tezos::Address(publicKey).string();

    case TWCoinTypeTron:
        return Tron::Address(publicKey).string();

    case TWCoinTypeZcash:
        return Zcash::TAddress(publicKey, TWP2PKHPrefixZcashT).string();

    case TWCoinTypeZcoin:
        return Bitcoin::Address(publicKey, TWP2PKHPrefixZcoin).string();

    case TWCoinTypeStellar:
    case TWCoinTypeKIN:
        return Stellar::Address(publicKey).string();

    case TWCoinTypeNEO:
        return NEO::Address(publicKey).string();

    case TWCoinTypeNULS:
        return NULS::Address(publicKey).string();
    }
}

Hash::Hasher TW::publicKeyHasher(TWCoinType coin) {
    switch (coin) {
    case TWCoinTypeAion:
    case TWCoinTypeBinance:
    case TWCoinTypeBitcoin:
    case TWCoinTypeBitcoinCash:
    case TWCoinTypeCallisto:
    case TWCoinTypeCosmos:
    case TWCoinTypeDash:
    case TWCoinTypeEthereum:
    case TWCoinTypeEthereumClassic:
    case TWCoinTypeGo:
    case TWCoinTypeGroestlcoin:
    case TWCoinTypeICON:
    case TWCoinTypeKIN:
    case TWCoinTypeLitecoin:
    case TWCoinTypeNEO:
    case TWCoinTypeNimiq:
    case TWCoinTypeOntology:
    case TWCoinTypePoa:
    case TWCoinTypeRipple:
    case TWCoinTypeStellar:
    case TWCoinTypeTezos:
    case TWCoinTypeTheta:
    case TWCoinTypeThunderToken:
    case TWCoinTypeTomoChain:
    case TWCoinTypeTron:
    case TWCoinTypeVeChain:
    case TWCoinTypeWanChain:
    case TWCoinTypeXDai:
    case TWCoinTypeZcash:
    case TWCoinTypeZcoin:
        return Hash::sha256ripemd;

    case TWCoinTypeDecred:
        return Hash::blake256ripemd;
    }
}

/// Hasher to use for base 58 checksums.
Hash::Hasher TW::base58Hasher(TWCoinType coin) {
    switch (coin) {
    case TWCoinTypeAion:
    case TWCoinTypeBinance:
    case TWCoinTypeBitcoin:
    case TWCoinTypeBitcoinCash:
    case TWCoinTypeCallisto:
    case TWCoinTypeCosmos:
    case TWCoinTypeDash:
    case TWCoinTypeEthereum:
    case TWCoinTypeEthereumClassic:
    case TWCoinTypeGo:
    case TWCoinTypeICON:
    case TWCoinTypeKIN:
    case TWCoinTypeLitecoin:
    case TWCoinTypeNEO:
    case TWCoinTypeNimiq:
    case TWCoinTypeOntology:
    case TWCoinTypePoa:
    case TWCoinTypeRipple:
    case TWCoinTypeStellar:
    case TWCoinTypeTezos:
    case TWCoinTypeTheta:
    case TWCoinTypeThunderToken:
    case TWCoinTypeTomoChain:
    case TWCoinTypeTron:
    case TWCoinTypeVeChain:
    case TWCoinTypeWanChain:
    case TWCoinTypeXDai:
    case TWCoinTypeZcash:
    case TWCoinTypeZcoin:
        return Hash::sha256d;

    case TWCoinTypeDecred:
        return Hash::blake256d;

    case TWCoinTypeGroestlcoin:
        return Hash::groestl512d;
    }
}

#pragma clang diagnostic pop<|MERGE_RESOLUTION|>--- conflicted
+++ resolved
@@ -16,7 +16,6 @@
 #include "Icon/Address.h"
 #include "NEO/Address.h"
 #include "Nimiq/Address.h"
-#include "NULS/Address.h"
 #include "Ontology/Address.h"
 #include "Ripple/Address.h"
 #include "Stellar/Address.h"
@@ -35,77 +34,6 @@
 
 using namespace TW;
 
-<<<<<<< HEAD
-std::string TW::loadAddress(TWCoinType coin, const Data& data) {
-    switch (coin) {
-    case TWCoinTypeAion:
-        return Aion::Address(data).string();
-
-    case TWCoinTypeBinance:
-        return Tendermint::Address(HRP_BINANCE, data).string();
-    case TWCoinTypeCosmos:
-        return Tendermint::Address(HRP_COSMOS, data).string();
-    case TWCoinTypeBitcoin:
-        return Bitcoin::Bech32Address(HRP_BITCOIN, 0, data).string();
-
-    case TWCoinTypeBitcoinCash:
-        return Bitcoin::CashAddress(data).string();
-
-    case TWCoinTypeCallisto:
-    case TWCoinTypeEthereum:
-    case TWCoinTypeEthereumClassic:
-    case TWCoinTypeGo:
-    case TWCoinTypePoa:
-    case TWCoinTypeThunderToken:
-    case TWCoinTypeTomoChain:
-    case TWCoinTypeVeChain:
-    case TWCoinTypeXDai:
-    case TWCoinTypeTheta:
-        return Ethereum::Address(data).string();
-    case TWCoinTypeWanChain:
-        return Wanchain::Address(data).string();
-    case TWCoinTypeICON:
-        return Icon::Address(data, TWIconAddressTypeAddress).string();
-
-    case TWCoinTypeLitecoin:
-        return Bitcoin::Bech32Address(HRP_LITECOIN, 0, data).string();
-
-    case TWCoinTypeOntology:
-        return Ontology::Address(data).string();
-
-    case TWCoinTypeNimiq:
-        return Nimiq::Address(data).string();
-
-    case TWCoinTypeRipple:
-        return Ripple::Address(data).string();
-
-    case TWCoinTypeTron:
-        return Tron::Address(data).string();
-
-    case TWCoinTypeDash:
-    case TWCoinTypeZcoin:
-        return Bitcoin::Address(data).string();
-
-    case TWCoinTypeZcash:
-        return Zcash::TAddress(data).string();
-
-    case TWCoinTypeTezos:
-        return Tezos::Address(data).string();
-    case TWCoinTypeNEO:
-        return NEO::Address(data).string();
-
-    case TWCoinTypeNULS:
-        return NULS::Address(data).string();
-
-    case TWCoinTypeDecred:
-    case TWCoinTypeKIN:
-    case TWCoinTypeStellar:
-        return "";
-    }
-}
-
-=======
->>>>>>> 2542c5c0
 bool TW::validateAddress(TWCoinType coin, const std::string& string) {
     switch (coin) {
     case TWCoinTypeAion:
@@ -117,19 +45,11 @@
 
     case TWCoinTypeBitcoin:
         return Bitcoin::Bech32Address::isValid(string, HRP_BITCOIN) ||
-<<<<<<< HEAD
-               Bitcoin::Address::isValid(string, {TWP2PKHPrefixBitcoin, TWP2SHPrefixBitcoin});
-
-    case TWCoinTypeBitcoinCash:
-        return Bitcoin::CashAddress::isValid(string) ||
-               Bitcoin::Address::isValid(string, {TWP2PKHPrefixBitcoin, TWP2SHPrefixBitcoin});
-=======
                Bitcoin::Address::isValid(string, {{TWP2PKHPrefixBitcoin}, {TWP2SHPrefixBitcoin}});
 
     case TWCoinTypeBitcoinCash:
         return Bitcoin::CashAddress::isValid(string) ||
                Bitcoin::Address::isValid(string, {{TWP2PKHPrefixBitcoin}, {TWP2SHPrefixBitcoin}});
->>>>>>> 2542c5c0
 
     case TWCoinTypeCosmos:
         return Tendermint::Address::isValid(string, HRP_COSMOS);
@@ -162,11 +82,7 @@
 
     case TWCoinTypeLitecoin:
         return Bitcoin::Bech32Address::isValid(string, HRP_LITECOIN) ||
-<<<<<<< HEAD
-               Bitcoin::Address::isValid(string, {TWP2PKHPrefixLitecoin, TWP2SHPrefixLitecoin});
-=======
                Bitcoin::Address::isValid(string, {{TWP2PKHPrefixLitecoin}, {TWP2SHPrefixLitecoin}});
->>>>>>> 2542c5c0
 
     case TWCoinTypeOntology:
         return Ontology::Address::isValid(string);
@@ -195,9 +111,6 @@
 
     case TWCoinTypeNEO:
         return NEO::Address::isValid(string);
-		
-    case TWCoinTypeNULS:
-        return NULS::Address::isValid(string);
     }
 }
 
@@ -230,10 +143,6 @@
     case TWCoinTypeZcoin:
     case TWCoinTypeNEO:
     case TWCoinTypeKIN:
-<<<<<<< HEAD
-    case TWCoinTypeNULS:
-=======
->>>>>>> 2542c5c0
     case TWCoinTypeTheta:
         return TWPurposeBIP44;
     case TWCoinTypeBitcoin:
@@ -257,7 +166,6 @@
     case TWCoinTypeGroestlcoin:
     case TWCoinTypeICON:
     case TWCoinTypeLitecoin:
-    case TWCoinTypeNULS:
     case TWCoinTypePoa:
     case TWCoinTypeRipple:
     case TWCoinTypeThunderToken:
@@ -312,7 +220,6 @@
     case TWCoinTypeGo:
     case TWCoinTypeICON:
     case TWCoinTypeNimiq:
-    case TWCoinTypeNULS:
     case TWCoinTypeOntology:
     case TWCoinTypePoa:
     case TWCoinTypeRipple:
@@ -355,7 +262,6 @@
     case TWCoinTypeGo:
     case TWCoinTypeICON:
     case TWCoinTypeNimiq:
-    case TWCoinTypeNULS:
     case TWCoinTypeOntology:
     case TWCoinTypePoa:
     case TWCoinTypeRipple:
@@ -389,7 +295,6 @@
     case TWCoinTypeGroestlcoin:
     case TWCoinTypeICON:
     case TWCoinTypeLitecoin:
-    case TWCoinTypeNULS:
     case TWCoinTypeOntology:
     case TWCoinTypePoa:
     case TWCoinTypeRipple:
@@ -444,7 +349,6 @@
     case TWCoinTypeZcash:
     case TWCoinTypeZcoin:
     case TWCoinTypeRipple:
-    case TWCoinTypeNULS:
         return PublicKeyType::secp256k1;
 
     case TWCoinTypeCallisto:
@@ -550,9 +454,6 @@
 
     case TWCoinTypeNEO:
         return NEO::Address(publicKey).string();
-
-    case TWCoinTypeNULS:
-        return NULS::Address(publicKey).string();
     }
 }
 
