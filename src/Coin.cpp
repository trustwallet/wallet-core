// Copyright © 2017-2019 Trust Wallet.
//
// This file is part of Trust. The full Trust copyright notice, including
// terms governing use, modification, and redistribution, is contained in the
// file LICENSE at the root of the source code distribution tree.

#include "Coin.h"

#include "ARK/Address.h"
#include "Aeternity/Address.h"
#include "Aion/Address.h"
#include "Bitcoin/Address.h"
#include "Bitcoin/CashAddress.h"
#include "Bitcoin/SegwitAddress.h"
#include "Bravo/Address.h"
#include "Cosmos/Address.h"
#include "Decred/Address.h"
#include "EOS/Address.h"
#include "Ethereum/Address.h"
#include "FIO/Address.h"
#include "Groestlcoin/Address.h"
#include "Harmony/Address.h"
#include "IOST/Account.h"
#include "Icon/Address.h"
#include "IoTeX/Address.h"
#include "NEO/Address.h"
#include "Nano/Address.h"
#include "Nebulas/Address.h"
#include "Nimiq/Address.h"
#include "Ontology/Address.h"
#include "Ripple/Address.h"
#include "Semux/Address.h"
#include "Solana/Address.h"
#include "Steem/Address.h"
#include "Stellar/Address.h"
<<<<<<< HEAD
#include "Cosmos/Address.h"
#include "Telegram/Address.h"
=======
>>>>>>> f6d1a45b
#include "Tezos/Address.h"
#include "Tron/Address.h"
#include "Wanchain/Address.h"
#include "Waves/Address.h"
#include "Zcash/TAddress.h"
#include "Zilliqa/Address.h"

#include <TrustWalletCore/TWHRP.h>

#pragma clang diagnostic push
#pragma clang diagnostic fatal "-Wswitch"

using namespace TW;

bool TW::validateAddress(TWCoinType coin, const std::string &string) {
    auto p2pkh = TW::p2pkhPrefix(coin);
    auto p2sh = TW::p2shPrefix(coin);
    auto hrp = stringForHRP(TW::hrp(coin));
    switch (coin) {
    case TWCoinTypeAeternity:
        return Aeternity::Address::isValid(string);

    case TWCoinTypeAion:
        return Aion::Address::isValid(string);

    case TWCoinTypeBinance:
    case TWCoinTypeCosmos:
    case TWCoinTypeTerra:
        return Cosmos::Address::isValid(string, hrp);

    case TWCoinTypeBitcoin:
    case TWCoinTypeDigiByte:
    case TWCoinTypeLitecoin:
    case TWCoinTypeMonacoin:
    case TWCoinTypeQtum:
    case TWCoinTypeViacoin:
        return Bitcoin::SegwitAddress::isValid(string, hrp) ||
               Bitcoin::Address::isValid(string, {{p2pkh}, {p2sh}});

    case TWCoinTypeBitcoinCash:
        return Bitcoin::CashAddress::isValid(string) ||
               Bitcoin::Address::isValid(string, {{p2pkh}, {p2sh}});

    case TWCoinTypeBravoCoin:
        return Bravo::Address::isValid(string);

    case TWCoinTypeDash:
    case TWCoinTypeDogecoin:
    case TWCoinTypeLux:
    case TWCoinTypeRavencoin:
    case TWCoinTypeZcoin:
        return Bitcoin::Address::isValid(string, {{p2pkh}, {p2sh}});

    case TWCoinTypeDecred:
        return Decred::Address::isValid(string);

    case TWCoinTypeGroestlcoin:
        return Bitcoin::SegwitAddress::isValid(string, hrp) ||
               Groestlcoin::Address::isValid(string, {p2pkh, p2sh});

    case TWCoinTypeCallisto:
    case TWCoinTypeEllaism:
    case TWCoinTypeEthereum:
    case TWCoinTypeEthereumClassic:
    case TWCoinTypeEthersocial:
    case TWCoinTypeGoChain:
    case TWCoinTypePOANetwork:
    case TWCoinTypeThunderToken:
    case TWCoinTypeTomoChain:
    case TWCoinTypeVeChain:
    case TWCoinTypeXDai:
    case TWCoinTypeTheta:
    case TWCoinTypeDEXON:
        return Ethereum::Address::isValid(string);

    case TWCoinTypeEOS:
        return EOS::Address::isValid(string);
    case TWCoinTypeFIO:
        return FIO::Address::isValid(string);

    case TWCoinTypeWanchain:
        return Wanchain::Address::isValid(string);
    case TWCoinTypeICON:
        return Icon::Address::isValid(string);
    case TWCoinTypeIOST:
        return IOST::Account::isValid(string);
    case TWCoinTypeIoTeX:
        return IoTeX::Address::isValid(string);

    case TWCoinTypeOntology:
        return Ontology::Address::isValid(string);

    case TWCoinTypeNimiq:
        return Nimiq::Address::isValid(string);

    case TWCoinTypeXRP:
        return Ripple::Address::isValid(string);

    case TWCoinTypeSteem:
        return Bravo::Address::isValid(string,
                                       {TW::Steem::MainnetPrefix, TW::Steem::TestnetPrefix});

    case TWCoinTypeStellar:
    case TWCoinTypeKin:
        return Stellar::Address::isValid(string);

    case TWCoinTypeTezos:
        return Tezos::Address::isValid(string);

    case TWCoinTypeTron:
        return Tron::Address::isValid(string);

    case TWCoinTypeZelcash:
    case TWCoinTypeZcash:
        return Zcash::TAddress::isValid(string, {{Zcash::TAddress::staticPrefix, p2pkh},
                                                 {Zcash::TAddress::staticPrefix, p2sh}});

    case TWCoinTypeZilliqa:
        return Zilliqa::isValidAddress(string);

    case TWCoinTypeNano:
        return Nano::Address::isValid(string);

    case TWCoinTypeNEO:
        return NEO::Address::isValid(string);

    case TWCoinTypeSemux:
        return Semux::Address::isValid(string);

    case TWCoinTypeARK:
        return ARK::Address::isValid(string);

    case TWCoinTypeWaves:
        return Waves::Address::isValid(string);

    case TWCoinTypeNebulas:
        return Nebulas::Address::isValid(string);

<<<<<<< HEAD
    case TWCoinTypeTelegram:
        return Telegram::Address::isValid(string);
=======
    case TWCoinTypeHarmony:
        return Harmony::Address::isValid(string).first;

    case TWCoinTypeSolana:
        return Solana::Address::isValid(string);
>>>>>>> f6d1a45b
    }
}

std::string TW::deriveAddress(TWCoinType coin, const PrivateKey &privateKey) {
    auto keyType = TW::publicKeyType(coin);
    return TW::deriveAddress(coin, privateKey.getPublicKey(keyType));
}

std::string TW::deriveAddress(TWCoinType coin, const PublicKey &publicKey) {
    auto p2pkh = TW::p2pkhPrefix(coin);
    auto hrp = stringForHRP(TW::hrp(coin));

    switch (coin) {
    case TWCoinTypeAeternity:
        return Aeternity::Address(publicKey).string();

    case TWCoinTypeBinance:
        return Cosmos::Address(HRP_BINANCE, publicKey).string();

    case TWCoinTypeBitcoin:
    case TWCoinTypeDigiByte:
    case TWCoinTypeGroestlcoin:
    case TWCoinTypeLitecoin:
    case TWCoinTypeViacoin:
        return Bitcoin::SegwitAddress(publicKey, 0, hrp).string();

    case TWCoinTypeBitcoinCash:
        return Bitcoin::CashAddress(publicKey).string();

    case TWCoinTypeBravoCoin:
        return Bravo::Address(publicKey).string();

    case TWCoinTypeCosmos:
    case TWCoinTypeTerra:
        return Cosmos::Address(hrp, publicKey).string();

    case TWCoinTypeDash:
    case TWCoinTypeDogecoin:
    case TWCoinTypeLux:
    case TWCoinTypeMonacoin:
    case TWCoinTypeQtum:
    case TWCoinTypeRavencoin:
    case TWCoinTypeZcoin:
        return Bitcoin::Address(publicKey, p2pkh).string();

    case TWCoinTypeDecred:
        return Decred::Address(publicKey).string();

    case TWCoinTypeCallisto:
    case TWCoinTypeEllaism:
    case TWCoinTypeEthereum:
    case TWCoinTypeEthereumClassic:
    case TWCoinTypeEthersocial:
    case TWCoinTypeGoChain:
    case TWCoinTypePOANetwork:
    case TWCoinTypeThunderToken:
    case TWCoinTypeTomoChain:
    case TWCoinTypeVeChain:
    case TWCoinTypeXDai:
    case TWCoinTypeTheta:
    case TWCoinTypeDEXON:
        return Ethereum::Address(publicKey).string();

    case TWCoinTypeEOS:
        return EOS::Address(publicKey).string();

    case TWCoinTypeFIO:
        return FIO::Address(publicKey).string();

    case TWCoinTypeWanchain:
        return Wanchain::Address(publicKey).string();

    case TWCoinTypeICON:
        return Icon::Address(publicKey, TWIconAddressTypeAddress).string();

    case TWCoinTypeIOST:
        return IOST::Account::encodePubKey(publicKey);

    case TWCoinTypeIoTeX:
        return IoTeX::Address(publicKey).string();

    case TWCoinTypeOntology:
        return Ontology::Address(publicKey).string();

    case TWCoinTypeNimiq:
        return Nimiq::Address(publicKey).string();

    case TWCoinTypeAion:
        return Aion::Address(publicKey).string();

    case TWCoinTypeXRP:
        return Ripple::Address(publicKey).string();

    case TWCoinTypeSteem:
        return Bravo::Address(publicKey, TW::Steem::MainnetPrefix).string();

    case TWCoinTypeTezos:
        return Tezos::Address(publicKey).string();

    case TWCoinTypeTron:
        return Tron::Address(publicKey).string();

    case TWCoinTypeZelcash:
    case TWCoinTypeZcash:
        return Zcash::TAddress(publicKey, p2pkh).string();

    case TWCoinTypeZilliqa:
        return Zilliqa::Address(publicKey).string();

    case TWCoinTypeStellar:
    case TWCoinTypeKin:
        return Stellar::Address(publicKey).string();

    case TWCoinTypeNano:
        return Nano::Address(publicKey).string();

    case TWCoinTypeNEO:
        return NEO::Address(publicKey).string();

    case TWCoinTypeSemux:
        return Semux::Address(publicKey).string();

    case TWCoinTypeARK:
        return ARK::Address(publicKey).string();

    case TWCoinTypeWaves:
        return Waves::Address(publicKey).string();

    case TWCoinTypeNebulas:
        return Nebulas::Address(publicKey).string();

<<<<<<< HEAD
    case TWCoinTypeTelegram:
        return Telegram::Address(publicKey).string();
=======
    case TWCoinTypeHarmony:
        return Harmony::Address(publicKey).string();

    case TWCoinTypeSolana:
        return Solana::Address(publicKey).string();
>>>>>>> f6d1a45b
    }
}

#pragma clang diagnostic pop<|MERGE_RESOLUTION|>--- conflicted
+++ resolved
@@ -33,11 +33,7 @@
 #include "Solana/Address.h"
 #include "Steem/Address.h"
 #include "Stellar/Address.h"
-<<<<<<< HEAD
-#include "Cosmos/Address.h"
 #include "Telegram/Address.h"
-=======
->>>>>>> f6d1a45b
 #include "Tezos/Address.h"
 #include "Tron/Address.h"
 #include "Wanchain/Address.h"
@@ -176,16 +172,14 @@
     case TWCoinTypeNebulas:
         return Nebulas::Address::isValid(string);
 
-<<<<<<< HEAD
+    case TWCoinTypeHarmony:
+        return Harmony::Address::isValid(string).first;
+
+    case TWCoinTypeSolana:
+        return Solana::Address::isValid(string);
+
     case TWCoinTypeTelegram:
         return Telegram::Address::isValid(string);
-=======
-    case TWCoinTypeHarmony:
-        return Harmony::Address::isValid(string).first;
-
-    case TWCoinTypeSolana:
-        return Solana::Address::isValid(string);
->>>>>>> f6d1a45b
     }
 }
 
@@ -317,16 +311,14 @@
     case TWCoinTypeNebulas:
         return Nebulas::Address(publicKey).string();
 
-<<<<<<< HEAD
+    case TWCoinTypeHarmony:
+        return Harmony::Address(publicKey).string();
+
+    case TWCoinTypeSolana:
+        return Solana::Address(publicKey).string();
+
     case TWCoinTypeTelegram:
         return Telegram::Address(publicKey).string();
-=======
-    case TWCoinTypeHarmony:
-        return Harmony::Address(publicKey).string();
-
-    case TWCoinTypeSolana:
-        return Solana::Address(publicKey).string();
->>>>>>> f6d1a45b
     }
 }
 
