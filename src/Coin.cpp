// Copyright © 2017-2022 Trust Wallet.
//
// This file is part of Trust. The full Trust copyright notice, including
// terms governing use, modification, and redistribution, is contained in the
// file LICENSE at the root of the source code distribution tree.

#include "Coin.h"

#include "CoinEntry.h"
#include <TrustWalletCore/TWCoinTypeConfiguration.h>
#include <TrustWalletCore/TWHRP.h>

#include <map>

// #coin-list# Includes for entry points for coin implementations
#include "Aeternity/Entry.h"
#include "Aion/Entry.h"
#include "Algorand/Entry.h"
#include "Binance/Entry.h"
#include "Bitcoin/Entry.h"
#include "Cardano/Entry.h"
#include "Cosmos/Entry.h"
#include "Decred/Entry.h"
#include "EOS/Entry.h"
#include "Elrond/Entry.h"
#include "Ethereum/Entry.h"
#include "FIO/Entry.h"
#include "Filecoin/Entry.h"
#include "Groestlcoin/Entry.h"
#include "Harmony/Entry.h"
#include "Icon/Entry.h"
#include "IoTeX/Entry.h"
#include "Kusama/Entry.h"
#include "NEAR/Entry.h"
#include "NEO/Entry.h"
#include "NULS/Entry.h"
#include "Nano/Entry.h"
#include "Nebulas/Entry.h"
#include "Nervos/Entry.h"
#include "Nimiq/Entry.h"
#include "Oasis/Entry.h"
#include "Ontology/Entry.h"
#include "Polkadot/Entry.h"
#include "Ripple/Entry.h"
#include "Ronin/Entry.h"
#include "Solana/Entry.h"
#include "Stellar/Entry.h"
#include "THORChain/Entry.h"
#include "Tezos/Entry.h"
#include "Theta/Entry.h"
#include "Tron/Entry.h"
#include "VeChain/Entry.h"
#include "Waves/Entry.h"
#include "Zcash/Entry.h"
#include "Zilliqa/Entry.h"
#include "Everscale/Entry.h"
// end_of_coin_includes_marker_do_not_modify

using namespace TW;
using namespace std;

// #coin-list# Global coin entry dispatcher entries
Aeternity::Entry aeternityDP;
Aion::Entry aionDP;
Algorand::Entry algorandDP;
Binance::Entry binanceDP;
Bitcoin::Entry bitcoinDP;
Cardano::Entry cardanoDP;
Cosmos::Entry cosmosDP;
Elrond::Entry elrondDP;
EOS::Entry eosDP;
Ethereum::Entry ethereumDP;
Decred::Entry decredDP;
Filecoin::Entry filecoinDP;
FIO::Entry fioDP;
Groestlcoin::Entry groestlcoinDP;
Harmony::Entry harmonyDP;
Icon::Entry iconDP;
IoTeX::Entry iotexDP;
Kusama::Entry kusamaDP;
Nano::Entry nanoDP;
NEAR::Entry nearDP;
Nebulas::Entry nebulasDP;
NEO::Entry neoDP;
Nimiq::Entry nimiqDP;
NULS::Entry nulsDP;
Ontology::Entry ontologyDP;
Oasis::Entry oasisDP;
Polkadot::Entry polkadotDP;
Ripple::Entry rippleDP;
Ronin::Entry roninDP;
Solana::Entry solanaDP;
Stellar::Entry stellarDP;
Tezos::Entry tezosDP;
Theta::Entry thetaDP;
THORChain::Entry thorchainDP;
Tron::Entry tronDP;
VeChain::Entry vechainDP;
Waves::Entry wavesDP;
Zcash::Entry zcashDP;
Zilliqa::Entry zilliqaDP;
<<<<<<< HEAD
Everscale::Entry EverscaleDP;
=======
Nervos::Entry NervosDP;
>>>>>>> 5acbf252
// end_of_coin_dipatcher_declarations_marker_do_not_modify

CoinEntry* coinDispatcher(TWCoinType coinType) {
    // switch is preferred instead of a data structure, due to initialization issues
    CoinEntry* entry = nullptr;
    const auto blockchain = TW::blockchain(coinType);
    switch (blockchain) {
        // #coin-list#
        case TWBlockchainBitcoin: entry = &bitcoinDP; break;
        case TWBlockchainEthereum: entry = &ethereumDP; break;
        case TWBlockchainVechain: entry = &vechainDP; break;
        case TWBlockchainTron: entry = &tronDP; break;
        case TWBlockchainIcon: entry = &iconDP; break;
        case TWBlockchainBinance: entry = &binanceDP; break;
        case TWBlockchainRipple: entry = &rippleDP; break;
        case TWBlockchainTezos: entry = &tezosDP; break;
        case TWBlockchainNimiq: entry = &nimiqDP; break;
        case TWBlockchainStellar: entry = &stellarDP; break;
        case TWBlockchainAion: entry = &aionDP; break;
        case TWBlockchainCosmos: entry = &cosmosDP; break;
        case TWBlockchainTheta: entry = &thetaDP; break;
        case TWBlockchainOntology: entry = &ontologyDP; break;
        case TWBlockchainZilliqa: entry = &zilliqaDP; break;
        case TWBlockchainIoTeX: entry = &iotexDP; break;
        case TWBlockchainEOS: entry = &eosDP; break;
        case TWBlockchainNano: entry = &nanoDP; break;
        case TWBlockchainNULS: entry = &nulsDP; break;
        case TWBlockchainWaves: entry = &wavesDP; break;
        case TWBlockchainAeternity: entry = &aeternityDP; break;
        case TWBlockchainNebulas: entry = &nebulasDP; break;
        case TWBlockchainFIO: entry = &fioDP; break;
        case TWBlockchainSolana: entry = &solanaDP; break;
        case TWBlockchainHarmony: entry = &harmonyDP; break;
        case TWBlockchainNEAR: entry = &nearDP; break;
        case TWBlockchainAlgorand: entry = &algorandDP; break;
        case TWBlockchainPolkadot: entry = &polkadotDP; break;
        case TWBlockchainCardano: entry = &cardanoDP; break;
        case TWBlockchainNEO: entry = &neoDP; break;
        case TWBlockchainFilecoin: entry = &filecoinDP; break;
        case TWBlockchainElrondNetwork: entry = &elrondDP; break;
        case TWBlockchainOasisNetwork: entry = &oasisDP; break;
        case TWBlockchainDecred: entry = &decredDP; break;
        case TWBlockchainGroestlcoin: entry = &groestlcoinDP; break;
        case TWBlockchainZcash: entry = &zcashDP; break;
        case TWBlockchainThorchain: entry = &thorchainDP; break;
        case TWBlockchainRonin: entry = &roninDP; break;
        case TWBlockchainKusama: entry = &kusamaDP; break;
<<<<<<< HEAD
        case TWBlockchainEverscale: entry = &EverscaleDP; break;
=======
        case TWBlockchainNervos: entry = &NervosDP; break;
>>>>>>> 5acbf252
        // end_of_coin_dipatcher_switch_marker_do_not_modify

        default: entry = nullptr; break;
    }
    assert(entry != nullptr);
    return entry;
}

const Derivation CoinInfo::derivationByName(TWDerivation nameIn) const {
    if (nameIn == TWDerivationDefault && derivation.size() > 0) {
        return derivation[0];
    }
    for (auto deriv: derivation) {
        if (deriv.name == nameIn) {
            return deriv;
        }
    }
    return Derivation();
}

bool TW::validateAddress(TWCoinType coin, const std::string& string) {
    auto p2pkh = TW::p2pkhPrefix(coin);
    auto p2sh = TW::p2shPrefix(coin);
    const auto* hrp = stringForHRP(TW::hrp(coin));

    // dispatch
    auto* dispatcher = coinDispatcher(coin);
    assert(dispatcher != nullptr);
    return dispatcher->validateAddress(coin, string, p2pkh, p2sh, hrp);
}

std::string TW::normalizeAddress(TWCoinType coin, const std::string& address) {
    if (!TW::validateAddress(coin, address)) {
        // invalid address, not normalizing
        return "";
    }

    // dispatch
    auto* dispatcher = coinDispatcher(coin);
    assert(dispatcher != nullptr);
    return dispatcher->normalizeAddress(coin, address);
}

std::string TW::deriveAddress(TWCoinType coin, const PrivateKey& privateKey) {
    return TW::deriveAddress(coin, privateKey, TWDerivationDefault);
}

std::string TW::deriveAddress(TWCoinType coin, const PrivateKey& privateKey, TWDerivation derivation) {
    auto keyType = TW::publicKeyType(coin);
    return TW::deriveAddress(coin, privateKey.getPublicKey(keyType), derivation);
}

std::string TW::deriveAddress(TWCoinType coin, const PublicKey& publicKey) {
    return deriveAddress(coin, publicKey, TWDerivationDefault);
}

std::string TW::deriveAddress(TWCoinType coin, const PublicKey& publicKey, TWDerivation derivation) {
    auto p2pkh = TW::p2pkhPrefix(coin);
    const auto* hrp = stringForHRP(TW::hrp(coin));

    // dispatch
    auto* dispatcher = coinDispatcher(coin);
    assert(dispatcher != nullptr);
    return dispatcher->deriveAddress(coin, derivation, publicKey, p2pkh, hrp);
}

Data TW::addressToData(TWCoinType coin, const std::string& address) {
    const auto* dispatcher = coinDispatcher(coin);
    assert(dispatcher != nullptr);
    return dispatcher->addressToData(coin, address);
}

void TW::anyCoinSign(TWCoinType coinType, const Data& dataIn, Data& dataOut) {
    auto* dispatcher = coinDispatcher(coinType);
    assert(dispatcher != nullptr);
    dispatcher->sign(coinType, dataIn, dataOut);
}

std::string TW::anySignJSON(TWCoinType coinType, const std::string& json, const Data& key) {
    auto* dispatcher = coinDispatcher(coinType);
    assert(dispatcher != nullptr);
    return dispatcher->signJSON(coinType, json, key);
}

bool TW::supportsJSONSigning(TWCoinType coinType) {
    auto* dispatcher = coinDispatcher(coinType);
    assert(dispatcher != nullptr);
    return dispatcher->supportsJSONSigning();
}

void TW::anyCoinPlan(TWCoinType coinType, const Data& dataIn, Data& dataOut) {
    auto* dispatcher = coinDispatcher(coinType);
    assert(dispatcher != nullptr);
    dispatcher->plan(coinType, dataIn, dataOut);
}

Data TW::anyCoinPreImageHashes(TWCoinType coinType, const Data& txInputData) {
    auto* dispatcher = coinDispatcher(coinType);
    assert(dispatcher != nullptr);
    return dispatcher->preImageHashes(coinType, txInputData);
}

void TW::anyCoinCompileWithSignatures(TWCoinType coinType, const Data& txInputData, const std::vector<Data>& signatures, const std::vector<PublicKey>& publicKeys, Data& txOutputOut) {
    auto* dispatcher = coinDispatcher(coinType);
    assert(dispatcher != nullptr);
    dispatcher->compile(coinType, txInputData, signatures, publicKeys, txOutputOut);
}

Data TW::anyCoinBuildTransactionInput(TWCoinType coinType, const std::string& from, const std::string& to, const uint256_t& amount, const std::string& asset, const std::string& memo, const std::string& chainId) {
    auto* dispatcher = coinDispatcher(coinType);
    assert(dispatcher != nullptr);
    return dispatcher->buildTransactionInput(coinType, from, to, amount, asset, memo, chainId);
}

// Coin info accessors

extern const CoinInfo getCoinInfo(TWCoinType coin); // in generated CoinInfoData.cpp file

TWBlockchain TW::blockchain(TWCoinType coin) {
    return getCoinInfo(coin).blockchain;
}

TWPurpose TW::purpose(TWCoinType coin) {
    return getCoinInfo(coin).purpose;
}

TWCurve TW::curve(TWCoinType coin) {
    return getCoinInfo(coin).curve;
}

TWHDVersion TW::xpubVersion(TWCoinType coin) {
    return getCoinInfo(coin).defaultDerivation().xpubVersion;
}

TWHDVersion TW::xprvVersion(TWCoinType coin) {
    return getCoinInfo(coin).defaultDerivation().xprvVersion;
}

TWHDVersion TW::xpubVersionDerivation(TWCoinType coin, TWDerivation derivation) {
    return getCoinInfo(coin).derivationByName(derivation).xpubVersion;
}

TWHDVersion TW::xprvVersionDerivation(TWCoinType coin, TWDerivation derivation) {
    return getCoinInfo(coin).derivationByName(derivation).xprvVersion;
}

DerivationPath TW::derivationPath(TWCoinType coin) {
    return DerivationPath(getCoinInfo(coin).defaultDerivation().path);
}

DerivationPath TW::derivationPath(TWCoinType coin, TWDerivation derivation) {
    return DerivationPath(getCoinInfo(coin).derivationByName(derivation).path);
}

const char* TW::derivationName(TWCoinType coin, TWDerivation derivation) {
    return getCoinInfo(coin).derivationByName(derivation).nameString;
}

enum TWPublicKeyType TW::publicKeyType(TWCoinType coin) {
    return getCoinInfo(coin).publicKeyType;
}

TW::byte TW::staticPrefix(TWCoinType coin) {
    return getCoinInfo(coin).staticPrefix;
}

TW::byte TW::p2pkhPrefix(TWCoinType coin) {
    return getCoinInfo(coin).p2pkhPrefix;
}

TW::byte TW::p2shPrefix(TWCoinType coin) {
    return getCoinInfo(coin).p2shPrefix;
}

enum TWHRP TW::hrp(TWCoinType coin) {
    return getCoinInfo(coin).hrp;
}

const char* TW::chainId(TWCoinType coin) {
    return getCoinInfo(coin).chainId;
}

Hash::Hasher TW::publicKeyHasher(TWCoinType coin) {
    return getCoinInfo(coin).publicKeyHasher;
}

Hash::Hasher TW::base58Hasher(TWCoinType coin) {
    return getCoinInfo(coin).base58Hasher;
}

Hash::Hasher TW::addressHasher(TWCoinType coin) {
    return getCoinInfo(coin).addressHasher;
}

uint32_t TW::slip44Id(TWCoinType coin) {
    return getCoinInfo(coin).slip44;
}

TWString* _Nullable TWCoinTypeConfigurationGetSymbol(enum TWCoinType coin) {
    return TWStringCreateWithUTF8Bytes(getCoinInfo(coin).symbol);
}

int TWCoinTypeConfigurationGetDecimals(enum TWCoinType coin) {
    return getCoinInfo(coin).decimals;
}

TWString* _Nullable TWCoinTypeConfigurationGetTransactionURL(enum TWCoinType coin, TWString* _Nonnull transactionID) {
    std::string txId = TWStringUTF8Bytes(transactionID);
    std::string url = getCoinInfo(coin).explorerTransactionUrl + txId;
    return TWStringCreateWithUTF8Bytes(url.c_str());
}

TWString* _Nullable TWCoinTypeConfigurationGetAccountURL(enum TWCoinType coin, TWString* _Nonnull accountID) {
    std::string accId = TWStringUTF8Bytes(accountID);
    std::string url = getCoinInfo(coin).explorerAccountUrl + accId;
    return TWStringCreateWithUTF8Bytes(url.c_str());
}

TWString* _Nonnull TWCoinTypeConfigurationGetID(enum TWCoinType coin) {
    return TWStringCreateWithUTF8Bytes(getCoinInfo(coin).id);
}

TWString* _Nonnull TWCoinTypeConfigurationGetName(enum TWCoinType coin) {
    return TWStringCreateWithUTF8Bytes(getCoinInfo(coin).name);
}<|MERGE_RESOLUTION|>--- conflicted
+++ resolved
@@ -99,11 +99,8 @@
 Waves::Entry wavesDP;
 Zcash::Entry zcashDP;
 Zilliqa::Entry zilliqaDP;
-<<<<<<< HEAD
+Nervos::Entry NervosDP;
 Everscale::Entry EverscaleDP;
-=======
-Nervos::Entry NervosDP;
->>>>>>> 5acbf252
 // end_of_coin_dipatcher_declarations_marker_do_not_modify
 
 CoinEntry* coinDispatcher(TWCoinType coinType) {
@@ -151,11 +148,8 @@
         case TWBlockchainThorchain: entry = &thorchainDP; break;
         case TWBlockchainRonin: entry = &roninDP; break;
         case TWBlockchainKusama: entry = &kusamaDP; break;
-<<<<<<< HEAD
+        case TWBlockchainNervos: entry = &NervosDP; break;
         case TWBlockchainEverscale: entry = &EverscaleDP; break;
-=======
-        case TWBlockchainNervos: entry = &NervosDP; break;
->>>>>>> 5acbf252
         // end_of_coin_dipatcher_switch_marker_do_not_modify
 
         default: entry = nullptr; break;
