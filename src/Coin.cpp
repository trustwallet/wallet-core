// Copyright © 2017-2019 Trust Wallet.
//
// This file is part of Trust. The full Trust copyright notice, including
// terms governing use, modification, and redistribution, is contained in the
// file LICENSE at the root of the source code distribution tree.

#include "Coin.h"

#include "Bitcoin/Address.h"
#include "Bitcoin/CashAddress.h"
#include "Bitcoin/Bech32Address.h"
#include "Ethereum/Address.h"
#include "Icon/Address.h"
#include "Nimiq/Address.h"
#include "Aion/Address.h"
#include "Ripple/Address.h"
#include "Tendermint/Address.h"
#include "Tezos/Address.h"
#include "Tron/Address.h"
#include "Zcash/TAddress.h"
#include "Stellar/Address.h"
#include "Ontology/Address.h"

#include <TrustWalletCore/TWHRP.h>
#include <TrustWalletCore/TWP2PKHPrefix.h>
#include <TrustWalletCore/TWP2SHPrefix.h>

using namespace TW;

std::string TW::loadAddress(TWCoinType coin, const Data& data) {
    switch (coin) {
    case TWCoinTypeAion:
        return Aion::Address(data).string();

    case TWCoinTypeBinance:
        return Tendermint::Address(HRP_BINANCE, data).string();

    case TWCoinTypeBitcoin:
        return Bitcoin::Bech32Address(HRP_BITCOIN, 0, data).string();

    case TWCoinTypeBitcoinCash:
        return Bitcoin::CashAddress(data).string();

    case TWCoinTypeCallisto:
    case TWCoinTypeEthereum:
    case TWCoinTypeEthereumClassic:
    case TWCoinTypeGo:
    case TWCoinTypePoa:
    case TWCoinTypeThunderToken:
    case TWCoinTypeTomoChain:
    case TWCoinTypeVeChain:
    case TWCoinTypeWanChain:
    case TWCoinTypeXDai:
        return Ethereum::Address(data).string();

    case TWCoinTypeICON:
        return Icon::Address(data, TWIconAddressTypeAddress).string();

    case TWCoinTypeLitecoin:
        return Bitcoin::Bech32Address(HRP_LITECOIN, 0, data).string();

    case TWCoinTypeOntology:
        return Ontology::Address(data).string();

    case TWCoinTypeNimiq:
        return Nimiq::Address(data).string();

    case TWCoinTypeRipple:
        return Ripple::Address(data).string();

    case TWCoinTypeTron:
        return Tron::Address(data).string();

    case TWCoinTypeDash:
    case TWCoinTypeZcoin:
        return Bitcoin::Address(data).string();

    case TWCoinTypeZcash:
        return Zcash::TAddress(data).string();

    case TWCoinTypeStellar:
        return Stellar::Address(data).string();

    case TWCoinTypeTezos:
        return Tezos::Address(data).string();
    }
}

bool TW::validateAddress(TWCoinType coin, const std::string& string) {
    switch (coin) {
    case TWCoinTypeAion:
        return Aion::Address::isValid(string);

    case TWCoinTypeBinance:
        return Tendermint::Address::isValid(string, HRP_BINANCE) || Tendermint::Address::isValid(string, HRP_BINANCE_TEST);

    case TWCoinTypeBitcoin:
        return Bitcoin::Bech32Address::isValid(string, HRP_BITCOIN) || Bitcoin::Address::isValid(string, {TWP2PKHPrefixBitcoin, TWP2SHPrefixBitcoin});

    case TWCoinTypeBitcoinCash:
        return Bitcoin::CashAddress::isValid(string) || Bitcoin::Address::isValid(string, {TWP2PKHPrefixBitcoin, TWP2SHPrefixBitcoin});

    case TWCoinTypeDash:
        return Bitcoin::Address::isValid(string, {TWP2PKHPrefixDash, TWP2SHPrefixDash});

    case TWCoinTypeCallisto:
    case TWCoinTypeEthereum:
    case TWCoinTypeEthereumClassic:
    case TWCoinTypeGo:
    case TWCoinTypePoa:
    case TWCoinTypeThunderToken:
    case TWCoinTypeTomoChain:
    case TWCoinTypeVeChain:
    case TWCoinTypeWanChain:
    case TWCoinTypeXDai:
        return Ethereum::Address::isValid(string);

    case TWCoinTypeICON:
        return Icon::Address::isValid(string);

    case TWCoinTypeLitecoin:
        return Bitcoin::Bech32Address::isValid(string, HRP_LITECOIN) || Bitcoin::Address::isValid(string, {TWP2PKHPrefixLitecoin, TWP2SHPrefixLitecoin});

    case TWCoinTypeOntology:
        return Ontology::Address::isValid(string);

    case TWCoinTypeNimiq:
        return Nimiq::Address::isValid(string);

    case TWCoinTypeRipple:
        return Ripple::Address::isValid(string);

    case TWCoinTypeStellar:
        return Stellar::Address::isValid(string);

    case TWCoinTypeTezos:
        return Tezos::Address::isValid(string);

    case TWCoinTypeTron:
        return Tron::Address::isValid(string);

    case TWCoinTypeZcoin:
        return Bitcoin::Address::isValid(string, {TWP2PKHPrefixZcoin, TWP2SHPrefixZcoin});

    case TWCoinTypeZcash:
        return Zcash::TAddress::isValid(string, {TWP2PKHPrefixZcashT, TWP2SHPrefixZcashT});
    }
}

TWPurpose TW::purpose(TWCoinType coin) {
    switch(coin) {
    case TWCoinTypeAion:
    case TWCoinTypeBinance:
    case TWCoinTypeBitcoinCash:
    case TWCoinTypeCallisto:
    case TWCoinTypeDash:
    case TWCoinTypeEthereum:
    case TWCoinTypeEthereumClassic:
    case TWCoinTypeGo:
    case TWCoinTypeICON:
    case TWCoinTypeNimiq:
    case TWCoinTypeOntology:
    case TWCoinTypePoa:
    case TWCoinTypeRipple:
    case TWCoinTypeStellar:
    case TWCoinTypeTezos:
    case TWCoinTypeThunderToken:
    case TWCoinTypeTomoChain:
    case TWCoinTypeTron:
    case TWCoinTypeVeChain:
    case TWCoinTypeWanChain:
    case TWCoinTypeXDai:
    case TWCoinTypeZcash:
    case TWCoinTypeZcoin:
        return TWPurposeBIP44;
    case TWCoinTypeBitcoin:
    case TWCoinTypeLitecoin:
        return TWPurposeBIP84;
    }
}

TWCurve TW::curve(TWCoinType coin) {
    switch(coin) {
    case TWCoinTypeBinance:
    case TWCoinTypeBitcoin:
    case TWCoinTypeBitcoinCash:
    case TWCoinTypeCallisto:
    case TWCoinTypeDash:
    case TWCoinTypeEthereum:
    case TWCoinTypeEthereumClassic:
    case TWCoinTypeGo:
    case TWCoinTypeICON:
    case TWCoinTypeLitecoin:
    case TWCoinTypePoa:
    case TWCoinTypeRipple:
    case TWCoinTypeThunderToken:
    case TWCoinTypeTomoChain:
    case TWCoinTypeTron:
    case TWCoinTypeVeChain:
    case TWCoinTypeWanChain:
    case TWCoinTypeXDai:
    case TWCoinTypeZcash:
    case TWCoinTypeZcoin:
        return TWCurveSECP256k1;

    case TWCoinTypeAion:
    case TWCoinTypeNimiq:
    case TWCoinTypeStellar:
    case TWCoinTypeTezos:
        return TWCurveEd25519;

    case TWCoinTypeOntology:
        return TWCurveNIST256p1;
    }
}

TWHDVersion TW::hdVersion(TWCoinType coin) {
    switch(coin) {
    case TWCoinTypeBitcoin:
    case TWCoinTypeLitecoin:
        return TWHDVersionZPUB;

    case TWCoinTypeBitcoinCash:
    case TWCoinTypeDash:
    case TWCoinTypeZcash:
    case TWCoinTypeZcoin:
        return TWHDVersionXPUB;

    case TWCoinTypeAion:
    case TWCoinTypeBinance:
    case TWCoinTypeCallisto:
    case TWCoinTypeEthereum:
    case TWCoinTypeEthereumClassic:
    case TWCoinTypeGo:
    case TWCoinTypeICON:
    case TWCoinTypeNimiq:
    case TWCoinTypeOntology:
    case TWCoinTypePoa:
    case TWCoinTypeRipple:
    case TWCoinTypeStellar:
    case TWCoinTypeTezos:
    case TWCoinTypeThunderToken:
    case TWCoinTypeTomoChain:
    case TWCoinTypeTron:
    case TWCoinTypeVeChain:
    case TWCoinTypeWanChain:
    case TWCoinTypeXDai:
        return TWHDVersionNone;
    }
}

DerivationPath TW::derivationPath(TWCoinType coin) {
    switch (coin) {
    case TWCoinTypeBinance:
    case TWCoinTypeBitcoin:
    case TWCoinTypeBitcoinCash:
    case TWCoinTypeCallisto:
    case TWCoinTypeDash:
    case TWCoinTypeEthereum:
    case TWCoinTypeEthereumClassic:
    case TWCoinTypeGo:
    case TWCoinTypeICON:
    case TWCoinTypeLitecoin:
<<<<<<< HEAD
    case TWCoinTypeNimiq:
    case TWCoinTypeOntology:
=======
>>>>>>> 3a223f1d
    case TWCoinTypePoa:
    case TWCoinTypeRipple:
    case TWCoinTypeThunderToken:
    case TWCoinTypeTomoChain:
    case TWCoinTypeTron:
    case TWCoinTypeVeChain:
    case TWCoinTypeWanChain:
    case TWCoinTypeXDai:
    case TWCoinTypeZcash:
    case TWCoinTypeZcoin:
        return DerivationPath(purpose(coin), coin, 0, 0, 0);
    case TWCoinTypeAion:
        return DerivationPath{
            DerivationPathIndex(purpose(coin), true),
            DerivationPathIndex(coin, true),
            DerivationPathIndex(0, true),
            DerivationPathIndex(0, true),
            DerivationPathIndex(0, true),
        };
    case TWCoinTypeNimiq:
    case TWCoinTypeTezos:
        return DerivationPath{
            DerivationPathIndex(purpose(coin), true),
            DerivationPathIndex(coin, true),
            DerivationPathIndex(0, true),
            DerivationPathIndex(0, true),
        };

    case TWCoinTypeStellar:
        return DerivationPath{
            DerivationPathIndex(purpose(coin), true),
            DerivationPathIndex(coin, true),
            DerivationPathIndex(0, true)
        };
    }
}

std::string TW::deriveAddress(TWCoinType coin, const PrivateKey& privateKey) {
    switch (coin) {
    case TWCoinTypeBinance:
        return Tendermint::Address(HRP_BINANCE, privateKey.getPublicKey(PublicKeyType::secp256k1)).string();

    case TWCoinTypeBitcoin:
        return Bitcoin::Bech32Address(privateKey.getPublicKey(PublicKeyType::secp256k1), 0, HRP_BITCOIN).string();

    case TWCoinTypeBitcoinCash:
        return Bitcoin::CashAddress(privateKey.getPublicKey(PublicKeyType::secp256k1)).string();

    case TWCoinTypeDash:
        return Bitcoin::Address(privateKey.getPublicKey(PublicKeyType::secp256k1), TWP2PKHPrefixDash).string();

    case TWCoinTypeCallisto:
    case TWCoinTypeEthereum:
    case TWCoinTypeEthereumClassic:
    case TWCoinTypeGo:
    case TWCoinTypePoa:
    case TWCoinTypeThunderToken:
    case TWCoinTypeTomoChain:
    case TWCoinTypeVeChain:
    case TWCoinTypeWanChain:
    case TWCoinTypeXDai:
        return Ethereum::Address(privateKey.getPublicKey(PublicKeyType::secp256k1Extended)).string();

    case TWCoinTypeICON:
        return Icon::Address(privateKey.getPublicKey(PublicKeyType::secp256k1), TWIconAddressTypeAddress).string();

    case TWCoinTypeLitecoin:
        return Bitcoin::Bech32Address(privateKey.getPublicKey(PublicKeyType::secp256k1), 0, HRP_LITECOIN).string();
    case TWCoinTypeOntology:
            return Ontology::Address(privateKey.getPublicKey(PublicKeyType::secp256k1)).string();
    case TWCoinTypeNimiq:
        return Nimiq::Address(privateKey.getPublicKey(PublicKeyType::ed25519)).string();

    case TWCoinTypeAion:
        return Aion::Address(privateKey.getPublicKey(PublicKeyType::ed25519)).string();

    case TWCoinTypeRipple:
        return Ripple::Address(privateKey.getPublicKey(PublicKeyType::secp256k1)).string();

    case TWCoinTypeTezos:
        return Tezos::Address(privateKey.getPublicKey(PublicKeyType::ed25519)).string();

    case TWCoinTypeTron:
        return Tron::Address(privateKey.getPublicKey(PublicKeyType::secp256k1Extended)).string();

    case TWCoinTypeZcash:
        return Zcash::TAddress(privateKey.getPublicKey(PublicKeyType::secp256k1), TWP2SHPrefixZcashT).string();

    case TWCoinTypeZcoin:
        return Bitcoin::Address(privateKey.getPublicKey(PublicKeyType::secp256k1), TWP2PKHPrefixZcoin).string();

    case TWCoinTypeStellar:
        return Stellar::Address(privateKey.getPublicKey(PublicKeyType::ed25519)).string();
    }
}<|MERGE_RESOLUTION|>--- conflicted
+++ resolved
@@ -261,11 +261,6 @@
     case TWCoinTypeGo:
     case TWCoinTypeICON:
     case TWCoinTypeLitecoin:
-<<<<<<< HEAD
-    case TWCoinTypeNimiq:
-    case TWCoinTypeOntology:
-=======
->>>>>>> 3a223f1d
     case TWCoinTypePoa:
     case TWCoinTypeRipple:
     case TWCoinTypeThunderToken:
