// Copyright © 2017-2019 Trust Wallet.
//
// This file is part of Trust. The full Trust copyright notice, including
// terms governing use, modification, and redistribution, is contained in the
// file LICENSE at the root of the source code distribution tree.

#include "Coin.h"

#include "Aion/Address.h"
#include "Bitcoin/Address.h"
#include "Bitcoin/Bech32Address.h"
#include "Bitcoin/CashAddress.h"
#include "Decred/Address.h"
#include "Ethereum/Address.h"
#include "Icon/Address.h"
#include "NEO/Address.h"
#include "Nimiq/Address.h"
#include "Ontology/Address.h"
#include "Ripple/Address.h"
#include "Stellar/Address.h"
#include "Tendermint/Address.h"
#include "Tezos/Address.h"
#include "Tron/Address.h"
#include "Wanchain/Address.h"
#include "Zcash/TAddress.h"

#include <TrustWalletCore/TWHRP.h>
#include <TrustWalletCore/TWP2PKHPrefix.h>
#include <TrustWalletCore/TWP2SHPrefix.h>

#pragma clang diagnostic push
#pragma clang diagnostic fatal "-Wswitch"

using namespace TW;

std::string TW::loadAddress(TWCoinType coin, const Data& data) {
    switch (coin) {
    case TWCoinTypeAion:
        return Aion::Address(data).string();

    case TWCoinTypeBinance:
        return Tendermint::Address(HRP_BINANCE, data).string();
    case TWCoinTypeCosmos:
        return Tendermint::Address(HRP_COSMOS, data).string();
    case TWCoinTypeBitcoin:
        return Bitcoin::Bech32Address(HRP_BITCOIN, 0, data).string();

    case TWCoinTypeBitcoinCash:
        return Bitcoin::CashAddress(data).string();

    case TWCoinTypeCallisto:
    case TWCoinTypeEthereum:
    case TWCoinTypeEthereumClassic:
    case TWCoinTypeGo:
    case TWCoinTypePoa:
    case TWCoinTypeThunderToken:
    case TWCoinTypeTomoChain:
    case TWCoinTypeVeChain:
    case TWCoinTypeXDai:
    case TWCoinTypeTheta:
        return Ethereum::Address(data).string();
    case TWCoinTypeWanChain:
        return Wanchain::Address(data).string();
    case TWCoinTypeICON:
        return Icon::Address(data, TWIconAddressTypeAddress).string();

    case TWCoinTypeLitecoin:
        return Bitcoin::Bech32Address(HRP_LITECOIN, 0, data).string();

    case TWCoinTypeOntology:
        return Ontology::Address(data).string();

    case TWCoinTypeNimiq:
        return Nimiq::Address(data).string();

    case TWCoinTypeRipple:
        return Ripple::Address(data).string();

    case TWCoinTypeTron:
        return Tron::Address(data).string();

    case TWCoinTypeDash:
    case TWCoinTypeZcoin:
        return Bitcoin::Address(data).string();

    case TWCoinTypeZcash:
        return Zcash::TAddress(data).string();

    case TWCoinTypeStellar:
    case TWCoinTypeKIN:
        return Stellar::Address(data).string();

    case TWCoinTypeTezos:
        return Tezos::Address(data).string();
    case TWCoinTypeNEO:
        return NEO::Address(data).string();

    case TWCoinTypeDecred:
        return "";
    case TWCoinTypeLux:
        return Bitcoin::Address(data).string();
    }
}

bool TW::validateAddress(TWCoinType coin, const std::string& string) {
    switch (coin) {
    case TWCoinTypeAion:
        return Aion::Address::isValid(string);

    case TWCoinTypeBinance:
        return Tendermint::Address::isValid(string, HRP_BINANCE) ||
               Tendermint::Address::isValid(string, HRP_BINANCE_TEST);

    case TWCoinTypeBitcoin:
        return Bitcoin::Bech32Address::isValid(string, HRP_BITCOIN) ||
               Bitcoin::Address::isValid(string, {TWP2PKHPrefixBitcoin, TWP2SHPrefixBitcoin});

    case TWCoinTypeBitcoinCash:
        return Bitcoin::CashAddress::isValid(string) ||
               Bitcoin::Address::isValid(string, {TWP2PKHPrefixBitcoin, TWP2SHPrefixBitcoin});

    case TWCoinTypeCosmos:
        return Tendermint::Address::isValid(string, HRP_COSMOS);

    case TWCoinTypeDash:
        return Bitcoin::Address::isValid(string, {TWP2PKHPrefixDash, TWP2SHPrefixDash});

    case TWCoinTypeDecred:
        return Decred::Address::isValid(string);

    case TWCoinTypeCallisto:
    case TWCoinTypeEthereum:
    case TWCoinTypeEthereumClassic:
    case TWCoinTypeGo:
    case TWCoinTypePoa:
    case TWCoinTypeThunderToken:
    case TWCoinTypeTomoChain:
    case TWCoinTypeVeChain:
    case TWCoinTypeXDai:
    case TWCoinTypeTheta:
        return Ethereum::Address::isValid(string);
    case TWCoinTypeWanChain:
        return Wanchain::Address::isValid(string);
    case TWCoinTypeICON:
        return Icon::Address::isValid(string);

    case TWCoinTypeLitecoin:
        return Bitcoin::Bech32Address::isValid(string, HRP_LITECOIN) ||
               Bitcoin::Address::isValid(string, {TWP2PKHPrefixLitecoin, TWP2SHPrefixLitecoin});

    case TWCoinTypeOntology:
        return Ontology::Address::isValid(string);

    case TWCoinTypeNimiq:
        return Nimiq::Address::isValid(string);

    case TWCoinTypeRipple:
        return Ripple::Address::isValid(string);

    case TWCoinTypeStellar:
    case TWCoinTypeKIN:
        return Stellar::Address::isValid(string);

    case TWCoinTypeTezos:
        return Tezos::Address::isValid(string);

    case TWCoinTypeTron:
        return Tron::Address::isValid(string);

    case TWCoinTypeZcoin:
        return Bitcoin::Address::isValid(string, {TWP2PKHPrefixZcoin, TWP2SHPrefixZcoin});

    case TWCoinTypeZcash:
        return Zcash::TAddress::isValid(string, {TWP2PKHPrefixZcashT, TWP2SHPrefixZcashT});

    case TWCoinTypeNEO:
        return NEO::Address::isValid(string);
    case TWCoinTypeLux:
        return Bitcoin::Address::isValid(string, {TWP2PKHPrefixLux, TWP2SHPrefixLux});
    }
}

TWPurpose TW::purpose(TWCoinType coin) {
    switch (coin) {
    case TWCoinTypeAion:
    case TWCoinTypeBinance:
    case TWCoinTypeBitcoinCash:
    case TWCoinTypeCallisto:
    case TWCoinTypeCosmos:
    case TWCoinTypeDash:
    case TWCoinTypeDecred:
    case TWCoinTypeEthereum:
    case TWCoinTypeEthereumClassic:
    case TWCoinTypeGo:
    case TWCoinTypeICON:
    case TWCoinTypeNimiq:
    case TWCoinTypeOntology:
    case TWCoinTypePoa:
    case TWCoinTypeRipple:
    case TWCoinTypeStellar:
    case TWCoinTypeTezos:
    case TWCoinTypeThunderToken:
    case TWCoinTypeTomoChain:
    case TWCoinTypeTron:
    case TWCoinTypeVeChain:
    case TWCoinTypeWanChain:
    case TWCoinTypeXDai:
    case TWCoinTypeZcash:
    case TWCoinTypeZcoin:
    case TWCoinTypeNEO:
    case TWCoinTypeKIN:
    case TWCoinTypeTheta:
        return TWPurposeBIP44;
    case TWCoinTypeBitcoin:
    case TWCoinTypeLitecoin:
        return TWPurposeBIP84;
    case TWCoinTypeLux:
    }
}

TWCurve TW::curve(TWCoinType coin) {
    switch (coin) {
    case TWCoinTypeBinance:
    case TWCoinTypeBitcoin:
    case TWCoinTypeBitcoinCash:
    case TWCoinTypeCallisto:
    case TWCoinTypeDash:
    case TWCoinTypeDecred:
    case TWCoinTypeEthereum:
    case TWCoinTypeEthereumClassic:
    case TWCoinTypeGo:
    case TWCoinTypeICON:
    case TWCoinTypeLitecoin:
    case TWCoinTypePoa:
    case TWCoinTypeRipple:
    case TWCoinTypeThunderToken:
    case TWCoinTypeTomoChain:
    case TWCoinTypeTron:
    case TWCoinTypeVeChain:
    case TWCoinTypeWanChain:
    case TWCoinTypeXDai:
    case TWCoinTypeZcash:
    case TWCoinTypeZcoin:
    case TWCoinTypeCosmos:
<<<<<<< HEAD
    case TWCoinTypeTheta:
=======
    case TWCoinTypeLux:
>>>>>>> 9ee294c2
        return TWCurveSECP256k1;

    case TWCoinTypeNEO:
        return TWCurveNIST256p1;

    case TWCoinTypeAion:
    case TWCoinTypeNimiq:
    case TWCoinTypeStellar:
    case TWCoinTypeTezos:
    case TWCoinTypeKIN:
        return TWCurveEd25519;

    case TWCoinTypeOntology:
        return TWCurveNIST256p1;
    }
}

TWHDVersion TW::xpubVersion(TWCoinType coin) {
    switch (coin) {
    case TWCoinTypeBitcoin:
    case TWCoinTypeLitecoin:
        return TWHDVersionZPUB;

    case TWCoinTypeBitcoinCash:
    case TWCoinTypeDash:
    case TWCoinTypeDecred:
    case TWCoinTypeZcash:
    case TWCoinTypeZcoin:
    case TWCoinTypeLux:
        return TWHDVersionXPUB;

    case TWCoinTypeAion:
    case TWCoinTypeBinance:
    case TWCoinTypeCosmos:
    case TWCoinTypeCallisto:
    case TWCoinTypeEthereum:
    case TWCoinTypeEthereumClassic:
    case TWCoinTypeGo:
    case TWCoinTypeICON:
    case TWCoinTypeNimiq:
    case TWCoinTypeOntology:
    case TWCoinTypePoa:
    case TWCoinTypeRipple:
    case TWCoinTypeStellar:
    case TWCoinTypeTezos:
    case TWCoinTypeThunderToken:
    case TWCoinTypeTomoChain:
    case TWCoinTypeTron:
    case TWCoinTypeVeChain:
    case TWCoinTypeWanChain:
    case TWCoinTypeXDai:
    case TWCoinTypeNEO:
    case TWCoinTypeKIN:
    case TWCoinTypeTheta:
        return TWHDVersionNone;
    }
}

TWHDVersion TW::xprvVersion(TWCoinType coin) {
    switch (coin) {
    case TWCoinTypeBitcoin:
    case TWCoinTypeLitecoin:
        return TWHDVersionZPRV;

    case TWCoinTypeBitcoinCash:
    case TWCoinTypeDash:
    case TWCoinTypeDecred:
    case TWCoinTypeZcash:
    case TWCoinTypeZcoin:
    case TWCoinTypeLux:
        return TWHDVersionXPRV;

    case TWCoinTypeAion:
    case TWCoinTypeBinance:
    case TWCoinTypeCosmos:
    case TWCoinTypeCallisto:
    case TWCoinTypeEthereum:
    case TWCoinTypeEthereumClassic:
    case TWCoinTypeGo:
    case TWCoinTypeICON:
    case TWCoinTypeNimiq:
    case TWCoinTypeOntology:
    case TWCoinTypePoa:
    case TWCoinTypeRipple:
    case TWCoinTypeStellar:
    case TWCoinTypeTezos:
    case TWCoinTypeThunderToken:
    case TWCoinTypeTomoChain:
    case TWCoinTypeTron:
    case TWCoinTypeVeChain:
    case TWCoinTypeWanChain:
    case TWCoinTypeXDai:
    case TWCoinTypeNEO:
    case TWCoinTypeKIN:
    case TWCoinTypeTheta:
        return TWHDVersionNone;
    }
}

DerivationPath TW::derivationPath(TWCoinType coin) {
    switch (coin) {
    case TWCoinTypeBinance:
    case TWCoinTypeBitcoin:
    case TWCoinTypeBitcoinCash:
    case TWCoinTypeCallisto:
    case TWCoinTypeCosmos:
    case TWCoinTypeDash:
    case TWCoinTypeDecred:
    case TWCoinTypeEthereum:
    case TWCoinTypeEthereumClassic:
    case TWCoinTypeGo:
    case TWCoinTypeICON:
    case TWCoinTypeLitecoin:
    case TWCoinTypeOntology:
    case TWCoinTypePoa:
    case TWCoinTypeRipple:
    case TWCoinTypeThunderToken:
    case TWCoinTypeTomoChain:
    case TWCoinTypeTron:
    case TWCoinTypeVeChain:
    case TWCoinTypeWanChain:
    case TWCoinTypeXDai:
    case TWCoinTypeZcash:
    case TWCoinTypeZcoin:
<<<<<<< HEAD
    case TWCoinTypeTheta:
=======
    case TWCoinTypeLux:
>>>>>>> 9ee294c2
        return DerivationPath(purpose(coin), coin, 0, 0, 0);
    case TWCoinTypeAion:
    case TWCoinTypeNEO:
        return DerivationPath{
            DerivationPathIndex(purpose(coin), true),
            DerivationPathIndex(coin, true),
            DerivationPathIndex(0, true),
            DerivationPathIndex(0, true),
            DerivationPathIndex(0, true),
        };
    case TWCoinTypeNimiq:
    case TWCoinTypeTezos:
        return DerivationPath{
            DerivationPathIndex(purpose(coin), true),
            DerivationPathIndex(coin, true),
            DerivationPathIndex(0, true),
            DerivationPathIndex(0, true),
        };

    case TWCoinTypeStellar:
    case TWCoinTypeKIN:
        return DerivationPath{
            DerivationPathIndex(purpose(coin), true),
            DerivationPathIndex(coin, true),
            DerivationPathIndex(0, true)
        };
    }
}

PublicKeyType TW::publicKeyType(TWCoinType coin) {
    switch (coin) {
    case TWCoinTypeBinance:
    case TWCoinTypeBitcoin:
    case TWCoinTypeBitcoinCash:
    case TWCoinTypeCosmos:
    case TWCoinTypeDash:
    case TWCoinTypeDecred:
    case TWCoinTypeLitecoin:
    case TWCoinTypeZcash:
    case TWCoinTypeZcoin:
    case TWCoinTypeLux:
    case TWCoinTypeRipple:
        return PublicKeyType::secp256k1;

    case TWCoinTypeCallisto:
    case TWCoinTypeEthereum:
    case TWCoinTypeEthereumClassic:
    case TWCoinTypeGo:
    case TWCoinTypePoa:
    case TWCoinTypeThunderToken:
    case TWCoinTypeTomoChain:
    case TWCoinTypeVeChain:
    case TWCoinTypeWanChain:
    case TWCoinTypeXDai:
    case TWCoinTypeICON:
    case TWCoinTypeTron:
    case TWCoinTypeTheta:
        return PublicKeyType::secp256k1Extended;

    case TWCoinTypeNEO:
    case TWCoinTypeOntology:
        return PublicKeyType::nist256p1;

    case TWCoinTypeAion:
    case TWCoinTypeKIN:
    case TWCoinTypeNimiq:
    case TWCoinTypeStellar:
    case TWCoinTypeTezos:
        return PublicKeyType::ed25519;
    }
}

std::string TW::deriveAddress(TWCoinType coin, const PrivateKey& privateKey) {
    auto keyType = TW::publicKeyType(coin);
    return TW::deriveAddress(coin, privateKey.getPublicKey(keyType));
}

std::string TW::deriveAddress(TWCoinType coin, const PublicKey& publicKey) {
    switch (coin) {
    case TWCoinTypeBinance:
        return Tendermint::Address(HRP_BINANCE_TEST, publicKey).string();

    case TWCoinTypeCosmos:
        return Tendermint::Address(HRP_COSMOS, publicKey).string();

    case TWCoinTypeBitcoin:
        return Bitcoin::Bech32Address(publicKey, 0, HRP_BITCOIN).string();

    case TWCoinTypeBitcoinCash:
        return Bitcoin::CashAddress(publicKey).string();

    case TWCoinTypeDash:
        return Bitcoin::Address(publicKey, TWP2PKHPrefixDash).string();

    case TWCoinTypeDecred:
        return Decred::Address(publicKey).string();

    case TWCoinTypeCallisto:
    case TWCoinTypeEthereum:
    case TWCoinTypeEthereumClassic:
    case TWCoinTypeGo:
    case TWCoinTypePoa:
    case TWCoinTypeThunderToken:
    case TWCoinTypeTomoChain:
    case TWCoinTypeVeChain:
    case TWCoinTypeXDai:
    case TWCoinTypeTheta:
        return Ethereum::Address(publicKey).string();
    case TWCoinTypeWanChain:
        return Wanchain::Address(publicKey).string();
    case TWCoinTypeICON:
        return Icon::Address(publicKey, TWIconAddressTypeAddress).string();

    case TWCoinTypeLitecoin:
        return Bitcoin::Bech32Address(publicKey, 0, HRP_LITECOIN).string();
    case TWCoinTypeOntology:
        return Ontology::Address(publicKey).string();
    case TWCoinTypeNimiq:
        return Nimiq::Address(publicKey).string();

    case TWCoinTypeAion:
        return Aion::Address(publicKey).string();

    case TWCoinTypeRipple:
        return Ripple::Address(publicKey).string();

    case TWCoinTypeTezos:
        return Tezos::Address(publicKey).string();

    case TWCoinTypeTron:
        return Tron::Address(publicKey).string();

    case TWCoinTypeZcash:
        return Zcash::TAddress(publicKey, TWP2PKHPrefixZcashT).string();

    case TWCoinTypeZcoin:
        return Bitcoin::Address(publicKey, TWP2PKHPrefixZcoin).string();

    case TWCoinTypeStellar:
    case TWCoinTypeKIN:
        return Stellar::Address(publicKey).string();

    case TWCoinTypeNEO:
        return NEO::Address(publicKey).string();
    case TWCoinTypeLux:
        return Bitcoin::Address(publicKey, TWP2PKHPrefixLux).string();
    }
}

#pragma clang diagnostic pop<|MERGE_RESOLUTION|>--- conflicted
+++ resolved
@@ -242,11 +242,8 @@
     case TWCoinTypeZcash:
     case TWCoinTypeZcoin:
     case TWCoinTypeCosmos:
-<<<<<<< HEAD
-    case TWCoinTypeTheta:
-=======
-    case TWCoinTypeLux:
->>>>>>> 9ee294c2
+    case TWCoinTypeTheta:
+    case TWCoinTypeLux:
         return TWCurveSECP256k1;
 
     case TWCoinTypeNEO:
@@ -371,11 +368,8 @@
     case TWCoinTypeXDai:
     case TWCoinTypeZcash:
     case TWCoinTypeZcoin:
-<<<<<<< HEAD
-    case TWCoinTypeTheta:
-=======
-    case TWCoinTypeLux:
->>>>>>> 9ee294c2
+    case TWCoinTypeTheta:
+    case TWCoinTypeLux:
         return DerivationPath(purpose(coin), coin, 0, 0, 0);
     case TWCoinTypeAion:
     case TWCoinTypeNEO:
