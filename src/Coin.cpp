// Copyright © 2017-2021 Trust Wallet.
//
// This file is part of Trust. The full Trust copyright notice, including
// terms governing use, modification, and redistribution, is contained in the
// file LICENSE at the root of the source code distribution tree.

#include "Coin.h"

<<<<<<< HEAD
#include "Aeternity/Address.h"
#include "Aion/Address.h"
#include "Algorand/Address.h"
#include "Binance/Address.h"
#include "Bitcoin/Address.h"
#include "Bitcoin/CashAddress.h"
#include "Bitcoin/SegwitAddress.h"
#include "Bravo/Address.h"
#include "Cosmos/Address.h"
#include "Decred/Address.h"
#include "EOS/Address.h"
#include "Ethereum/Address.h"
#include "FIO/Address.h"
#include "Groestlcoin/Address.h"
#include "Harmony/Address.h"
#include "Icon/Address.h"
#include "IoTeX/Address.h"
#include "NEAR/Address.h"
#include "Nano/Address.h"
#include "Nebulas/Address.h"
#include "Nimiq/Address.h"
#include "NULS/Address.h"
#include "Ontology/Address.h"
#include "Ripple/Address.h"
#include "Ripple/XAddress.h"
#include "Solana/Address.h"
#include "Stellar/Address.h"
#include "TON/Address.h"
#include "Tezos/Address.h"
#include "Tron/Address.h"
#include "Wanchain/Address.h"
#include "Waves/Address.h"
#include "Zcash/TAddress.h"
#include "Zilliqa/Address.h"
#include "NEO/Address.h"
#include "Polkadot/Address.h"
#include "Kusama/Address.h"

=======
#include "CoinEntry.h"
#include <TrustWalletCore/TWCoinTypeConfiguration.h>
>>>>>>> dad35d9a
#include <TrustWalletCore/TWHRP.h>

#include <map>

// #coin-list# Includes for entry points for coin implementations
#include "Aeternity/Entry.h"
#include "Aion/Entry.h"
#include "Algorand/Entry.h"
#include "Binance/Entry.h"
#include "Bitcoin/Entry.h"
#include "Cardano/Entry.h"
#include "Cosmos/Entry.h"
#include "Decred/Entry.h"
#include "EOS/Entry.h"
#include "Elrond/Entry.h"
#include "Ethereum/Entry.h"
#include "FIO/Entry.h"
#include "Filecoin/Entry.h"
#include "Groestlcoin/Entry.h"
#include "Harmony/Entry.h"
#include "Icon/Entry.h"
#include "IoTeX/Entry.h"
#include "Kusama/Entry.h"
#include "NEAR/Entry.h"
#include "NEO/Entry.h"
#include "NULS/Entry.h"
#include "Nano/Entry.h"
#include "Nebulas/Entry.h"
#include "Nimiq/Entry.h"
#include "Oasis/Entry.h"
#include "Ontology/Entry.h"
#include "Polkadot/Entry.h"
#include "Ripple/Entry.h"
#include "Ronin/Entry.h"
#include "Solana/Entry.h"
#include "Stellar/Entry.h"
#include "THORChain/Entry.h"
#include "Tezos/Entry.h"
#include "Theta/Entry.h"
#include "Tron/Entry.h"
#include "TrustWalletCore/TWCoinType.h"
#include "VeChain/Entry.h"
#include "Waves/Entry.h"
#include "Zcash/Entry.h"
#include "Zilliqa/Entry.h"
// end_of_coin_includes_marker_do_not_modify

using namespace TW;
using namespace std;

// #coin-list# Global coin entry dispatcher entries
Aeternity::Entry aeternityDP;
Aion::Entry aionDP;
Algorand::Entry algorandDP;
Binance::Entry binanceDP;
Bitcoin::Entry bitcoinDP;
Cardano::Entry cardanoDP;
Cosmos::Entry cosmosDP;
Elrond::Entry elrondDP;
EOS::Entry eosDP;
Ethereum::Entry ethereumDP;
Decred::Entry decredDP;
Filecoin::Entry filecoinDP;
FIO::Entry fioDP;
Groestlcoin::Entry groestlcoinDP;
Harmony::Entry harmonyDP;
Icon::Entry iconDP;
IoTeX::Entry iotexDP;
Kusama::Entry kusamaDP;
Nano::Entry nanoDP;
NEAR::Entry nearDP;
Nebulas::Entry nebulasDP;
NEO::Entry neoDP;
Nimiq::Entry nimiqDP;
NULS::Entry nulsDP;
Ontology::Entry ontologyDP;
Oasis::Entry oasisDP;
Polkadot::Entry polkadotDP;
Ripple::Entry rippleDP;
Ronin::Entry roninDP;
Solana::Entry solanaDP;
Stellar::Entry stellarDP;
Tezos::Entry tezosDP;
Theta::Entry thetaDP;
THORChain::Entry thorchainDP;
Tron::Entry tronDP;
VeChain::Entry vechainDP;
Waves::Entry wavesDP;
Zcash::Entry zcashDP;
Zilliqa::Entry zilliqaDP;
// end_of_coin_dipatcher_declarations_marker_do_not_modify

CoinEntry* coinDispatcher(TWCoinType coinType) {
    // switch is preferred instead of a data structure, due to initialization issues
    CoinEntry* entry = nullptr;
    switch (coinType) {
        // #coin-list#
        case TWCoinTypeAeternity: entry = &aeternityDP; break;
        case TWCoinTypeAion: entry = &aionDP; break;
        case TWCoinTypeAlgorand: entry = &algorandDP; break;
        case TWCoinTypeBinance: entry = &binanceDP; break;
        case TWCoinTypeBitcoin: entry = &bitcoinDP; break;
        case TWCoinTypeBitcoinCash: entry = &bitcoinDP; break;
        case TWCoinTypeBitcoinGold: entry = &bitcoinDP; break;
        case TWCoinTypeDash: entry = &bitcoinDP; break;
        case TWCoinTypeDigiByte: entry = &bitcoinDP; break;
        case TWCoinTypeDogecoin: entry = &bitcoinDP; break;
        case TWCoinTypeECash: entry = &bitcoinDP; break;
        case TWCoinTypeLitecoin: entry = &bitcoinDP; break;
        case TWCoinTypeMonacoin: entry = &bitcoinDP; break;
        case TWCoinTypeQtum: entry = &bitcoinDP; break;
        case TWCoinTypeRavencoin: entry = &bitcoinDP; break;
        case TWCoinTypeViacoin: entry = &bitcoinDP; break;
        case TWCoinTypeFiro: entry = &bitcoinDP; break;
        case TWCoinTypeCardano: entry = &cardanoDP; break;
        case TWCoinTypeCosmos: entry = &cosmosDP; break;
        case TWCoinTypeKava: entry = &cosmosDP; break;
        case TWCoinTypeTerra: entry = &cosmosDP; break;
        case TWCoinTypeBandChain: entry = &cosmosDP; break;
        case TWCoinTypeBluzelle: entry = &cosmosDP; break;
        case TWCoinTypeElrond: entry = &elrondDP; break;
        case TWCoinTypeEOS: entry = &eosDP; break;
        case TWCoinTypeCallisto: entry = &ethereumDP; break;
        case TWCoinTypeEthereum: entry = &ethereumDP; break;
        case TWCoinTypeEthereumClassic: entry = &ethereumDP; break;
        case TWCoinTypeGoChain: entry = &ethereumDP; break;
        case TWCoinTypePOANetwork: entry = &ethereumDP; break;
        case TWCoinTypeThunderToken: entry = &ethereumDP; break;
        case TWCoinTypeTomoChain: entry = &ethereumDP; break;
        case TWCoinTypeSmartChainLegacy: entry = &ethereumDP; break;
        case TWCoinTypeSmartChain: entry = &ethereumDP; break;
        case TWCoinTypeDecred: entry = &decredDP; break;
        case TWCoinTypeFilecoin: entry = &filecoinDP; break;
        case TWCoinTypeFIO: entry = &fioDP; break;
        case TWCoinTypeGroestlcoin: entry = &groestlcoinDP; break;
        case TWCoinTypeHarmony: entry = &harmonyDP; break;
        case TWCoinTypeICON: entry = &iconDP; break;
        case TWCoinTypeIoTeX: entry = &iotexDP; break;
        case TWCoinTypeKusama: entry = &kusamaDP; break;
        case TWCoinTypeNano: entry = &nanoDP; break;
        case TWCoinTypeNEAR: entry = &nearDP; break;
        case TWCoinTypeNebulas: entry = &nebulasDP; break;
        case TWCoinTypeNEO: entry = &neoDP; break;
        case TWCoinTypeNimiq: entry = &nimiqDP; break;
        case TWCoinTypeNULS: entry = &nulsDP; break;
        case TWCoinTypeOasis: entry = &oasisDP; break;
        case TWCoinTypeOntology: entry = &ontologyDP; break;
        case TWCoinTypePolkadot: entry = &polkadotDP; break;
        case TWCoinTypeXRP: entry = &rippleDP; break;
        case TWCoinTypeSolana: entry = &solanaDP; break;
        case TWCoinTypeStellar: entry = &stellarDP; break;
        case TWCoinTypeKin: entry = &stellarDP; break;
        case TWCoinTypeTezos: entry = &tezosDP; break;
        case TWCoinTypeTheta: entry = &thetaDP; break;
        case TWCoinTypeTHORChain: entry = &thorchainDP; break;
        case TWCoinTypeTron: entry = &tronDP; break;
        case TWCoinTypeVeChain: entry = &vechainDP; break;
        case TWCoinTypeWanchain: entry = &ethereumDP; break;
        case TWCoinTypeWaves: entry = &wavesDP; break;
        case TWCoinTypeZcash: entry = &zcashDP; break;
        case TWCoinTypeZelcash: entry = &zcashDP; break;
        case TWCoinTypeZilliqa: entry = &zilliqaDP; break;
        case TWCoinTypePolygon: entry = &ethereumDP; break;
        case TWCoinTypeOptimism: entry = &ethereumDP; break;
        case TWCoinTypeArbitrum: entry = &ethereumDP; break;
        case TWCoinTypeECOChain: entry = &ethereumDP; break;
        case TWCoinTypeAvalancheCChain: entry = &ethereumDP; break;
        case TWCoinTypeXDai: entry = &ethereumDP; break;
        case TWCoinTypeFantom: entry = &ethereumDP; break;
        case TWCoinTypeCelo: entry = &ethereumDP; break;
        case TWCoinTypeRonin: entry = &roninDP; break;
        case TWCoinTypeCryptoOrg: entry = &cosmosDP; break;
        case TWCoinTypeOsmosis: entry = &cosmosDP; break;
        // end_of_coin_dipatcher_switch_marker_do_not_modify

        default: entry = nullptr; break;
    }
    assert(entry != nullptr);
    return entry;
}

bool TW::validateAddress(TWCoinType coin, const std::string& string) {
    auto p2pkh = TW::p2pkhPrefix(coin);
    auto p2sh = TW::p2shPrefix(coin);
    const auto* hrp = stringForHRP(TW::hrp(coin));

    // dispatch
    auto* dispatcher = coinDispatcher(coin);
    assert(dispatcher != nullptr);
    return dispatcher->validateAddress(coin, string, p2pkh, p2sh, hrp);
}

<<<<<<< HEAD
    case TWCoinTypeAlgorand:
        return Algorand::Address::isValid(string);

    case TWCoinTypeNEO:
        return NEO::Address::isValid(string);

    case TWCoinTypePolkadot:
        return Polkadot::Address::isValid(string);

    case TWCoinTypeKusama:
        return Kusama::Address::isValid(string);
    }        
=======
std::string TW::normalizeAddress(TWCoinType coin, const std::string& address) {
    if (!TW::validateAddress(coin, address)) {
        // invalid address, not normalizing
        return "";
    }

    // dispatch
    auto* dispatcher = coinDispatcher(coin);
    assert(dispatcher != nullptr);
    return dispatcher->normalizeAddress(coin, address);
>>>>>>> dad35d9a
}

std::string TW::deriveAddress(TWCoinType coin, const PrivateKey& privateKey) {
    auto keyType = TW::publicKeyType(coin);
    return TW::deriveAddress(coin, privateKey.getPublicKey(keyType));
}

std::string TW::deriveAddress(TWCoinType coin, const PublicKey& publicKey) {
    auto p2pkh = TW::p2pkhPrefix(coin);
    const auto* hrp = stringForHRP(TW::hrp(coin));

    // dispatch
    auto* dispatcher = coinDispatcher(coin);
    assert(dispatcher != nullptr);
    return dispatcher->deriveAddress(coin, publicKey, p2pkh, hrp);
}

void TW::anyCoinSign(TWCoinType coinType, const Data& dataIn, Data& dataOut) {
    auto* dispatcher = coinDispatcher(coinType);
    assert(dispatcher != nullptr);
    dispatcher->sign(coinType, dataIn, dataOut);
}

std::string TW::anySignJSON(TWCoinType coinType, const std::string& json, const Data& key) {
    auto* dispatcher = coinDispatcher(coinType);
    assert(dispatcher != nullptr);
    return dispatcher->signJSON(coinType, json, key);
}

bool TW::supportsJSONSigning(TWCoinType coinType) {
    auto* dispatcher = coinDispatcher(coinType);
    assert(dispatcher != nullptr);
    return dispatcher->supportsJSONSigning();
}

void TW::anyCoinPlan(TWCoinType coinType, const Data& dataIn, Data& dataOut) {
    auto* dispatcher = coinDispatcher(coinType);
    assert(dispatcher != nullptr);
    dispatcher->plan(coinType, dataIn, dataOut);
}

// Coin info accessors

extern const CoinInfo getCoinInfo(TWCoinType coin); // in generated CoinInfoData.cpp file

TWBlockchain TW::blockchain(TWCoinType coin) {
    return getCoinInfo(coin).blockchain;
}

TWPurpose TW::purpose(TWCoinType coin) {
    return getCoinInfo(coin).purpose;
}

TWCurve TW::curve(TWCoinType coin) {
    return getCoinInfo(coin).curve;
}

TWHDVersion TW::xpubVersion(TWCoinType coin) {
    return getCoinInfo(coin).xpubVersion;
}

TWHDVersion TW::xprvVersion(TWCoinType coin) {
    return getCoinInfo(coin).xprvVersion;
}

DerivationPath TW::derivationPath(TWCoinType coin) {
    return DerivationPath(getCoinInfo(coin).derivationPath);
}

enum TWPublicKeyType TW::publicKeyType(TWCoinType coin) {
    return getCoinInfo(coin).publicKeyType;
}

TW::byte TW::staticPrefix(TWCoinType coin) {
    return getCoinInfo(coin).staticPrefix;
}

TW::byte TW::p2pkhPrefix(TWCoinType coin) {
    return getCoinInfo(coin).p2pkhPrefix;
}

TW::byte TW::p2shPrefix(TWCoinType coin) {
    return getCoinInfo(coin).p2shPrefix;
}

enum TWHRP TW::hrp(TWCoinType coin) {
    return getCoinInfo(coin).hrp;
}

Hash::Hasher TW::publicKeyHasher(TWCoinType coin) {
    return getCoinInfo(coin).publicKeyHasher;
}

Hash::Hasher TW::base58Hasher(TWCoinType coin) {
    return getCoinInfo(coin).base58Hasher;
}

<<<<<<< HEAD
    case TWCoinTypeNULS:
        return NULS::Address(publicKey, true).string();
        
    case TWCoinTypeNEAR:
        return NEAR::Address(publicKey).string();
=======
uint32_t TW::slip44Id(TWCoinType coin) {
    return getCoinInfo(coin).slip44;
}
>>>>>>> dad35d9a

TWString* _Nullable TWCoinTypeConfigurationGetSymbol(enum TWCoinType coin) {
    return TWStringCreateWithUTF8Bytes(getCoinInfo(coin).symbol);
}

int TWCoinTypeConfigurationGetDecimals(enum TWCoinType coin) {
    return getCoinInfo(coin).decimals;
}

TWString* _Nullable TWCoinTypeConfigurationGetTransactionURL(enum TWCoinType coin, TWString* _Nonnull transactionID) {
    std::string txId = TWStringUTF8Bytes(transactionID);
    std::string url = getCoinInfo(coin).explorerTransactionUrl + txId;
    return TWStringCreateWithUTF8Bytes(url.c_str());
}

TWString* _Nullable TWCoinTypeConfigurationGetAccountURL(enum TWCoinType coin, TWString* _Nonnull accountID) {
    std::string accId = TWStringUTF8Bytes(accountID);
    std::string url = getCoinInfo(coin).explorerAccountUrl + accId;
    return TWStringCreateWithUTF8Bytes(url.c_str());
}

TWString* _Nonnull TWCoinTypeConfigurationGetID(enum TWCoinType coin) {
    return TWStringCreateWithUTF8Bytes(getCoinInfo(coin).id);
}

<<<<<<< HEAD
    case TWCoinTypeAlgorand:
        return Algorand::Address(publicKey).string();

    case TWCoinTypeNEO:
        return NEO::Address(publicKey).string();

    case TWCoinTypePolkadot:
        return Polkadot::Address(publicKey).string();

    case TWCoinTypeKusama:
        return Kusama::Address(publicKey).string();
    }
=======
TWString* _Nonnull TWCoinTypeConfigurationGetName(enum TWCoinType coin) {
    return TWStringCreateWithUTF8Bytes(getCoinInfo(coin).name);
>>>>>>> dad35d9a
}

const std::vector<TWCoinType> TW::getSimilarCoinTypes(TWCoinType coinType) {
    const auto* dispatcher = coinDispatcher(coinType);
    assert(dispatcher != nullptr);
    return dispatcher->coinTypes();
}<|MERGE_RESOLUTION|>--- conflicted
+++ resolved
@@ -6,49 +6,8 @@
 
 #include "Coin.h"
 
-<<<<<<< HEAD
-#include "Aeternity/Address.h"
-#include "Aion/Address.h"
-#include "Algorand/Address.h"
-#include "Binance/Address.h"
-#include "Bitcoin/Address.h"
-#include "Bitcoin/CashAddress.h"
-#include "Bitcoin/SegwitAddress.h"
-#include "Bravo/Address.h"
-#include "Cosmos/Address.h"
-#include "Decred/Address.h"
-#include "EOS/Address.h"
-#include "Ethereum/Address.h"
-#include "FIO/Address.h"
-#include "Groestlcoin/Address.h"
-#include "Harmony/Address.h"
-#include "Icon/Address.h"
-#include "IoTeX/Address.h"
-#include "NEAR/Address.h"
-#include "Nano/Address.h"
-#include "Nebulas/Address.h"
-#include "Nimiq/Address.h"
-#include "NULS/Address.h"
-#include "Ontology/Address.h"
-#include "Ripple/Address.h"
-#include "Ripple/XAddress.h"
-#include "Solana/Address.h"
-#include "Stellar/Address.h"
-#include "TON/Address.h"
-#include "Tezos/Address.h"
-#include "Tron/Address.h"
-#include "Wanchain/Address.h"
-#include "Waves/Address.h"
-#include "Zcash/TAddress.h"
-#include "Zilliqa/Address.h"
-#include "NEO/Address.h"
-#include "Polkadot/Address.h"
-#include "Kusama/Address.h"
-
-=======
 #include "CoinEntry.h"
 #include <TrustWalletCore/TWCoinTypeConfiguration.h>
->>>>>>> dad35d9a
 #include <TrustWalletCore/TWHRP.h>
 
 #include <map>
@@ -241,20 +200,6 @@
     return dispatcher->validateAddress(coin, string, p2pkh, p2sh, hrp);
 }
 
-<<<<<<< HEAD
-    case TWCoinTypeAlgorand:
-        return Algorand::Address::isValid(string);
-
-    case TWCoinTypeNEO:
-        return NEO::Address::isValid(string);
-
-    case TWCoinTypePolkadot:
-        return Polkadot::Address::isValid(string);
-
-    case TWCoinTypeKusama:
-        return Kusama::Address::isValid(string);
-    }        
-=======
 std::string TW::normalizeAddress(TWCoinType coin, const std::string& address) {
     if (!TW::validateAddress(coin, address)) {
         // invalid address, not normalizing
@@ -265,7 +210,6 @@
     auto* dispatcher = coinDispatcher(coin);
     assert(dispatcher != nullptr);
     return dispatcher->normalizeAddress(coin, address);
->>>>>>> dad35d9a
 }
 
 std::string TW::deriveAddress(TWCoinType coin, const PrivateKey& privateKey) {
@@ -363,17 +307,9 @@
     return getCoinInfo(coin).base58Hasher;
 }
 
-<<<<<<< HEAD
-    case TWCoinTypeNULS:
-        return NULS::Address(publicKey, true).string();
-        
-    case TWCoinTypeNEAR:
-        return NEAR::Address(publicKey).string();
-=======
 uint32_t TW::slip44Id(TWCoinType coin) {
     return getCoinInfo(coin).slip44;
 }
->>>>>>> dad35d9a
 
 TWString* _Nullable TWCoinTypeConfigurationGetSymbol(enum TWCoinType coin) {
     return TWStringCreateWithUTF8Bytes(getCoinInfo(coin).symbol);
@@ -399,23 +335,8 @@
     return TWStringCreateWithUTF8Bytes(getCoinInfo(coin).id);
 }
 
-<<<<<<< HEAD
-    case TWCoinTypeAlgorand:
-        return Algorand::Address(publicKey).string();
-
-    case TWCoinTypeNEO:
-        return NEO::Address(publicKey).string();
-
-    case TWCoinTypePolkadot:
-        return Polkadot::Address(publicKey).string();
-
-    case TWCoinTypeKusama:
-        return Kusama::Address(publicKey).string();
-    }
-=======
 TWString* _Nonnull TWCoinTypeConfigurationGetName(enum TWCoinType coin) {
     return TWStringCreateWithUTF8Bytes(getCoinInfo(coin).name);
->>>>>>> dad35d9a
 }
 
 const std::vector<TWCoinType> TW::getSimilarCoinTypes(TWCoinType coinType) {
