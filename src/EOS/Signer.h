--- conflicted
+++ resolved
@@ -35,14 +35,9 @@
     /// Computes the transaction hash.
     Data hash(const Transaction& transaction) const noexcept;
 
-<<<<<<< HEAD
     /// Serialize the transaction.
     Data serializeTx(const Transaction& transaction) const noexcept;
-
-    static int is_canonical(uint8_t by, uint8_t sig[64]);
-=======
     static int isCanonical(uint8_t by, uint8_t sig[64]);
->>>>>>> dad35d9a
 };
 
 } // namespace TW::EOS