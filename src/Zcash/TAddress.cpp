// Copyright © 2017-2019 Trust Wallet.
//
// This file is part of Trust. The full Trust copyright notice, including
// terms governing use, modification, and redistribution, is contained in the
// file LICENSE at the root of the source code distribution tree.

#include "TAddress.h"

#include "../Base58.h"

using namespace TW::Zcash;
<<<<<<< HEAD

bool TAddress::isValid(const std::string& string) {
    const auto decoded = Base58::bitcoin.decodeCheck(string);
    if (decoded.size() != TAddress::size) {
        return false;
    }

    return true;
}

bool TAddress::isValid(const std::string& string, const std::vector<byte>& validPrefixes) {
    const auto decoded = Base58::bitcoin.decodeCheck(string);
    if (decoded.size() != TAddress::size) {
        return false;
    }

    if (std::find(validPrefixes.begin(), validPrefixes.end(), decoded[1]) == validPrefixes.end()) {
        return false;
    }

    return true;
}

TAddress::TAddress(const std::string& string) {
    const auto decoded = Base58::bitcoin.decodeCheck(string);
    if (decoded.size() != TAddress::size) {
        throw std::invalid_argument("Invalid address data");
    }

    std::copy(decoded.begin(), decoded.end(), bytes.begin());
}

TAddress::TAddress(const std::vector<uint8_t>& data) {
    if (!isValid(data)) {
        throw std::invalid_argument("Invalid address key data");
    }
    std::copy(data.begin(), data.end(), bytes.begin());
}

TAddress::TAddress(const PublicKey& publicKey, uint8_t prefix) {
    bytes[0] = 0x1c;
    bytes[1] = prefix;
    ecdsa_get_pubkeyhash(publicKey.bytes.data(), HASHER_SHA2_RIPEMD, bytes.data() + 2);
}

std::string TAddress::string() const {
    return Base58::bitcoin.encodeCheck(bytes.data(), bytes.data() + TAddress::size);
}
=======
>>>>>>> 2542c5c0
<|MERGE_RESOLUTION|>--- conflicted
+++ resolved
@@ -9,54 +9,3 @@
 #include "../Base58.h"
 
 using namespace TW::Zcash;
-<<<<<<< HEAD
-
-bool TAddress::isValid(const std::string& string) {
-    const auto decoded = Base58::bitcoin.decodeCheck(string);
-    if (decoded.size() != TAddress::size) {
-        return false;
-    }
-
-    return true;
-}
-
-bool TAddress::isValid(const std::string& string, const std::vector<byte>& validPrefixes) {
-    const auto decoded = Base58::bitcoin.decodeCheck(string);
-    if (decoded.size() != TAddress::size) {
-        return false;
-    }
-
-    if (std::find(validPrefixes.begin(), validPrefixes.end(), decoded[1]) == validPrefixes.end()) {
-        return false;
-    }
-
-    return true;
-}
-
-TAddress::TAddress(const std::string& string) {
-    const auto decoded = Base58::bitcoin.decodeCheck(string);
-    if (decoded.size() != TAddress::size) {
-        throw std::invalid_argument("Invalid address data");
-    }
-
-    std::copy(decoded.begin(), decoded.end(), bytes.begin());
-}
-
-TAddress::TAddress(const std::vector<uint8_t>& data) {
-    if (!isValid(data)) {
-        throw std::invalid_argument("Invalid address key data");
-    }
-    std::copy(data.begin(), data.end(), bytes.begin());
-}
-
-TAddress::TAddress(const PublicKey& publicKey, uint8_t prefix) {
-    bytes[0] = 0x1c;
-    bytes[1] = prefix;
-    ecdsa_get_pubkeyhash(publicKey.bytes.data(), HASHER_SHA2_RIPEMD, bytes.data() + 2);
-}
-
-std::string TAddress::string() const {
-    return Base58::bitcoin.encodeCheck(bytes.data(), bytes.data() + TAddress::size);
-}
-=======
->>>>>>> 2542c5c0
