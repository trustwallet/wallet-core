--- conflicted
+++ resolved
@@ -28,22 +28,15 @@
     case TWPublicKeyTypeCURVE25519:
     case TWPublicKeyTypeED25519Blake2b:
         return size == ed25519Size;
-<<<<<<< HEAD
     case TWPublicKeyTypeED25519Extended:
         return size == ed25519ExtendedSize;
-=======
->>>>>>> 758fcc8c
     case TWPublicKeyTypeSECP256k1:
     case TWPublicKeyTypeNIST256p1:
         return size == secp256k1Size && (data[0] == 0x02 || data[0] == 0x03);
     case TWPublicKeyTypeSECP256k1Extended:
     case TWPublicKeyTypeNIST256p1Extended:
         return size == secp256k1ExtendedSize && data[0] == 0x04;
-<<<<<<< HEAD
-        default:
-=======
     default:
->>>>>>> 758fcc8c
         return false;
     }
 }
@@ -81,12 +74,9 @@
             std::copy(std::begin(data), std::end(data), std::back_inserter(bytes));
         }
         break;
-<<<<<<< HEAD
     case TWPublicKeyTypeED25519Extended:
         bytes.reserve(ed25519ExtendedSize);
         std::copy(std::begin(data), std::end(data), std::back_inserter(bytes));
-=======
->>>>>>> 758fcc8c
     }
 }
 
