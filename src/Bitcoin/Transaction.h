--- conflicted
+++ resolved
@@ -68,17 +68,6 @@
     bool empty() const { return inputs.empty() && outputs.empty(); }
 
     /// Generates the signature pre-image.
-<<<<<<< HEAD
-    std::vector<uint8_t> getPreImage(const Script &scriptCode, size_t index, enum TWBitcoinSigHashType hashType,
-                                            uint64_t amount, TWBitcoinSignatureVersion version) const;
-    std::vector<uint8_t> getWitnessPreImage(const Script &scriptCode, size_t index, enum TWBitcoinSigHashType hashType,
-                                            uint64_t amount) const;
-    std::vector<uint8_t>
-    getBasePreImage(const Script &scriptCode, size_t index, enum TWBitcoinSigHashType hashType) const;
-    std::vector<uint8_t> getPrevoutHash() const;
-    std::vector<uint8_t> getSequenceHash() const;
-    std::vector<uint8_t> getOutputsHash() const;
-=======
     Data getPreImage(const Script& scriptCode, size_t index, enum TWBitcoinSigHashType hashType, uint64_t amount) const;
     Data getPrevoutHash() const;
     Data getSequenceHash() const;
@@ -89,7 +78,6 @@
         IfHasWitness,
         Segwit
     };
->>>>>>> dad35d9a
 
     /// Encodes the transaction into the provided buffer.
     void encode(Data& data, enum SegwitFormatMode segwitFormat) const;
