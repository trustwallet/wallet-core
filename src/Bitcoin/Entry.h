// Copyright © 2017-2020 Trust Wallet.
//
// This file is part of Trust. The full Trust copyright notice, including
// terms governing use, modification, and redistribution, is contained in the
// file LICENSE at the root of the source code distribution tree.

#pragma once

#include "../CoinEntry.h"

namespace TW::Bitcoin {

/// Bitcoin entry dispatcher.
/// Note: do not put the implementation here (no matter how simple), to avoid having coin-specific includes in this file
class Entry: public CoinEntry {
public:
    virtual const std::vector<TWCoinType> coinTypes() const {
        return {
            TWCoinTypeBitcoin,
            TWCoinTypeBitcoinCash,
            TWCoinTypeBitcoinGold,
            TWCoinTypeDash,
            TWCoinTypeDigiByte,
<<<<<<< HEAD
            TWCoinTypeDoge,
=======
            TWCoinTypeDogecoin,
            TWCoinTypeECash,
>>>>>>> f3c8e135
            TWCoinTypeLitecoin,
            TWCoinTypeMonacoin,
            TWCoinTypeQtum,
            TWCoinTypeRavencoin,
            TWCoinTypeViacoin,
            TWCoinTypeZcoin,
        };
    }
    virtual bool validateAddress(TWCoinType coin, const std::string& address, TW::byte p2pkh, TW::byte p2sh, const char* hrp) const;
    virtual std::string normalizeAddress(TWCoinType coin, const std::string& address) const;
    virtual std::string deriveAddress(TWCoinType coin, const PublicKey& publicKey, TW::byte p2pkh, const char* hrp) const;
    virtual void sign(TWCoinType coin, const Data& dataIn, Data& dataOut) const;
    virtual void plan(TWCoinType coin, const Data& dataIn, Data& dataOut) const;
};

} // namespace TW::Bitcoin<|MERGE_RESOLUTION|>--- conflicted
+++ resolved
@@ -21,12 +21,8 @@
             TWCoinTypeBitcoinGold,
             TWCoinTypeDash,
             TWCoinTypeDigiByte,
-<<<<<<< HEAD
             TWCoinTypeDoge,
-=======
-            TWCoinTypeDogecoin,
             TWCoinTypeECash,
->>>>>>> f3c8e135
             TWCoinTypeLitecoin,
             TWCoinTypeMonacoin,
             TWCoinTypeQtum,
