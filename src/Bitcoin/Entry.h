// Copyright © 2017-2020 Trust Wallet.
//
// This file is part of Trust. The full Trust copyright notice, including
// terms governing use, modification, and redistribution, is contained in the
// file LICENSE at the root of the source code distribution tree.

#pragma once

#include "../CoinEntry.h"

namespace TW::Bitcoin {

/// Bitcoin entry dispatcher.
/// Note: do not put the implementation here (no matter how simple), to avoid having coin-specific
/// includes in this file
class Entry : public CoinEntry {
public:
    bool validateAddress(TWCoinType coin, const std::string& address, TW::byte p2pkh, TW::byte p2sh,
                         const char* hrp) const final;
    std::string normalizeAddress(TWCoinType coin, const std::string& address) const final;
    std::string deriveAddress(TWCoinType coin, const PublicKey& publicKey, TW::byte p2pkh,
                              const char* hrp) const final {
        return deriveAddress(coin, TWDerivationDefault, publicKey, p2pkh, hrp);
    }
<<<<<<< HEAD
    virtual std::string deriveAddress(TWCoinType coin, TWDerivation derivation,
                                      const PublicKey& publicKey, TW::byte p2pkh,
                                      const char* hrp) const;
    virtual Data addressToData(TWCoinType coin, const std::string& address) const;
    virtual void sign(TWCoinType coin, const Data& dataIn, Data& dataOut) const;
    virtual void plan(TWCoinType coin, const Data& dataIn, Data& dataOut) const;
=======
    std::string deriveAddress(TWCoinType coin, TWDerivation derivation, const PublicKey& publicKey,
                              TW::byte p2pkh, const char* hrp) const final;
    void sign(TWCoinType coin, const Data& dataIn, Data& dataOut) const final;
    void plan(TWCoinType coin, const Data& dataIn, Data& dataOut) const final;
>>>>>>> 84d6d7f0

    Data preImageHashes(TWCoinType coin, const Data& txInputData) const final;
    void compile(TWCoinType coin, const Data& txInputData, const std::vector<Data>& signatures,
                 const std::vector<PublicKey>& publicKeys, Data& dataOut) const final;
    // Note: buildTransactionInput is not implemented for Binance chain with UTXOs
};

} // namespace TW::Bitcoin<|MERGE_RESOLUTION|>--- conflicted
+++ resolved
@@ -22,19 +22,11 @@
                               const char* hrp) const final {
         return deriveAddress(coin, TWDerivationDefault, publicKey, p2pkh, hrp);
     }
-<<<<<<< HEAD
-    virtual std::string deriveAddress(TWCoinType coin, TWDerivation derivation,
-                                      const PublicKey& publicKey, TW::byte p2pkh,
-                                      const char* hrp) const;
-    virtual Data addressToData(TWCoinType coin, const std::string& address) const;
-    virtual void sign(TWCoinType coin, const Data& dataIn, Data& dataOut) const;
-    virtual void plan(TWCoinType coin, const Data& dataIn, Data& dataOut) const;
-=======
     std::string deriveAddress(TWCoinType coin, TWDerivation derivation, const PublicKey& publicKey,
                               TW::byte p2pkh, const char* hrp) const final;
+    Data addressToData(TWCoinType coin, const std::string& address) const;
     void sign(TWCoinType coin, const Data& dataIn, Data& dataOut) const final;
     void plan(TWCoinType coin, const Data& dataIn, Data& dataOut) const final;
->>>>>>> 84d6d7f0
 
     Data preImageHashes(TWCoinType coin, const Data& txInputData) const final;
     void compile(TWCoinType coin, const Data& txInputData, const std::vector<Data>& signatures,
