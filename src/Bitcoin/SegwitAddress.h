--- conflicted
+++ resolved
@@ -40,11 +40,7 @@
 
     /// Initializes a Bech32 address with a human-readable part, a witness
     /// version, and a witness program.
-<<<<<<< HEAD
-    SegwitAddress(std::string hrp, int witver, Data witprog)
-=======
     SegwitAddress(std::string hrp, byte witver, Data witprog)
->>>>>>> dad35d9a
         : hrp(std::move(hrp)), witnessVersion(witver), witnessProgram(std::move(witprog)) {}
 
     /// Initializes a segwit-version-0 Bech32 address with a public key and a HRP prefix.
