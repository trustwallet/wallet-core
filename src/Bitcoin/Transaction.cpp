--- conflicted
+++ resolved
@@ -236,17 +236,6 @@
     }
 }
 
-<<<<<<< HEAD
-std::optional<uint64_t> Transaction::calculateFee(const Data& encoded, uint64_t satVb) {
-    Rust::CUInt64ResultWrapper res = Rust::tw_bitcoin_legacy_calculate_transaction_fee(encoded.data(), encoded.size(), satVb);
-    if (res.isErr()) {
-        return std::nullopt;
-    }
-    return res.unwrap().value;
-}
-
-=======
->>>>>>> 4af0ee33
 Proto::Transaction Transaction::proto() const {
     auto protoTx = Proto::Transaction();
     protoTx.set_version(_version);
