// Copyright © 2017-2021 Trust Wallet.
//
// This file is part of Trust. The full Trust copyright notice, including
// terms governing use, modification, and redistribution, is contained in the
// file LICENSE at the root of the source code distribution tree.

#include "SegwitAddress.h"
#include "Transaction.h"
#include "SigHashType.h"
#include "../BinaryCoding.h"
#include "../Hash.h"
#include "../Data.h"

#include "SignatureVersion.h"

#include <cassert>

using namespace TW;
using namespace TW::Bitcoin;

<<<<<<< HEAD
std::vector<uint8_t> Transaction::getPreImage(const Script &scriptCode, size_t index,
        enum TWBitcoinSigHashType hashType, uint64_t amount, TWBitcoinSignatureVersion ver) const {
    switch (ver) {
        case BASE:
            return getBasePreImage(scriptCode, index, hashType);
        case WITNESS_V0:
            return getWitnessPreImage(scriptCode, index, hashType, amount);
    }
}

std::vector<uint8_t> Transaction::getWitnessPreImage(const Script &scriptCode, size_t index,
                                                     enum TWBitcoinSigHashType hashType, uint64_t amount) const {
=======
Data Transaction::getPreImage(const Script& scriptCode, size_t index,
                              enum TWBitcoinSigHashType hashType, uint64_t amount) const {
>>>>>>> dad35d9a
    assert(index < inputs.size());

    Data data;

    // Version
    encode32LE(version, data);

    // Input prevouts (none/all, depending on flags)
    if ((hashType & TWBitcoinSigHashTypeAnyoneCanPay) == 0) {
        auto hashPrevouts = getPrevoutHash();
        std::copy(std::begin(hashPrevouts), std::end(hashPrevouts), std::back_inserter(data));
    } else {
        std::fill_n(back_inserter(data), 32, 0);
    }

    // Input nSequence (none/all, depending on flags)
    if ((hashType & TWBitcoinSigHashTypeAnyoneCanPay) == 0 &&
        !hashTypeIsSingle(hashType) && !hashTypeIsNone(hashType)) {
        auto hashSequence = getSequenceHash();
        std::copy(std::begin(hashSequence), std::end(hashSequence), std::back_inserter(data));
    } else {
        std::fill_n(back_inserter(data), 32, 0);
    }

    // The input being signed (replacing the scriptSig with scriptCode + amount)
    // The prevout may already be contained in hashPrevout, and the nSequence
    // may already be contain in hashSequence.
    reinterpret_cast<const OutPoint&>(inputs[index].previousOutput).encode(data);
    scriptCode.encode(data);

    encode64LE(amount, data);
    encode32LE(inputs[index].sequence, data);

    // Outputs (none/one/all, depending on flags)
    if (!hashTypeIsSingle(hashType) && !hashTypeIsNone(hashType)) {
        auto hashOutputs = getOutputsHash();
        copy(begin(hashOutputs), end(hashOutputs), back_inserter(data));
    } else if (hashTypeIsSingle(hashType) && index < outputs.size()) {
        Data outputData;
        outputs[index].encode(outputData);
        auto hashOutputs = Hash::hash(hasher, outputData);
        copy(begin(hashOutputs), end(hashOutputs), back_inserter(data));
    } else {
        fill_n(back_inserter(data), 32, 0);
    }

    // Locktime
    encode32LE(lockTime, data);

    // Sighash type
    encode32LE(hashType, data);

    return data;
}

Data Transaction::getPrevoutHash() const {
    Data data;
    for (auto& input : inputs) {
        auto& outpoint = reinterpret_cast<const OutPoint&>(input.previousOutput);
        outpoint.encode(data);
    }
    auto hash = Hash::hash(hasher, data);
    return hash;
}

Data Transaction::getSequenceHash() const {
    Data data;
    for (auto& input : inputs) {
        encode32LE(input.sequence, data);
    }
    auto hash = Hash::hash(hasher, data);
    return hash;
}

Data Transaction::getOutputsHash() const {
    Data data;
    for (auto& output : outputs) {
        output.encode(data);
    }
    auto hash = Hash::hash(hasher, data);
    return hash;
}

void Transaction::encode(Data& data, enum SegwitFormatMode segwitFormat) const {
    bool useWitnessFormat = true;
    switch (segwitFormat) {
        case NonSegwit: useWitnessFormat = false; break;
        case IfHasWitness: useWitnessFormat = hasWitness(); break;
        case Segwit: useWitnessFormat = true; break;
    }

    encode32LE(version, data);

    if (useWitnessFormat) {
        // Use extended format in case witnesses are to be serialized.
        data.push_back(0); // marker
        data.push_back(1); // flag
    }

    // txins
    encodeVarInt(inputs.size(), data);
    for (auto& input : inputs) {
        input.encode(data);
    }

    // txouts
    encodeVarInt(outputs.size(), data);
    for (auto& output : outputs) {
        output.encode(data);
    }

    if (useWitnessFormat) {
        encodeWitness(data);
    }

    encode32LE(lockTime, data); // nLockTime
}

void Transaction::encodeWitness(Data& data) const {
    for (auto& input : inputs) {
        input.encodeWitness(data);
    }
}

bool Transaction::hasWitness() const {
    return std::any_of(inputs.begin(), inputs.end(), [](auto& input) { return !input.scriptWitness.empty(); });    
}

Data Transaction::getSignatureHash(const Script& scriptCode, size_t index,
                                   enum TWBitcoinSigHashType hashType, uint64_t amount,
                                   enum SignatureVersion version) const {
    switch (version) {
    case BASE:
        return getSignatureHashBase(scriptCode, index, hashType);
    case WITNESS_V0:
        return getSignatureHashWitnessV0(scriptCode, index, hashType, amount);
    }
}

/// Generates the signature hash for Witness version 0 scripts.
<<<<<<< HEAD
std::vector<uint8_t> Transaction::getSignatureHashWitnessV0(const Script& scriptCode, size_t index,
                                                            enum TWBitcoinSigHashType hashType,
                                                            uint64_t amount) const {
    auto preimage = getWitnessPreImage(scriptCode, index, hashType, amount);
    auto hash = TW::Hash::hash(hasher, preimage);
=======
Data Transaction::getSignatureHashWitnessV0(const Script& scriptCode, size_t index,
                                            enum TWBitcoinSigHashType hashType,
                                            uint64_t amount) const {
    auto preimage = getPreImage(scriptCode, index, hashType, amount);
    auto hash = Hash::hash(hasher, preimage);
>>>>>>> dad35d9a
    return hash;
}

std::vector<uint8_t>
Transaction::getBasePreImage(const Script &scriptCode, size_t index, enum TWBitcoinSigHashType hashType) const {
    assert(index < inputs.size());

    auto data = std::vector<uint8_t>{};

    encode32LE(version, data);

    auto serializedInputCount =
            (hashType & TWBitcoinSigHashTypeAnyoneCanPay) != 0 ? 1 : inputs.size();
    encodeVarInt(serializedInputCount, data);
    for (auto subindex = 0; subindex < serializedInputCount; subindex += 1) {
        serializeInput(subindex, scriptCode, index, hashType, data);
    }

    auto hashNone = (hashType & 0x1f) == TWBitcoinSigHashTypeNone;
    auto hashSingle = (hashType & 0x1f) == TWBitcoinSigHashTypeSingle;
    auto serializedOutputCount = hashNone ? 0 : (hashSingle ? index + 1 : outputs.size());
    encodeVarInt(serializedOutputCount, data);
    for (auto subindex = 0; subindex < serializedOutputCount; subindex += 1) {
        if (hashSingle && subindex != index) {
            auto output = TransactionOutput(-1, {});
            output.encode(data);
        } else {
            outputs[subindex].encode(data);
        }
    }

    // Locktime
    encode32LE(lockTime, data);

    // Sighash type
    encode32LE(hashType, data);

    return data;
}

/// Generates the signature hash for for scripts other than witness scripts.
Data Transaction::getSignatureHashBase(const Script& scriptCode, size_t index,
                                       enum TWBitcoinSigHashType hashType) const {
    assert(index < inputs.size());

    Data data;

    encode32LE(version, data);

    auto serializedInputCount =
        (hashType & TWBitcoinSigHashTypeAnyoneCanPay) != 0 ? 1 : inputs.size();
    encodeVarInt(serializedInputCount, data);
    for (auto subindex = 0; subindex < serializedInputCount; subindex += 1) {
        serializeInput(subindex, scriptCode, index, hashType, data);
    }

    auto hashNone = hashTypeIsNone(hashType);
    auto hashSingle = hashTypeIsSingle(hashType);
    auto serializedOutputCount = hashNone ? 0 : (hashSingle ? index + 1 : outputs.size());
    encodeVarInt(serializedOutputCount, data);
    for (auto subindex = 0; subindex < serializedOutputCount; subindex += 1) {
        if (hashSingle && subindex != index) {
            auto output = TransactionOutput(-1, {});
            output.encode(data);
        } else {
            outputs[subindex].encode(data);
        }
    }

    // Locktime
    encode32LE(lockTime, data);

    // Sighash type
    encode32LE(hashType, data);

    auto hash = Hash::hash(hasher, data);
    return hash;
}

void Transaction::serializeInput(size_t subindex, const Script& scriptCode, size_t index,
                                 enum TWBitcoinSigHashType hashType, Data& data) const {
    // In case of SIGHASH_ANYONECANPAY, only the input being signed is
    // serialized
    if ((hashType & TWBitcoinSigHashTypeAnyoneCanPay) != 0) {
        subindex = index;
    }

    reinterpret_cast<const OutPoint&>(inputs[subindex].previousOutput).encode(data);

    // Serialize the script
    if (subindex != index) {
        encodeVarInt(0, data);
    } else {
        scriptCode.encode(data);
    }

    // Serialize the nSequence
    auto hashNone = hashTypeIsNone(hashType);
    auto hashSingle = hashTypeIsSingle(hashType);
    if (subindex != index && (hashSingle || hashNone)) {
        encode32LE(0, data);
    } else {
        encode32LE(inputs[subindex].sequence, data);
    }
}

Proto::Transaction Transaction::proto() const {
    auto protoTx = Proto::Transaction();
    protoTx.set_version(version);
    protoTx.set_locktime(lockTime);

    for (const auto& input : inputs) {
        auto* protoInput = protoTx.add_inputs();
        protoInput->mutable_previousoutput()->set_hash(input.previousOutput.hash.data(),
                                                       input.previousOutput.hash.size());
        protoInput->mutable_previousoutput()->set_index(input.previousOutput.index);
        protoInput->set_sequence(input.sequence);
        protoInput->set_script(input.script.bytes.data(), input.script.bytes.size());
    }

    for (const auto& output : outputs) {
        auto* protoOutput = protoTx.add_outputs();
        protoOutput->set_value(output.value);
        protoOutput->set_script(output.script.bytes.data(), output.script.bytes.size());
    }

    return protoTx;
}<|MERGE_RESOLUTION|>--- conflicted
+++ resolved
@@ -18,23 +18,8 @@
 using namespace TW;
 using namespace TW::Bitcoin;
 
-<<<<<<< HEAD
-std::vector<uint8_t> Transaction::getPreImage(const Script &scriptCode, size_t index,
-        enum TWBitcoinSigHashType hashType, uint64_t amount, TWBitcoinSignatureVersion ver) const {
-    switch (ver) {
-        case BASE:
-            return getBasePreImage(scriptCode, index, hashType);
-        case WITNESS_V0:
-            return getWitnessPreImage(scriptCode, index, hashType, amount);
-    }
-}
-
-std::vector<uint8_t> Transaction::getWitnessPreImage(const Script &scriptCode, size_t index,
-                                                     enum TWBitcoinSigHashType hashType, uint64_t amount) const {
-=======
 Data Transaction::getPreImage(const Script& scriptCode, size_t index,
                               enum TWBitcoinSigHashType hashType, uint64_t amount) const {
->>>>>>> dad35d9a
     assert(index < inputs.size());
 
     Data data;
@@ -175,57 +160,12 @@
 }
 
 /// Generates the signature hash for Witness version 0 scripts.
-<<<<<<< HEAD
-std::vector<uint8_t> Transaction::getSignatureHashWitnessV0(const Script& scriptCode, size_t index,
-                                                            enum TWBitcoinSigHashType hashType,
-                                                            uint64_t amount) const {
-    auto preimage = getWitnessPreImage(scriptCode, index, hashType, amount);
-    auto hash = TW::Hash::hash(hasher, preimage);
-=======
 Data Transaction::getSignatureHashWitnessV0(const Script& scriptCode, size_t index,
                                             enum TWBitcoinSigHashType hashType,
                                             uint64_t amount) const {
     auto preimage = getPreImage(scriptCode, index, hashType, amount);
     auto hash = Hash::hash(hasher, preimage);
->>>>>>> dad35d9a
-    return hash;
-}
-
-std::vector<uint8_t>
-Transaction::getBasePreImage(const Script &scriptCode, size_t index, enum TWBitcoinSigHashType hashType) const {
-    assert(index < inputs.size());
-
-    auto data = std::vector<uint8_t>{};
-
-    encode32LE(version, data);
-
-    auto serializedInputCount =
-            (hashType & TWBitcoinSigHashTypeAnyoneCanPay) != 0 ? 1 : inputs.size();
-    encodeVarInt(serializedInputCount, data);
-    for (auto subindex = 0; subindex < serializedInputCount; subindex += 1) {
-        serializeInput(subindex, scriptCode, index, hashType, data);
-    }
-
-    auto hashNone = (hashType & 0x1f) == TWBitcoinSigHashTypeNone;
-    auto hashSingle = (hashType & 0x1f) == TWBitcoinSigHashTypeSingle;
-    auto serializedOutputCount = hashNone ? 0 : (hashSingle ? index + 1 : outputs.size());
-    encodeVarInt(serializedOutputCount, data);
-    for (auto subindex = 0; subindex < serializedOutputCount; subindex += 1) {
-        if (hashSingle && subindex != index) {
-            auto output = TransactionOutput(-1, {});
-            output.encode(data);
-        } else {
-            outputs[subindex].encode(data);
-        }
-    }
-
-    // Locktime
-    encode32LE(lockTime, data);
-
-    // Sighash type
-    encode32LE(hashType, data);
-
-    return data;
+    return hash;
 }
 
 /// Generates the signature hash for for scripts other than witness scripts.
