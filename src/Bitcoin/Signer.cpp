// SPDX-License-Identifier: Apache-2.0
//
// Copyright © 2017 Trust Wallet.

#include "Signer.h"
#include "Hash.h"
#include "HexCoding.h"
#include "Transaction.h"
#include "TransactionBuilder.h"
#include "TransactionSigner.h"
#include "rust/bindgen/WalletCoreRSBindgen.h"

#include "proto/Common.pb.h"

namespace TW::Bitcoin {

Proto::TransactionPlan Signer::plan(const Proto::SigningInput& input) noexcept {
    if (input.has_signing_v2()) {
        Proto::TransactionPlan plan;

        // Forward the `Bitcoin.Proto.SigningInput.signing_v2` request to Rust.
        auto signingV2Data = data(input.signing_v2().SerializeAsString());
        Rust::TWDataWrapper signingV2DataPtr(signingV2Data);
        Rust::TWDataWrapper transactionPlanV2DataPtr = Rust::tw_any_signer_plan(signingV2DataPtr.get(), input.coin_type());

        auto transactionPlanV2Data = transactionPlanV2DataPtr.toDataOrDefault();
        BitcoinV2::Proto::TransactionPlan transactionPlanV2;
        transactionPlanV2.ParseFromArray(transactionPlanV2Data.data(), static_cast<int>(transactionPlanV2Data.size()));

        // Set `Bitcoin.Proto.TransactionPlan.planning_result_v2`. Remain other fields default.
        *plan.mutable_planning_result_v2() = transactionPlanV2;
        return plan;
    }

    auto plan = TransactionSigner<Transaction, TransactionBuilder>::plan(input);
    return plan.proto();
}

Proto::SigningOutput Signer::sign(const Proto::SigningInput& input, std::optional<SignaturePubkeyList> optionalExternalSigs) noexcept {
    Proto::SigningOutput output;
<<<<<<< HEAD
    if (input.is_it_brc_operation()) {
        auto serializedInput = data(input.SerializeAsString());
        Rust::CByteArrayWrapper res = Rust::tw_bitcoin_legacy_taproot_build_and_sign_transaction(serializedInput.data(), serializedInput.size());
        output.ParseFromArray(res.data.data(), static_cast<int>(res.data.size()));
=======
    if (input.has_signing_v2()) {
        // Forward the `Bitcoin.Proto.SigningInput.signing_v2` request to Rust.
        auto signingV2Data = data(input.signing_v2().SerializeAsString());
        Rust::TWDataWrapper signingV2DataPtr(signingV2Data);
        Rust::TWDataWrapper signingOutputV2DataPtr = Rust::tw_any_signer_sign(signingV2DataPtr.get(), input.coin_type());

        auto signingOutputV2Data = signingOutputV2DataPtr.toDataOrDefault();
        BitcoinV2::Proto::SigningOutput signingOutputV2;
        signingOutputV2.ParseFromArray(signingOutputV2Data.data(), static_cast<int>(signingOutputV2Data.size()));

        // Set `Bitcoin.Proto.SigningOutput.signing_result_v2`. Remain other fields default.
        *output.mutable_signing_result_v2() = signingOutputV2;
>>>>>>> 4af0ee33
        return output;
    }

    auto result = TransactionSigner<Transaction, TransactionBuilder>::sign(input, false, std::move(optionalExternalSigs));
    if (!result) {
        output.set_error(result.error());
        return output;
    }
    const auto& tx = result.payload();
    *output.mutable_transaction() = tx.proto();

    Data encoded;
    tx.encode(encoded);
    output.set_encoded(encoded.data(), encoded.size());

    Data txHashData = encoded;
    if (tx.hasWitness()) {
        txHashData.clear();
        tx.encode(txHashData, Transaction::SegwitFormatMode::NonSegwit);
    }
    auto txHash = Hash::sha256d(txHashData.data(), txHashData.size());
    std::reverse(txHash.begin(), txHash.end());
    output.set_transaction_id(hex(txHash));
    return output;
}

Proto::PreSigningOutput Signer::preImageHashes(const Proto::SigningInput& input) noexcept {
    Proto::PreSigningOutput output;
    if (input.has_signing_v2()) {
        // Forward the `Bitcoin.Proto.SigningInput.signing_v2` request to Rust.
        auto signingV2Data = data(input.signing_v2().SerializeAsString());
        Rust::TWDataWrapper signingV2DataPtr(signingV2Data);
        Rust::TWDataWrapper preOutputV2DataPtr = Rust::tw_transaction_compiler_pre_image_hashes(input.coin_type(), signingV2DataPtr.get());

        auto preOutputV2Data = preOutputV2DataPtr.toDataOrDefault();
        BitcoinV2::Proto::PreSigningOutput preSigningOutputV2;
        preSigningOutputV2.ParseFromArray(preOutputV2Data.data(), static_cast<int>(preOutputV2Data.size()));

        // Set `Bitcoin.Proto.PreSigningOutput.pre_signing_result_v2`. Remain other fields default.
        *output.mutable_pre_signing_result_v2() = preSigningOutputV2;
        return output;
    }

    auto result = TransactionSigner<Transaction, TransactionBuilder>::preImageHashes(input);
    if (!result) {
        output.set_error(result.error());
        output.set_error_message(Common::Proto::SigningError_Name(result.error()));
        return output;
    }

    auto hashList = result.payload();
    auto* hashPubKeys = output.mutable_hash_public_keys();
    for (auto& h : hashList) {
        auto* hpk = hashPubKeys->Add();
        hpk->set_data_hash(h.first.data(), h.first.size());
        hpk->set_public_key_hash(h.second.data(), h.second.size());
    }
    return output;
}

Proto::SigningOutput Signer::compile(const Proto::SigningInput& input,
                                     const std::vector<Data>& signatures,
                                     const std::vector<PublicKey>& publicKeys) noexcept {
    Proto::SigningOutput output;
    if (input.has_signing_v2()) {
        Rust::TWDataVectorWrapper signaturesVec = signatures;
        Rust::TWDataVectorWrapper publicKeysVec;
        for (const auto& pubkey : publicKeys) {
            publicKeysVec.push(pubkey.bytes);
        }

        // Forward the `Bitcoin.Proto.SigningInput.signing_v2` request to Rust.
        auto signingV2Data = data(input.signing_v2().SerializeAsString());
        Rust::TWDataWrapper signingV2DataPtr(signingV2Data);
        Rust::TWDataWrapper outputV2DataPtr = Rust::tw_transaction_compiler_compile(
            input.coin_type(), signingV2DataPtr.get(), signaturesVec.get(), publicKeysVec.get());

        auto outputV2Data = outputV2DataPtr.toDataOrDefault();
        BitcoinV2::Proto::SigningOutput outputV2;
        outputV2.ParseFromArray(outputV2Data.data(), static_cast<int>(outputV2Data.size()));

        // Set `Bitcoin.Proto.SigningOutput.signing_result_v2`. Remain other fields default.
        *output.mutable_signing_result_v2() = outputV2;
        return output;
    }

    if (signatures.empty() || publicKeys.empty()) {
        output.set_error(Common::Proto::Error_invalid_params);
        output.set_error_message("empty signatures or publickeys");
        return output;
    }

    if (signatures.size() != publicKeys.size()) {
        output.set_error(Common::Proto::Error_invalid_params);
        output.set_error_message("signatures size and publickeys size not equal");
        return output;
    }

    HashPubkeyList externalSignatures;
    auto insertFunctor = [](auto&& signature, auto&& pubkey) noexcept {
        return std::make_pair(signature, pubkey.bytes);
    };
    transform(begin(signatures), end(signatures), begin(publicKeys),
              back_inserter(externalSignatures), insertFunctor);
    output = Signer::sign(input, externalSignatures);
    return output;
}

} // namespace TW::Bitcoin<|MERGE_RESOLUTION|>--- conflicted
+++ resolved
@@ -38,12 +38,6 @@
 
 Proto::SigningOutput Signer::sign(const Proto::SigningInput& input, std::optional<SignaturePubkeyList> optionalExternalSigs) noexcept {
     Proto::SigningOutput output;
-<<<<<<< HEAD
-    if (input.is_it_brc_operation()) {
-        auto serializedInput = data(input.SerializeAsString());
-        Rust::CByteArrayWrapper res = Rust::tw_bitcoin_legacy_taproot_build_and_sign_transaction(serializedInput.data(), serializedInput.size());
-        output.ParseFromArray(res.data.data(), static_cast<int>(res.data.size()));
-=======
     if (input.has_signing_v2()) {
         // Forward the `Bitcoin.Proto.SigningInput.signing_v2` request to Rust.
         auto signingV2Data = data(input.signing_v2().SerializeAsString());
@@ -56,7 +50,6 @@
 
         // Set `Bitcoin.Proto.SigningOutput.signing_result_v2`. Remain other fields default.
         *output.mutable_signing_result_v2() = signingOutputV2;
->>>>>>> 4af0ee33
         return output;
     }
 
