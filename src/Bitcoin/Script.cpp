--- conflicted
+++ resolved
@@ -247,7 +247,16 @@
     return script;
 }
 
-<<<<<<< HEAD
+Script Script::buildPayToWitnessPublicKeyHash(const Data& hash) {
+    assert(hash.size() == 20);
+    return Script::buildPayToV0WitnessProgram(hash);
+}
+
+Script Script::buildPayToWitnessScriptHash(const Data& scriptHash) {
+    assert(scriptHash.size() == 32);
+    return Script::buildPayToV0WitnessProgram(scriptHash);
+}
+
 Script Script::buildPayToV1WitnessProgram(const Data& publicKey) {
     assert(publicKey.size() == 32);
     Script script;
@@ -258,30 +267,6 @@
     return script;
 }
 
-Script Script::buildPayToWitnessPubkeyHash(const Data& hash) {
-    return Script::buildPayToWitnessProgram(hash);
-=======
-Script Script::buildPayToWitnessPublicKeyHash(const Data& hash) {
-    assert(hash.size() == 20);
-    return Script::buildPayToV0WitnessProgram(hash);
->>>>>>> dad35d9a
-}
-
-Script Script::buildPayToWitnessScriptHash(const Data& scriptHash) {
-    assert(scriptHash.size() == 32);
-    return Script::buildPayToV0WitnessProgram(scriptHash);
-}
-
-Script Script::buildPayToV1WitnessProgram(const Data& publicKey) {
-    assert(publicKey.size() == 32);
-    Script script;
-    script.bytes.push_back(OP_1);
-    script.bytes.push_back(static_cast<byte>(publicKey.size()));
-    append(script.bytes, publicKey);
-    assert(script.bytes.size() == 34);
-    return script;
-}
-
 Script Script::buildOpReturnScript(const Data& data) {
     static const size_t MaxOpReturnLength = 64;
     Script script;
@@ -297,7 +282,6 @@
     std::copy(std::begin(bytes), std::end(bytes), std::back_inserter(data));
 }
 
-<<<<<<< HEAD
 bool isLtcP2sh(enum TWCoinType coin, byte start) {
     // For ltc, we need to support legacy p2sh which starts with 5.
     // Here we check prefix 5 and 50 in case of wallet-core changing its config value.
@@ -308,10 +292,7 @@
     return false;
 }
 
-Script Script::buildForAddress(const std::string& string, enum TWCoinType coin) {
-=======
 Script Script::lockScriptForAddress(const std::string& string, enum TWCoinType coin) {
->>>>>>> dad35d9a
     if (Address::isValid(string)) {
         auto address = Address(string);
         auto p2pkh = TW::p2pkhPrefix(coin);
@@ -333,26 +314,15 @@
     } else if (SegwitAddress::isValid(string)) {
         const auto result = SegwitAddress::decode(string);
         // address starts with bc/ltc
-<<<<<<< HEAD
-        auto address = std::get<0>(result);
-        if (address.witnessVersion == 0) {
-            return buildPayToWitnessProgram(address.witnessProgram);
-=======
         const auto address = std::get<0>(result);
         if (address.witnessVersion == 0) {
             return buildPayToV0WitnessProgram(address.witnessProgram);
->>>>>>> dad35d9a
         }
         if (address.witnessVersion == 1 && address.witnessProgram.size() == 32) {
             return buildPayToV1WitnessProgram(address.witnessProgram);
         }
-<<<<<<< HEAD
-    } else if (CashAddress::isValid(string)) {
-        auto address = CashAddress(string);
-=======
     } else if (BitcoinCashAddress::isValid(string)) {
         auto address = BitcoinCashAddress(string);
->>>>>>> dad35d9a
         auto bitcoinAddress = address.legacyAddress();
         return lockScriptForAddress(bitcoinAddress.string(), TWCoinTypeBitcoinCash);
     } else if (Decred::Address::isValid(string)) {
