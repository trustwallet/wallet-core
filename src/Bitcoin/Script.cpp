--- conflicted
+++ resolved
@@ -562,30 +562,4 @@
     return lockScriptForAddress(string, coin);
 }
 
-<<<<<<< HEAD
-Proto::TransactionOutput Script::buildBRC20InscribeTransfer(const std::string& ticker, uint64_t amount, const Data& publicKey) {
-    TW::Bitcoin::Proto::TransactionOutput out;
-    Rust::CByteArrayWrapper res = TW::Rust::tw_bitcoin_legacy_build_brc20_transfer_inscription(ticker.data(), amount, 0, publicKey.data(), publicKey.size());
-    auto result = res.data;
-    out.ParseFromArray(result.data(), static_cast<int>(result.size()));
-    return out;
-}
-
-Proto::TransactionOutput Script::buildOrdinalNftInscription(const std::string& mimeType, const Data& payload, const Data& publicKey) {
-    TW::Bitcoin::Proto::TransactionOutput out;
-    Rust::CByteArrayWrapper res = TW::Rust::tw_bitcoin_legacy_build_nft_inscription(
-        mimeType.data(),
-        payload.data(),
-        payload.size(),
-        0,
-        publicKey.data(),
-        publicKey.size()
-    );
-    auto result = res.data;
-    out.ParseFromArray(result.data(), static_cast<int>(result.size()));
-    return out;
-}
-
-=======
->>>>>>> 4af0ee33
 } // namespace TW::Bitcoin