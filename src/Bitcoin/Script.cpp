--- conflicted
+++ resolved
@@ -251,15 +251,10 @@
 }
 
 Script Script::buildForAddress(const std::string& string) {
-<<<<<<< HEAD
-    static const std::vector<uint8_t> p2pkhPrefixes = {TWP2PKHPrefixBitcoin, TWP2PKHPrefixLitecoin, TWP2PKHPrefixViacoin, TWP2PKHPrefixDash, TWP2PKHPrefixZcoin};
-    static const std::vector<uint8_t> p2shPrefixes = {TWP2SHPrefixBitcoin, TWP2SHPrefixLitecoin, TWP2SHPrefixViacoin, TWP2SHPrefixDash, TWP2SHPrefixZcoin};
-=======
     static const std::vector<uint8_t> p2pkhPrefixes = {TWP2PKHPrefixBitcoin, TWP2PKHPrefixLitecoin,
-                                                       TWP2PKHPrefixDash, TWP2PKHPrefixZcoin};
+                                                       TWP2PKHPrefixDash, TWP2PKHPrefixZcoin, TWP2PKHPrefixViacoin};
     static const std::vector<uint8_t> p2shPrefixes = {TWP2SHPrefixBitcoin, TWP2SHPrefixLitecoin,
-                                                      TWP2SHPrefixDash, TWP2SHPrefixZcoin};
->>>>>>> 05c5d533
+                                                      TWP2SHPrefixDash, TWP2SHPrefixZcoin, TWP2SHPrefixViacoin};
 
     if (Address::isValid(string)) {
         auto address = Address(string);
