--- conflicted
+++ resolved
@@ -253,11 +253,8 @@
 Script Script::buildForAddress(const std::string& string) {
     static const std::vector<uint8_t> p2pkhPrefixes = {TWP2PKHPrefixBitcoin, TWP2PKHPrefixIocoin, TWP2PKHPrefixLitecoin,
                                                        TWP2PKHPrefixDash, TWP2PKHPrefixZcoin, TWP2PKHPrefixViacoin,
-<<<<<<< HEAD
-                                                       TWP2PKHPrefixD, TWP2PKHPrefixQtum};
-=======
-                                                       TWP2PKHPrefixDogecoin, TWP2PKHPrefixQtum, TWP2PKHPrefixMonetaryUnit};
->>>>>>> 0771b935
+                                                       TWP2PKHPrefixD, TWP2PKHPrefixQtum, TWP2PKHPrefixMonetaryUnit};
+
     static const std::vector<uint8_t> p2shPrefixes = {TWP2SHPrefixBitcoin, TWP2SHPrefixIocoin, TWP2SHPrefixLitecoin,
                                                       TWP2SHPrefixDash, TWP2SHPrefixZcoin, TWP2SHPrefixViacoin,
                                                       TWP2SHPrefixDogecoin, TWP2SHPrefixLux, TWP2SHPrefixMonetaryUnit};
