--- conflicted
+++ resolved
@@ -12,10 +12,7 @@
 
 #include "../BinaryCoding.h"
 #include "../Decred/Address.h"
-<<<<<<< HEAD
-=======
 #include "../Groestlcoin/Address.h"
->>>>>>> 2542c5c0
 #include "../Hash.h"
 #include "../PublicKey.h"
 #include "../Zcash/TAddress.h"
@@ -289,8 +286,6 @@
     } else if (Decred::Address::isValid(string)) {
         auto address = Decred::Address(string);
         return buildPayToPublicKeyHash(Data(address.keyhash.begin(), address.keyhash.end()));
-<<<<<<< HEAD
-=======
     } else if (Groestlcoin::Address::isValid(string)) {
         auto address = Groestlcoin::Address(string);
         auto data = std::vector<uint8_t>();
@@ -302,7 +297,6 @@
         if (address.bytes[0] == TWP2SHPrefixGroestlcoin) {
             return buildPayToScriptHash(data);
         }
->>>>>>> 2542c5c0
     } else if (Zcash::TAddress::isValid(string)) {
         auto address = Zcash::TAddress(string);
         auto data = std::vector<uint8_t>();
