--- conflicted
+++ resolved
@@ -18,91 +18,9 @@
 /// Frontend class for transaction planning, building, and signing
 template <typename Transaction, typename TransactionBuilder>
 class TransactionSigner {
-<<<<<<< HEAD
-  private:
-    /// Private key and redeem script provider for signing.
-    Proto::SigningInput input;
-
-  public:
-    /// Transaction plan.
-    TransactionPlan plan;
-
-    /// Transaction being signed.
-    Transaction transaction;
-
-  private:
-    /// List of signed inputs.
-    std::vector<TransactionInput> signedInputs;
-
-  public:
-    /// Initializes a transaction signer with signing input.
-    TransactionSigner(Bitcoin::Proto::SigningInput &&input)
-        : input(input), plan(TransactionBuilder::plan(input)) {
-        std::vector<std::pair<std::string, int64_t>> outputs;
-        if (input.extra_outputs_size() == 0) {
-          // standard one-destination case, take amount from plan
-          outputs.emplace_back(std::pair<std::string, int64_t>{input.to_address(), plan.amount});
-        } else {
-          // multi-output case
-          outputs.emplace_back(std::pair<std::string, int64_t>{input.to_address(), input.amount()});
-          for (auto i = 0; i < input.extra_outputs_size(); ++i) {
-            outputs.emplace_back(std::pair<std::string, int64_t>(input.extra_outputs(i).to_address(), input.extra_outputs(i).amount()));
-          }
-        }
-        transaction = TransactionBuilder::build<Transaction>(
-            plan, outputs, input.change_address(), TWCoinType(input.coin_type()));
-    }
-
-    /// Initializes a transaction signer with signing input, a transaction, and
-    /// a hash type.
-    TransactionSigner(Bitcoin::Proto::SigningInput &&input, const TransactionPlan &plan)
-        : input(input), plan(plan) {
-        std::vector<std::pair<std::string, int64_t>> outputs;
-        if (input.extra_outputs_size() == 0) {
-          // standard one-destination case, take amount from plan
-          outputs.emplace_back(std::pair<std::string, int64_t>{input.to_address(), plan.amount});
-        } else {
-          // multi-output case
-          outputs.emplace_back(std::pair<std::string, int64_t>{input.to_address(), input.amount()});
-          for (auto i = 0; i < input.extra_outputs_size(); ++i) {
-            outputs.emplace_back(std::pair<std::string, int64_t>(input.extra_outputs(i).to_address(), input.extra_outputs(i).amount()));
-          }
-        }
-        transaction = TransactionBuilder::build<Transaction>(
-            plan, outputs, input.change_address(), TWCoinType(input.coin_type()));
-    }
-
-    /// Signs the transaction.
-    ///
-    /// \returns the signed transaction or an error.
-    Result<Transaction> sign();
-
-  private:
-    Result<void> sign(Script script, size_t index, const Proto::UnspentTransaction &utxo);
-    Result<std::vector<Data>> signStep(Script script, size_t index,
-                                       const Proto::UnspentTransaction &utxo, uint32_t version);
-    Data createSignature(const Transaction &transaction, const Script &script, const Data &key,
-                         size_t index, Amount amount, uint32_t version);
-    Data pushAll(const std::vector<Data> &results);
-
-    /// Returns the private key for the given public key hash.
-    Data keyForPublicKeyHash(const Data &hash) const;
-
-    /// Returns the redeem script for the given script hash.
-    Data scriptForScriptHash(const Data &hash) const;
-};
-
-} // namespace TW::Bitcoin
-
-/// Wrapper for C interface.
-struct TWBitcoinTransactionSigner {
-    TW::Bitcoin::TransactionSigner<TW::Bitcoin::Transaction> impl;
-};
-=======
 public:
     // Create plan for a transaction
     static TransactionPlan plan(const SigningInput& input);
->>>>>>> dad35d9a
 
     // Sign an unsigned transaction.  Plan it if needed beforehand.
     static Result<Transaction, Common::Proto::SigningError> sign(const SigningInput& input, bool estimationMode = false);
