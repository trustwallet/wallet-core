// Copyright © 2017-2019 Trust Wallet.
//
// This file is part of Trust. The full Trust copyright notice, including
// terms governing use, modification, and redistribution, is contained in the
// file LICENSE at the root of the source code distribution tree.

#pragma once

#include "../Base58Address.h"
#include "../Data.h"
#include "../PublicKey.h"

#include <string>

namespace TW::Bitcoin {
<<<<<<< HEAD

class Address {
  public:
    /// Number of bytes in an address.
    static const size_t size = 21;

    /// Address data consisting of a prefix byte followed by the public key
    /// hash.
    std::array<byte, size> bytes;

    /// Determines whether a collection of bytes makes a valid  address.
    template <typename T>
    static bool isValid(const T& data) {
        return data.size() == size;
    }

    /// Determines whether a string makes a valid address.
    static bool isValid(const std::string& string);

    /// Determines whether a string makes a valid address, and the prefix is
    /// within the valid set.
    static bool isValid(const std::string& string, const std::vector<byte>& validPrefixes);
=======
>>>>>>> 2542c5c0

class Address : public TW::Base58Address<21> {
  public:
    /// Initializes a  address with a string representation.
<<<<<<< HEAD
    explicit Address(const std::string& string);

    /// Initializes a  address with a collection of bytes.
    explicit Address(const std::vector<uint8_t>& data);
=======
    explicit Address(const std::string& string) : TW::Base58Address<21>(string) {}

    /// Initializes a  address with a collection of bytes.
    explicit Address(const Data& data) : TW::Base58Address<21>(data) {}
>>>>>>> 2542c5c0

    /// Initializes a  address with a public key and a prefix.
    Address(const PublicKey& publicKey, byte prefix) : TW::Base58Address<21>(publicKey, {prefix}) {}
};

<<<<<<< HEAD
inline bool operator==(const Address& lhs, const Address& rhs) {
    return lhs.bytes == rhs.bytes;
}

=======
>>>>>>> 2542c5c0
} // namespace TW::Bitcoin<|MERGE_RESOLUTION|>--- conflicted
+++ resolved
@@ -13,56 +13,17 @@
 #include <string>
 
 namespace TW::Bitcoin {
-<<<<<<< HEAD
-
-class Address {
-  public:
-    /// Number of bytes in an address.
-    static const size_t size = 21;
-
-    /// Address data consisting of a prefix byte followed by the public key
-    /// hash.
-    std::array<byte, size> bytes;
-
-    /// Determines whether a collection of bytes makes a valid  address.
-    template <typename T>
-    static bool isValid(const T& data) {
-        return data.size() == size;
-    }
-
-    /// Determines whether a string makes a valid address.
-    static bool isValid(const std::string& string);
-
-    /// Determines whether a string makes a valid address, and the prefix is
-    /// within the valid set.
-    static bool isValid(const std::string& string, const std::vector<byte>& validPrefixes);
-=======
->>>>>>> 2542c5c0
 
 class Address : public TW::Base58Address<21> {
   public:
     /// Initializes a  address with a string representation.
-<<<<<<< HEAD
-    explicit Address(const std::string& string);
-
-    /// Initializes a  address with a collection of bytes.
-    explicit Address(const std::vector<uint8_t>& data);
-=======
     explicit Address(const std::string& string) : TW::Base58Address<21>(string) {}
 
     /// Initializes a  address with a collection of bytes.
     explicit Address(const Data& data) : TW::Base58Address<21>(data) {}
->>>>>>> 2542c5c0
 
     /// Initializes a  address with a public key and a prefix.
     Address(const PublicKey& publicKey, byte prefix) : TW::Base58Address<21>(publicKey, {prefix}) {}
 };
 
-<<<<<<< HEAD
-inline bool operator==(const Address& lhs, const Address& rhs) {
-    return lhs.bytes == rhs.bytes;
-}
-
-=======
->>>>>>> 2542c5c0
 } // namespace TW::Bitcoin