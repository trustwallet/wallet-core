// Copyright © 2017-2021 Trust Wallet.
//
// This file is part of Trust. The full Trust copyright notice, including
// terms governing use, modification, and redistribution, is contained in the
// file LICENSE at the root of the source code distribution tree.

#pragma once

#include "../Data.h"

#include "OpCodes.h"
#include <TrustWalletCore/TWCoinType.h>

#include <string>
#include <vector>
#include <cassert>

namespace TW::Bitcoin {

class Script {
  public:
    /// Script raw bytes.
    Data bytes;

    /// Initializes an empty script.
    Script() = default;

    /// Initializes a script with a collection of raw bytes.
    template <typename It>
    Script(It begin, It end) : bytes(begin, end) {}

    /// Initializaes a script with a collection of raw bytes by moving.
    explicit Script(const Data& bytes) : bytes(bytes) {}

    /// Whether the script is empty.
    bool empty() const { return bytes.empty(); }

    /// Returns the script's script hash.
    Data hash() const;

    /// Determines whether this is a pay-to-script-hash (P2SH) script.
    bool isPayToScriptHash() const;

    /// Determines whether this is a pay-to-witness-script-hash (P2WSH) script.
    bool isPayToWitnessScriptHash() const;

    /// Determines whether this is a pay-to-witness-public-key-hash (P2WPKH) script.
    bool isPayToWitnessPublicKeyHash() const;

    /// Determines whether this is a witness programm script.
    bool isWitnessProgram() const;

    /// Matches the script to a pay-to-public-key (P2PK) script.
    bool matchPayToPublicKey(Data& publicKey) const;

    /// Matches the script to a pay-to-public-key-hash (P2PKH).
    bool matchPayToPublicKeyHash(Data& keyHash) const;

    /// Matches the script to a pay-to-script-hash (P2SH).
    bool matchPayToScriptHash(Data& scriptHash) const;

    /// Matches the script to a pay-to-witness-public-key-hash (P2WPKH).
    bool matchPayToWitnessPublicKeyHash(Data& keyHash) const;

    /// Matches the script to a pay-to-witness-script-hash (P2WSH).  Returns the script hash, a SHA256 of the witness script.
    bool matchPayToWitnessScriptHash(Data& scriptHash) const;

    /// Matches the script to a multisig script.
    bool matchMultisig(std::vector<Data>& publicKeys, int& required) const;

    /// Builds a pay-to-public-key (P2PK) script from a public key.
    static Script buildPayToPublicKey(const Data& publickKey);

    /// Builds a pay-to-public-key-hash (P2PKH) script from a public key hash.
    static Script buildPayToPublicKeyHash(const Data& hash);

    /// Builds a pay-to-script-hash (P2SH) script from a script hash.
    static Script buildPayToScriptHash(const Data& scriptHash);

    /// Builds a pay-to-witness-public-key-hash (P2WPKH) script from a public
    /// key hash.
    static Script buildPayToWitnessPublicKeyHash(const Data& hash);

    /// Builds a pay-to-witness-script-hash (P2WSH) script from a script hash.
    static Script buildPayToWitnessScriptHash(const Data& scriptHash);

<<<<<<< HEAD
    /// Builds a V1 pay-to-witness-program script, P2TR (from a 32-byte Schnorr public key).
    static Script buildPayToV1WitnessProgram(const Data& publicKey);

    /// Builds a pay-to-public-key-hash (P2PKH) script appropriate for the given
=======
    /// Builds a V0 pay-to-witness-program script, P2WSH or P2WPKH.
    static Script buildPayToV0WitnessProgram(const Data& program);

    /// Builds a V1 pay-to-witness-program script, P2TR (from a 32-byte Schnorr public key).
    static Script buildPayToV1WitnessProgram(const Data& publicKey);

    /// Builds an OP_RETURN script with given data
    static Script buildOpReturnScript(const Data& data);

    /// Builds a appropriate lock script for the given
>>>>>>> dad35d9a
    /// address.
    static Script lockScriptForAddress(const std::string& address, enum TWCoinType coin);

    /// Encodes the script.
    void encode(Data& data) const;

    /// Encodes a small integer
    static inline uint8_t encodeNumber(int n) {
        assert(n >= 0 && n <= 16);
        if (n == 0) {
            return OP_0;
        }
        return OP_1 + uint8_t(n - 1);
    }

    /// Decodes a small integer
    static inline int decodeNumber(uint8_t opcode) {
        if (opcode == OP_0) {
            return 0;
        }
        assert(opcode >= OP_1 && opcode <= OP_16);
        return static_cast<int>(opcode) - static_cast<int>(OP_1 - 1);
    }

    /// Extracts a single opcode at the given index including its operand.
    /// Public for testability.
    ///
    /// \param index [in/out] index where the operation starts, on return the
    /// index of the next operation. \param opcode [out] the opcode. \param
    /// operand [out] the opcode's operand. \returns whether an opcode was
    /// available.
    bool getScriptOp(size_t& index, uint8_t& opcode, Data& operand) const;
};

inline bool operator==(const Script& lhs, const Script& rhs) {
    return lhs.bytes == rhs.bytes;
}
inline bool operator!=(const Script& lhs, const Script& rhs) {
    return !(lhs == rhs);
}

} // namespace TW::Bitcoin

/// Wrapper for C interface.
struct TWBitcoinScript {
    TW::Bitcoin::Script impl;
};<|MERGE_RESOLUTION|>--- conflicted
+++ resolved
@@ -84,12 +84,6 @@
     /// Builds a pay-to-witness-script-hash (P2WSH) script from a script hash.
     static Script buildPayToWitnessScriptHash(const Data& scriptHash);
 
-<<<<<<< HEAD
-    /// Builds a V1 pay-to-witness-program script, P2TR (from a 32-byte Schnorr public key).
-    static Script buildPayToV1WitnessProgram(const Data& publicKey);
-
-    /// Builds a pay-to-public-key-hash (P2PKH) script appropriate for the given
-=======
     /// Builds a V0 pay-to-witness-program script, P2WSH or P2WPKH.
     static Script buildPayToV0WitnessProgram(const Data& program);
 
@@ -100,7 +94,6 @@
     static Script buildOpReturnScript(const Data& data);
 
     /// Builds a appropriate lock script for the given
->>>>>>> dad35d9a
     /// address.
     static Script lockScriptForAddress(const std::string& address, enum TWCoinType coin);
 
