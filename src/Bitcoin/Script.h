--- conflicted
+++ resolved
@@ -84,16 +84,14 @@
     /// Builds a pay-to-witness-script-hash (P2WSH) script from a script hash.
     static Script buildPayToWitnessScriptHash(const Data& scriptHash);
 
-<<<<<<< HEAD
-    /// Builds an OP_RETURN script with given data
-    static Script buildOpReturnScript(const Data& data);
-=======
     /// Builds a V0 pay-to-witness-program script, P2WSH or P2WPKH.
     static Script buildPayToV0WitnessProgram(const Data& program);
 
     /// Builds a V1 pay-to-witness-program script, P2TR (from a 32-byte Schnorr public key).
     static Script buildPayToV1WitnessProgram(const Data& publicKey);
->>>>>>> 9dc1a2ae
+
+    /// Builds an OP_RETURN script with given data
+    static Script buildOpReturnScript(const Data& data);
 
     /// Builds a appropriate lock script for the given
     /// address.
