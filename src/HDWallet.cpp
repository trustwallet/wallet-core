--- conflicted
+++ resolved
@@ -105,17 +105,16 @@
     return PrivateKey(data);
 }
 
-<<<<<<< HEAD
 PrivateKey HDWallet::getKey(TWCoinType coin, TWDerivation derivation) const {
     const auto path = TW::derivationPath(coin, derivation);
     return getKey(coin, path);
-=======
+}
+
 DerivationPath HDWallet::cardanoStakingDerivationPath(const DerivationPath& path) {
     DerivationPath stakingPath = path;
     stakingPath.indices[3].value = 2;
     stakingPath.indices[4].value = 0;
     return stakingPath;
->>>>>>> 7b222f41
 }
 
 PrivateKey HDWallet::getKey(TWCoinType coin, const DerivationPath& derivationPath) const {
