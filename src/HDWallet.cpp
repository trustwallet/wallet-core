--- conflicted
+++ resolved
@@ -105,14 +105,11 @@
     return PrivateKey(data);
 }
 
-<<<<<<< HEAD
-=======
 PrivateKey HDWallet::getKey(TWCoinType coin, TWDerivation derivation) const {
     const auto path = TW::derivationPath(coin, derivation);
     return getKey(coin, path);
 }
 
->>>>>>> 49e557b2
 DerivationPath HDWallet::cardanoStakingDerivationPath(const DerivationPath& path) {
     DerivationPath stakingPath = path;
     stakingPath.indices[3].value = 2;
@@ -164,14 +161,11 @@
     return deriveAddress(coin, TWDerivationDefault);
 }
 
-<<<<<<< HEAD
-=======
 std::string HDWallet::deriveAddress(TWCoinType coin, TWDerivation derivation) const {
     const auto derivationPath = TW::derivationPath(coin, derivation);
     return TW::deriveAddress(coin, getKey(coin, derivationPath), derivation);
 }
 
->>>>>>> 49e557b2
 std::string HDWallet::getExtendedPrivateKeyAccount(TWPurpose purpose, TWCoinType coin, TWHDVersion version, uint32_t account) const {
     if (version == TWHDVersionNone) {
         return "";
