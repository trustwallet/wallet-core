--- conflicted
+++ resolved
@@ -27,11 +27,6 @@
 using namespace TW;
 
 namespace {
-<<<<<<< HEAD
-HDNode getNode(const HDWallet& wallet, TWCurve curve, const DerivationPath& derivationPath);
-HDNode getMasterNode(const HDWallet& wallet, TWCurve curve);
-
-=======
 
 uint32_t fingerprint(HDNode *node, Hash::Hasher hasher);
 std::string serialize(const HDNode *node, uint32_t fingerprint, uint32_t version, bool use_public, Hash::Hasher hasher);
@@ -39,7 +34,6 @@
 HDNode getNode(const HDWallet& wallet, TWCurve curve, const DerivationPath& derivationPath);
 HDNode getMasterNode(const HDWallet& wallet, TWCurve curve);
 
->>>>>>> 2542c5c0
 const char* curveName(TWCurve curve);
 } // namespace
 
@@ -86,42 +80,19 @@
     return TW::deriveAddress(coin, getKey(derivationPath));
 }
 
-std::string HDWallet::getExtendedPrivateKey(TWPurpose purpose, TWCoinType coin,
-                                            TWHDVersion version) const {
+std::string HDWallet::getExtendedPrivateKey(TWPurpose purpose, TWCoinType coin, TWHDVersion version) const {
     const auto curve = TWCoinTypeCurve(coin);
-    auto derivationPath =
-        TW::DerivationPath({DerivationPathIndex(purpose, true), DerivationPathIndex(coin, true)});
+    auto derivationPath = TW::DerivationPath({DerivationPathIndex(purpose, true), DerivationPathIndex(coin, true)});
     auto node = getNode(*this, curve, derivationPath);
-<<<<<<< HEAD
-    std::array<char, HDWallet::maxExtendedKeySize> buffer = {0};
-    auto fingerprint = hdnode_fingerprint(&node);
-    hdnode_private_ckd(&node, 0x80000000);
-    hdnode_serialize_private(&node, fingerprint, version, buffer.data(), HDWallet::maxExtendedKeySize);
-    return buffer.data();
-=======
     auto fingerprintValue = fingerprint(&node, publicKeyHasher(coin));
     hdnode_private_ckd(&node, 0x80000000);
     return serialize(&node, fingerprintValue, version, false, base58Hasher(coin));
->>>>>>> 2542c5c0
 }
 
-std::string HDWallet::getExtendedPublicKey(TWPurpose purpose, TWCoinType coin,
-                                           TWHDVersion version) const {
+std::string HDWallet::getExtendedPublicKey(TWPurpose purpose, TWCoinType coin, TWHDVersion version) const {
     const auto curve = TWCoinTypeCurve(coin);
-    auto derivationPath =
-        TW::DerivationPath({DerivationPathIndex(purpose, true), DerivationPathIndex(coin, true)});
+    auto derivationPath = TW::DerivationPath({DerivationPathIndex(purpose, true), DerivationPathIndex(coin, true)});
     auto node = getNode(*this, curve, derivationPath);
-<<<<<<< HEAD
-    std::array<char, HDWallet::maxExtendedKeySize> buffer = {0};
-    auto fingerprint = hdnode_fingerprint(&node);
-    hdnode_private_ckd(&node, 0x80000000);
-    hdnode_fill_public_key(&node);
-    hdnode_serialize_public(&node, fingerprint, version, buffer.data(), maxExtendedKeySize);
-    return buffer.data();
-}
-
-PublicKey HDWallet::getPublicKeyFromExtended(const std::string& extended, TWCurve curve,
-=======
     auto fingerprintValue = fingerprint(&node, publicKeyHasher(coin));
     hdnode_private_ckd(&node, 0x80000000);
     hdnode_fill_public_key(&node);
@@ -129,19 +100,11 @@
 }
 
 PublicKey HDWallet::getPublicKeyFromExtended(const std::string& extended, TWCurve curve, Hash::Hasher hasher,
->>>>>>> 2542c5c0
                                              enum TWHDVersion versionPublic,
                                              enum TWHDVersion versionPrivate, uint32_t change,
                                              uint32_t address) {
     auto node = HDNode{};
-<<<<<<< HEAD
-    uint32_t fingerprint = 0;
-
-    hdnode_deserialize(extended.c_str(), versionPublic, versionPrivate, curveName(curve), &node,
-                       &fingerprint);
-=======
     deserialize(extended, curve, hasher, versionPublic, versionPrivate, &node);
->>>>>>> 2542c5c0
     hdnode_public_ckd(&node, change);
     hdnode_public_ckd(&node, address);
     hdnode_fill_public_key(&node);
@@ -150,34 +113,6 @@
 }
 
 namespace {
-<<<<<<< HEAD
-HDNode getNode(const HDWallet& wallet, TWCurve curve, const DerivationPath& derivationPath) {
-    auto node = getMasterNode(wallet, curve);
-    for (auto& index : derivationPath.indices) {
-        hdnode_private_ckd(&node, index.derivationIndex());
-    }
-    return node;
-}
-
-HDNode getMasterNode(const HDWallet& wallet, TWCurve curve) {
-    auto node = HDNode();
-    hdnode_from_seed(wallet.seed.data(), HDWallet::seedSize, curveName(curve), &node);
-    return node;
-}
-
-const char* curveName(TWCurve curve) {
-    switch (curve) {
-    case TWCurveSECP256k1:
-        return SECP256K1_NAME;
-    case TWCurveEd25519:
-        return ED25519_NAME;
-    case TWCurveNIST256p1:
-        return NIST256P1_NAME;
-    default:
-        return "";
-    }
-}
-=======
 
 uint32_t fingerprint(HDNode *node, Hash::Hasher hasher) {
     hdnode_fill_public_key(node);
@@ -256,5 +191,4 @@
         return "";
     }
 }
->>>>>>> 2542c5c0
 } // namespace