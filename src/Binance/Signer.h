// Copyright © 2017-2020 Trust Wallet.
//
// This file is part of Trust. The full Trust copyright notice, including
// terms governing use, modification, and redistribution, is contained in the
// file LICENSE at the root of the source code distribution tree.

#pragma once

#include "Data.h"
#include "../proto/Binance.pb.h"
#include "../PublicKey.h"

#include <cstdint>

namespace TW::Binance {

/// Helper class that performs Binance transaction signing.
class Signer {
  public:
    /// Signs a Proto::SigningInput transaction
    static Proto::SigningOutput sign(const Proto::SigningInput& input) noexcept;
    /// Signs a json Proto::SigningInput with private key
    static std::string signJSON(const std::string& json, const Data& key);
  public:
    Proto::SigningInput input;

    /// Initializes a transaction signer.
    explicit Signer(const Proto::SigningInput& input) : input(input) {}

    /// Builds a signed transaction.
    ///
    /// \returns the signed transaction data or an empty vector if there is an
    /// error.
    TW::Data build() const;

    /// Signs the transaction.
    ///
    /// \returns the transaction signature or an empty vector if there is an
    /// error.
    TW::Data sign() const;

    std::string signaturePreimage() const;
<<<<<<< HEAD
    std::vector<uint8_t> encodeTransaction(const std::vector<uint8_t>& signature) const;
    std::vector<uint8_t> encodeSignature(const PublicKey& publicKey, const std::vector<uint8_t>& signature) const;
    std::vector<uint8_t> encodeSignature(const std::vector<uint8_t>& signature) const;
  private:
    std::vector<uint8_t> encodeOrder() const;
    std::vector<uint8_t> aminoWrap(const std::string& raw, const std::vector<uint8_t>& typePrefix,
                                   bool isPrefixLength) const;
=======
    TW::Data encodeTransaction(const TW::Data& signature) const;
    TW::Data encodeOrder() const;
    TW::Data encodeSignature(const TW::Data& signature) const;
    TW::Data aminoWrap(const std::string& raw, const TW::Data& typePrefix,
                       bool isPrefixLength) const;
>>>>>>> dad35d9a
};

} // namespace TW::Binance<|MERGE_RESOLUTION|>--- conflicted
+++ resolved
@@ -40,21 +40,12 @@
     TW::Data sign() const;
 
     std::string signaturePreimage() const;
-<<<<<<< HEAD
-    std::vector<uint8_t> encodeTransaction(const std::vector<uint8_t>& signature) const;
-    std::vector<uint8_t> encodeSignature(const PublicKey& publicKey, const std::vector<uint8_t>& signature) const;
-    std::vector<uint8_t> encodeSignature(const std::vector<uint8_t>& signature) const;
-  private:
-    std::vector<uint8_t> encodeOrder() const;
-    std::vector<uint8_t> aminoWrap(const std::string& raw, const std::vector<uint8_t>& typePrefix,
-                                   bool isPrefixLength) const;
-=======
+    TW::Data encodeSignature(const PublicKey& publicKey, const TW::Data& signature) const;
     TW::Data encodeTransaction(const TW::Data& signature) const;
     TW::Data encodeOrder() const;
     TW::Data encodeSignature(const TW::Data& signature) const;
     TW::Data aminoWrap(const std::string& raw, const TW::Data& typePrefix,
                        bool isPrefixLength) const;
->>>>>>> dad35d9a
 };
 
 } // namespace TW::Binance