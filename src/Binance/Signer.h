--- conflicted
+++ resolved
@@ -40,15 +40,11 @@
     /// error.
     TW::Data sign() const;
 
-<<<<<<< HEAD
-=======
     TW::Data preImageHash() const;
     Proto::SigningOutput compile(const Data& signature, const PublicKey& publicKey) const;
 
   private:
->>>>>>> 57fe18ce
     std::string signaturePreimage() const;
-    TW::Data encodeSignature(const PublicKey& publicKey, const TW::Data& signature) const;
     TW::Data encodeTransaction(const TW::Data& signature) const;
     TW::Data encodeOrder() const;
     TW::Data encodeSignature(const TW::Data& signature) const;
