// Copyright © 2017-2020 Trust Wallet.
//
// This file is part of Trust. The full Trust copyright notice, including
// terms governing use, modification, and redistribution, is contained in the
// file LICENSE at the root of the source code distribution tree.

#include "Transaction.h"
#include "../proto/Aeternity.pb.h"
#include <PrivateKey.h>

namespace TW::Aeternity {

class Signer {
  public:
    /// Signs a Proto::SigningInput transaction
    static Proto::SigningOutput sign(const Proto::SigningInput& input) noexcept;

    /// Signs the given transaction.
    static Proto::SigningOutput sign(const PrivateKey &privateKey, Transaction &transaction);
    static Data buildMessageToSign(Data &txRaw);
    static Data buildRlpTxRaw(Data &txRaw, Data &sigRaw);
    /// Encode a byte array into base64 with prefix and a checksum
    static std::string encodeBase64WithChecksum(const std::string &prefix, const TW::Data &rawTx);
  private:
    static const uint8_t checkSumSize = 4;

<<<<<<< HEAD
    static Proto::SigningOutput createProtoOutput(std::string &signature, const std::string &signedTx);
=======
    static Data buildRlpTxRaw(Data& txRaw, Data& sigRaw);

    static Data buildMessageToSign(Data& txRaw);

    static Proto::SigningOutput createProtoOutput(std::string& signature, const std::string& signedTx);

    /// Encode a byte array into base64 with prefix and a checksum
    static std::string encodeBase64WithChecksum(const std::string& prefix, const TW::Data& rawTx);
>>>>>>> dad35d9a
};

} // namespace TW::Aeternity<|MERGE_RESOLUTION|>--- conflicted
+++ resolved
@@ -21,21 +21,11 @@
     static Data buildRlpTxRaw(Data &txRaw, Data &sigRaw);
     /// Encode a byte array into base64 with prefix and a checksum
     static std::string encodeBase64WithChecksum(const std::string &prefix, const TW::Data &rawTx);
+    
   private:
     static const uint8_t checkSumSize = 4;
 
-<<<<<<< HEAD
-    static Proto::SigningOutput createProtoOutput(std::string &signature, const std::string &signedTx);
-=======
-    static Data buildRlpTxRaw(Data& txRaw, Data& sigRaw);
-
-    static Data buildMessageToSign(Data& txRaw);
-
     static Proto::SigningOutput createProtoOutput(std::string& signature, const std::string& signedTx);
-
-    /// Encode a byte array into base64 with prefix and a checksum
-    static std::string encodeBase64WithChecksum(const std::string& prefix, const TW::Data& rawTx);
->>>>>>> dad35d9a
 };
 
 } // namespace TW::Aeternity