// Copyright © 2017-2022 Trust Wallet.
//
// This file is part of Trust. The full Trust copyright notice, including
// terms governing use, modification, and redistribution, is contained in the
// file LICENSE at the root of the source code distribution tree.

#pragma once

#include <TrezorCrypto/cash_addr.h>

#include "Data.h"
#include "HexCoding.h"

#include "Bitcoin/Address.h"
#include "Bitcoin/CashAddress.h"
#include "Bitcoin/SegwitAddress.h"
#include "Cardano/AddressV3.h"
#include "Cosmos/Address.h"
#include "Decred/Address.h"
#include "Ethereum/Address.h"
#include "Elrond/Address.h"
#include "Kusama/Address.h"
#include "NEAR/Address.h"
#include "NEO/Address.h"
#include "Nano/Address.h"
#include "Polkadot/Address.h"
#include "Ronin/Address.h"
#include "Zcash/TAddress.h"
#include "Zilliqa/Address.h"

#include <string>

namespace TW {

class AnyAddress {
  public:
    static auto dataFromString(const std::string& string, TWCoinType coin) -> Data {
        switch (coin) {
        case TWCoinTypeBinance:
        case TWCoinTypeCosmos:
        case TWCoinTypeKava:
        case TWCoinTypeTerra:
        case TWCoinTypeBandChain:
        case TWCoinTypeTHORChain:
        case TWCoinTypeBluzelle:
        case TWCoinTypeIoTeX:
        case TWCoinTypeCryptoOrg:
        case TWCoinTypeOsmosis:
        case TWCoinTypeHarmony: {
            Cosmos::Address addr;
            if (!Cosmos::Address::decode(string, addr)) {
                break;
            }
            return addr.getKeyHash();
        }

        case TWCoinTypeBitcoin:
        case TWCoinTypeDigiByte:
        case TWCoinTypeGroestlcoin:
        case TWCoinTypeLitecoin:
        case TWCoinTypeViacoin: {
            auto decoded = Bitcoin::SegwitAddress::decode(string);
            if (!std::get<2>(decoded)) {
                break;
            }
            return std::get<0>(decoded).witnessProgram;
        }

        case TWCoinTypeBitcoinCash: {
            Data data;
            auto addr = Bitcoin::BitcoinCashAddress(string);
            data.resize(Bitcoin::Address::size);
            size_t outlen = 0;
            cash_data_to_addr(data.data(), &outlen, addr.bytes.data(), 34);
            return {data.begin() + 1, data.end()};
        }

        case TWCoinTypeECash: {
            Data data;
            auto addr = Bitcoin::ECashAddress(string);
            data.resize(Bitcoin::Address::size);
            size_t outlen = 0;
            cash_data_to_addr(data.data(), &outlen, addr.bytes.data(), 34);
            return {data.begin() + 1, data.end()};
        }

        case TWCoinTypeDash:
        case TWCoinTypeDogecoin:
        case TWCoinTypeMonacoin:
        case TWCoinTypeQtum:
        case TWCoinTypeRavencoin:
        case TWCoinTypeFiro: {
            auto addr = Bitcoin::Address(string);
            return {addr.bytes.begin() + 1, addr.bytes.end()};
        }

        case TWCoinTypeDecred: {
            auto addr = Decred::Address(string);
            return {addr.bytes.begin() + 2, addr.bytes.end()};
        }

        case TWCoinTypeZcash:
        case TWCoinTypeZelcash: {
            auto addr = Zcash::TAddress(string);
            return {addr.bytes.begin() + 2, addr.bytes.end()};
        }

        case TWCoinTypeCallisto:
        case TWCoinTypeEthereum:
        case TWCoinTypeEthereumClassic:
        case TWCoinTypeGoChain:
        case TWCoinTypePOANetwork:
        case TWCoinTypeThunderToken:
        case TWCoinTypeTomoChain:
        case TWCoinTypeVeChain:
        case TWCoinTypeTheta:
        case TWCoinTypeWanchain:
        case TWCoinTypeAion:
        case TWCoinTypeSmartChainLegacy:
        case TWCoinTypeSmartChain:
        case TWCoinTypePolygon:
        case TWCoinTypeOptimism:
        case TWCoinTypeArbitrum:
        case TWCoinTypeECOChain:
        case TWCoinTypeXDai:
        case TWCoinTypeAvalancheCChain:
        case TWCoinTypeFantom:
        case TWCoinTypeCelo:
        case TWCoinTypeCronosChain:
        case TWCoinTypeSmartBitcoinCash:
        case TWCoinTypeKuCoinCommunityChain:
<<<<<<< HEAD
        case TWCoinTypePlaton: {
=======
        case TWCoinTypeBoba: {
>>>>>>> 94eeeb97
            const auto addr = Ethereum::Address(string);
            return {addr.bytes.begin(), addr.bytes.end()};
        }
        case TWCoinTypeRonin: {
            const auto addr = Ronin::Address(string);
            return {addr.bytes.begin(), addr.bytes.end()};
        }
        case TWCoinTypeNano: {
            auto addr = Nano::Address(string);
            return {addr.bytes.begin(), addr.bytes.end()};
        }

        case TWCoinTypeZilliqa: {
            Zilliqa::Address addr;
            if (!Zilliqa::Address::decode(string, addr)) {
                break;
            }
            // data in Zilliqa is a checksummed string without 0x
            auto str = Zilliqa::checksum(addr.getKeyHash());
            return {str.begin(), str.end()};
        }

        case TWCoinTypeKusama: {
            auto addr = Kusama::Address(string);
            return {addr.bytes.begin() + 1, addr.bytes.end()};
        }

        case TWCoinTypePolkadot: {
            auto addr = Polkadot::Address(string);
            return {addr.bytes.begin() + 1, addr.bytes.end()};
        }

        case TWCoinTypeCardano: {
            auto addr = Cardano::AddressV3(string);
            return addr.data();
        }

        case TWCoinTypeNEO: {
            auto addr = NEO::Address(string);
            return {addr.bytes.begin(), addr.bytes.end()};
        }

        case TWCoinTypeElrond: {
            Elrond::Address addr;
            if (!Elrond::Address::decode(string, addr)) {
                break;
            }
            return addr.getKeyHash();
        }

        case TWCoinTypeNEAR: {
            auto addr = NEAR::Address(string);
            return {addr.bytes.begin(), addr.bytes.end()};
        }
        default:
            break;
        }
        return {};
    }
};

} // namespace TW<|MERGE_RESOLUTION|>--- conflicted
+++ resolved
@@ -129,11 +129,8 @@
         case TWCoinTypeCronosChain:
         case TWCoinTypeSmartBitcoinCash:
         case TWCoinTypeKuCoinCommunityChain:
-<<<<<<< HEAD
-        case TWCoinTypePlaton: {
-=======
+        case TWCoinTypePlaton:
         case TWCoinTypeBoba: {
->>>>>>> 94eeeb97
             const auto addr = Ethereum::Address(string);
             return {addr.bytes.begin(), addr.bytes.end()};
         }
