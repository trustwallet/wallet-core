--- conflicted
+++ resolved
@@ -129,13 +129,9 @@
         case TWCoinTypeCronosChain:
         case TWCoinTypeSmartBitcoinCash:
         case TWCoinTypeKuCoinCommunityChain:
-<<<<<<< HEAD
         case TWCoinTypePlaton:
-        case TWCoinTypeBoba: {
-=======
         case TWCoinTypeBoba:
         case TWCoinTypeMetis: {
->>>>>>> 34725932
             const auto addr = Ethereum::Address(string);
             return {addr.bytes.begin(), addr.bytes.end()};
         }
