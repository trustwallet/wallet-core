// Copyright © 2017-2022 Trust Wallet.
//
// This file is part of Trust. The full Trust copyright notice, including
// terms governing use, modification, and redistribution, is contained in the
// file LICENSE at the root of the source code distribution tree.

#pragma once

#include "../Bech32Address.h"
#include "../Data.h"
#include "../PublicKey.h"
#include "../Coin.h"
#include <TrustWalletCore/TWCoinType.h>
#include <TrustWalletCore/TWHRP.h>

#include <string>

namespace TW::Cosmos {

/// A Bech32 Cosmos address.  Hrp has to be specified (e.g. "cosmos", "terra"...), hash is coin-specific (from config, usually sha256ripemd).
class Address: public Bech32Address {
public:
    Address() : Bech32Address("") {}

    /// Initializes an address with a key hash, with prefix of the given coin.
    Address(TWCoinType coin, const Data& keyHash) : Bech32Address(stringForHRP(TW::hrp(coin)), keyHash) {}

    /// Initializes an address with a key hash, with given prefix.
    Address(const std::string& hrp, const Data& keyHash) : Bech32Address(hrp, keyHash) {}

    /// Initializes an address with a public key, with prefix of the given coin.
<<<<<<< HEAD
    Address(TWCoinType coin, const PublicKey& publicKey) : Bech32Address(stringForHRP(TW::hrp(coin)), TW::publicKeyHasher(coin), publicKey) {}

    /// Initializes an address with a public key, with given prefix.
    Address(const std::string& hrp, const PublicKey& publicKey, TWCoinType coin = TWCoinTypeCosmos) : Bech32Address(hrp, TW::publicKeyHasher(coin), publicKey) {}
=======
    Address(TWCoinType coin, const PublicKey& publicKey) : Bech32Address(stringForHRP(TW::hrp(coin)), TW::addressHasher(coin), publicKey) {}

    /// Initializes an address with a public key, with given prefix.
    Address(const std::string& hrp, const PublicKey& publicKey, TWCoinType coin = TWCoinTypeCosmos) : Bech32Address(hrp, TW::addressHasher(coin), publicKey) {}
>>>>>>> 1d4b214b

    /// Determines whether a string makes a valid Bech32 address, and the HRP matches to the coin.
    static bool isValid(TWCoinType coin, const std::string& addr) {
        const auto* const hrp = stringForHRP(TW::hrp(coin));
        return Bech32Address::isValid(addr, hrp);
    }

    /// Creates an address object from the given string, if valid.  Returns success.
    static bool decode(const std::string& addr, Address& obj_out) {
        return Bech32Address::decode(addr, obj_out, "");
    }
};

} // namespace TW::Cosmos<|MERGE_RESOLUTION|>--- conflicted
+++ resolved
@@ -29,17 +29,10 @@
     Address(const std::string& hrp, const Data& keyHash) : Bech32Address(hrp, keyHash) {}
 
     /// Initializes an address with a public key, with prefix of the given coin.
-<<<<<<< HEAD
-    Address(TWCoinType coin, const PublicKey& publicKey) : Bech32Address(stringForHRP(TW::hrp(coin)), TW::publicKeyHasher(coin), publicKey) {}
-
-    /// Initializes an address with a public key, with given prefix.
-    Address(const std::string& hrp, const PublicKey& publicKey, TWCoinType coin = TWCoinTypeCosmos) : Bech32Address(hrp, TW::publicKeyHasher(coin), publicKey) {}
-=======
     Address(TWCoinType coin, const PublicKey& publicKey) : Bech32Address(stringForHRP(TW::hrp(coin)), TW::addressHasher(coin), publicKey) {}
 
     /// Initializes an address with a public key, with given prefix.
     Address(const std::string& hrp, const PublicKey& publicKey, TWCoinType coin = TWCoinTypeCosmos) : Bech32Address(hrp, TW::addressHasher(coin), publicKey) {}
->>>>>>> 1d4b214b
 
     /// Determines whether a string makes a valid Bech32 address, and the HRP matches to the coin.
     static bool isValid(TWCoinType coin, const std::string& addr) {
