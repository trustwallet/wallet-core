--- conflicted
+++ resolved
@@ -38,11 +38,7 @@
     output.set_signature(signature.data(), signature.size());
     output.set_serialized("");
     output.set_error("");
-<<<<<<< HEAD
-    output.set_signature_json(txJson.at("tx").at("signatures").dump());
-=======
     output.set_signature_json(txJson["tx"]["signatures"].dump());
->>>>>>> 5dec537f
     return output;
 }
 
@@ -58,11 +54,7 @@
         auto output = Proto::SigningOutput();
         const std::string jsonSerialized = buildProtoTxJson(input, serializedTxRaw);
         auto publicKey = PrivateKey(input.private_key()).getPublicKey(TWPublicKeyTypeSECP256k1);
-<<<<<<< HEAD
-        auto signatures = nlohmann::json::array({signatureJSON(signature, Data(publicKey.bytes), coin)});
-=======
         auto signatures = nlohmann::json::array({signatureJSON(signature, publicKey.bytes, coin)});
->>>>>>> 5dec537f
         output.set_serialized(jsonSerialized);
         output.set_signature(signature.data(), signature.size());
         output.set_json("");
