--- conflicted
+++ resolved
@@ -7,50 +7,20 @@
 #pragma once
 
 #include "../Data.h"
-<<<<<<< HEAD
 #include "../PublicKey.h"
-#include <nlohmann/json.hpp>
-#include <stdint.h>
-#include <vector>
-=======
 #include "../proto/Cosmos.pb.h"
->>>>>>> dad35d9a
 
 namespace TW::Cosmos {
 
 /// Helper class that performs Cosmos transaction signing.
 class Signer {
-<<<<<<< HEAD
-public:
-    Proto::SigningInput input;
-
-    /// Initializes a transaction signer.
-    Signer(Proto::SigningInput&& input);
-
-    /// Signs the transaction.
-    ///
-    /// \returns the transaction signature or an empty vector if there is an error.
-    Data sign() const;
-
-    /// Builds the signed transaction.
-    ///
-    /// \returns the signed transaction.
-    Proto::SigningOutput build() const;
-
-    std::string encodeTransaction(const Data& signature, const PublicKey& publicKey) const;
-
-    std::string signaturePreimage(const Data& publicKey) const;
-
-private:
-    nlohmann::json buildTransactionJSON(const Data& signature) const;
-    std::string buildTransaction() const;
-};
-=======
   public:
     /// Signs a Proto::SigningInput transaction
     static Proto::SigningOutput sign(const Proto::SigningInput& input) noexcept;
->>>>>>> dad35d9a
 
+    std::string encodeTransaction(const Proto::SigningInput& input, const Data& signature, const PublicKey& publicKey) const;
+    std::string signaturePreimage(const Proto::SigningInput& input, const Data& publicKey) const;
+    
     /// Signs a Proto::SigningInput transaction, using Json serialization
     static Proto::SigningOutput signJsonSerialized(const Proto::SigningInput& input) noexcept;
 
