// Copyright © 2017-2020 Trust Wallet.
//
// This file is part of Trust. The full Trust copyright notice, including
// terms governing use, modification, and redistribution, is contained in the
// file LICENSE at the root of the source code distribution tree.

#include <TrustWalletCore/TWAccount.h>

#include "../Keystore/Account.h"

using namespace TW;

<<<<<<< HEAD
struct TWAccount *_Nonnull TWAccountCreate(TWString *_Nonnull address, enum TWCoinType coin, enum TWDerivation derivation, TWString *_Nonnull derivationPath, TWString *_Nonnull extendedPublicKey) {
=======
struct TWAccount* _Nonnull TWAccountCreate(TWString* _Nonnull address, enum TWCoinType coin,
                                           TWString* _Nonnull derivationPath,
                                           TWString* _Nonnull publicKey,
                                           TWString* _Nonnull extendedPublicKey) {
>>>>>>> 7b222f41
    auto& addressString = *reinterpret_cast<const std::string*>(address);
    auto& derivationPathString = *reinterpret_cast<const std::string*>(derivationPath);
    auto& publicKeyString = *reinterpret_cast<const std::string*>(publicKey);
    auto& extendedPublicKeyString = *reinterpret_cast<const std::string*>(extendedPublicKey);
    const auto dp = DerivationPath(derivationPathString);
<<<<<<< HEAD
    return new TWAccount{ Keystore::Account(addressString, coin, derivation, dp, extendedPublicKeyString) };
=======
    return new TWAccount{
        Keystore::Account(addressString, coin, dp, publicKeyString, extendedPublicKeyString)
    };
>>>>>>> 7b222f41
}

void TWAccountDelete(struct TWAccount* _Nonnull account) {
    delete account;
}

TWString* _Nonnull TWAccountAddress(struct TWAccount* _Nonnull account) {
    return TWStringCreateWithUTF8Bytes(account->impl.address.c_str());
}

TWString* _Nonnull TWAccountDerivationPath(struct TWAccount* _Nonnull account) {
    return TWStringCreateWithUTF8Bytes(account->impl.derivationPath.string().c_str());
}

TWString* _Nonnull TWAccountPublicKey(struct TWAccount* _Nonnull account) {
    return TWStringCreateWithUTF8Bytes(account->impl.publicKey.c_str());
}

TWString* _Nonnull TWAccountExtendedPublicKey(struct TWAccount* _Nonnull account) {
    return TWStringCreateWithUTF8Bytes(account->impl.extendedPublicKey.c_str());
}

enum TWCoinType TWAccountCoin(struct TWAccount* _Nonnull account) {
    return account->impl.coin;
}<|MERGE_RESOLUTION|>--- conflicted
+++ resolved
@@ -10,26 +10,19 @@
 
 using namespace TW;
 
-<<<<<<< HEAD
-struct TWAccount *_Nonnull TWAccountCreate(TWString *_Nonnull address, enum TWCoinType coin, enum TWDerivation derivation, TWString *_Nonnull derivationPath, TWString *_Nonnull extendedPublicKey) {
-=======
 struct TWAccount* _Nonnull TWAccountCreate(TWString* _Nonnull address, enum TWCoinType coin,
+                                           enum TWDerivation derivation, 
                                            TWString* _Nonnull derivationPath,
                                            TWString* _Nonnull publicKey,
                                            TWString* _Nonnull extendedPublicKey) {
->>>>>>> 7b222f41
     auto& addressString = *reinterpret_cast<const std::string*>(address);
     auto& derivationPathString = *reinterpret_cast<const std::string*>(derivationPath);
     auto& publicKeyString = *reinterpret_cast<const std::string*>(publicKey);
     auto& extendedPublicKeyString = *reinterpret_cast<const std::string*>(extendedPublicKey);
     const auto dp = DerivationPath(derivationPathString);
-<<<<<<< HEAD
-    return new TWAccount{ Keystore::Account(addressString, coin, derivation, dp, extendedPublicKeyString) };
-=======
     return new TWAccount{
-        Keystore::Account(addressString, coin, dp, publicKeyString, extendedPublicKeyString)
+        Keystore::Account(addressString, coin, derivation, dp, publicKeyString, extendedPublicKeyString)
     };
->>>>>>> 7b222f41
 }
 
 void TWAccountDelete(struct TWAccount* _Nonnull account) {
