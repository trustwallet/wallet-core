--- conflicted
+++ resolved
@@ -1,22 +1,16 @@
 // Copyright © 2017-2019 Trust Wallet.
+
 //
 // This file is part of Trust. The full Trust copyright notice, including
 // terms governing use, modification, and redistribution, is contained in the
 // file LICENSE at the root of the source code distribution tree.
 
-<<<<<<< HEAD
  #include "Address.h"
 #include "BinaryCoding.h"
 #include "HexCoding.h"
-=======
-#include "../Tezos/Address.h"
-#include <TrustWalletCore/TWTezosAddress.h>
->>>>>>> de47d7ee
-
  #include <TrezorCrypto/base58.h>
 #include <TrezorCrypto/ecdsa.h>
 
-<<<<<<< HEAD
  using namespace TW;
 using namespace TW::Tezos;
 
@@ -89,65 +83,4 @@
     result += forgePublicKeyHash(public_key_hash);
   }
   return result;
-=======
-#include <cstring>
-#include <string>
-#include <vector>
-#include <array>
-
-using namespace TW;
-using namespace TW::Tezos;
-
-bool TWTezosAddressIsValid(TWData *_Nonnull data) {
-    auto d = reinterpret_cast<const std::vector<uint8_t>*>(data);
-    size_t size = 0;
-    b58enc(nullptr, &size, d, Address::size);
-    size += 16;
-
-    std::string str(size, ' ');
-    base58_encode_check(d->data(), Address::size, HASHER_SHA2D, &str[0], size);
-    return Address::isValid(str);
-}
-
-bool TWTezosAddressIsValidString(TWString *_Nonnull string) {
-    TWData *data = TWBase58DecodeNoCheck(string);
-    if (data == nullptr) {
-        return false;
-    }
-    return TWTezosAddressIsValid(data);
-}
-
-bool TWTezosAddressInitWithString(struct TWTezosAddress *_Nonnull address, TWString *_Nonnull string) {
-    TWData *data = TWBase58DecodeNoCheck(string);
-    if (!TWTezosAddressIsValidString(string) || data == nullptr || TWDataSize(data) != TWTezosAddressSize) {
-        return false;
-    }
-
-    TWDataCopyBytes(data, 0, TWTezosAddressSize, address->bytes);
-    return true;
-}
-
-bool TWTezosAddressInitWithPublicKey(struct TWTezosAddress *_Nonnull address, struct TWPublicKey publicKey) {
-    std::array<std::uint8_t, 3> prefix {6, 161, 159};
-    TWData *data = TWDataCreateWithSize(prefix.size());
-    for (size_t i = 0; i < prefix.size(); i++) {
-        TWDataSet(data, i, prefix[i]);
-    }
-
-    TWData *publicKeyData = TWPublicKeyData(publicKey);
-    TWData *publicKeyHash = TWHashBlake2b(publicKeyData, 20);
-    TWDataAppendData(data, publicKeyHash);
-    TWString *addressString = TWBase58Encode(data);
-
-    return TWTezosAddressInitWithString(address, addressString);
-}
-
-TWString *_Nonnull TWTezosAddressDescription(struct TWTezosAddress *_Nonnull address) {
-    TWData *addressData = TWTezosAddressData(address);
-    return TWBase58EncodeNoCheck(addressData);
-}
-
-TWData *_Nonnull TWTezosAddressData(struct TWTezosAddress *_Nonnull address) {
-    return TWDataCreateWithBytes(address -> bytes, TWTezosAddressSize);
->>>>>>> de47d7ee
 }