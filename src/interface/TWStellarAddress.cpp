// Copyright © 2017-2019 Trust Wallet.
//
// This file is part of Trust. The full Trust copyright notice, including
// terms governing use, modification, and redistribution, is contained in the
// file LICENSE at the root of the source code distribution tree.

#include "../Stellar/Address.h"

#include <TrustWalletCore/TWPublicKey.h>
#include <TrustWalletCore/TWStellarAddress.h>

using namespace TW;
using namespace TW::Stellar;

bool TWStellarAddressEqual(struct TWStellarAddress *_Nonnull lhs, struct TWStellarAddress *_Nonnull rhs) {
    return lhs->impl == rhs->impl;
}

bool TWStellarAddressIsValidString(TWString *_Nonnull string) {
    auto s = reinterpret_cast<const std::string*>(string);
    return Address::isValid(*s);
}

struct TWStellarAddress *_Nullable TWStellarAddressCreateWithString(TWString *_Nonnull string) {
    auto s = reinterpret_cast<const std::string*>(string);
<<<<<<< HEAD
    const auto address = Address(*s);
    return new TWStellarAddress{ std::move(address) };
=======
    try {
        const auto address = Address(*s);
        return new TWStellarAddress{ std::move(address) };
    } catch (...) {
        return nullptr;
    }
>>>>>>> 2542c5c0
}

struct TWStellarAddress *_Nonnull TWStellarAddressCreateWithPublicKey(struct TWPublicKey *_Nonnull publicKey) {
    return new TWStellarAddress{ Address(publicKey->impl) };
}

void TWStellarAddressDelete(struct TWStellarAddress *_Nonnull address) {
    delete address;
}

TWString *_Nonnull TWStellarAddressDescription(struct TWStellarAddress *_Nonnull address) {
    const auto string = address->impl.string();
    return TWStringCreateWithUTF8Bytes(string.c_str());
}

TWData *_Nonnull TWStellarAddressKeyHash(struct TWStellarAddress *_Nonnull address) {
    return TWDataCreateWithBytes(address->impl.bytes.data(), Address::size);
}<|MERGE_RESOLUTION|>--- conflicted
+++ resolved
@@ -23,17 +23,12 @@
 
 struct TWStellarAddress *_Nullable TWStellarAddressCreateWithString(TWString *_Nonnull string) {
     auto s = reinterpret_cast<const std::string*>(string);
-<<<<<<< HEAD
-    const auto address = Address(*s);
-    return new TWStellarAddress{ std::move(address) };
-=======
     try {
         const auto address = Address(*s);
         return new TWStellarAddress{ std::move(address) };
     } catch (...) {
         return nullptr;
     }
->>>>>>> 2542c5c0
 }
 
 struct TWStellarAddress *_Nonnull TWStellarAddressCreateWithPublicKey(struct TWPublicKey *_Nonnull publicKey) {
