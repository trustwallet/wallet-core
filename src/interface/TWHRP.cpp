--- conflicted
+++ resolved
@@ -26,13 +26,10 @@
         return TWHRPBitcoin;
     } else if (std::strcmp(string, HRP_LITECOIN) == 0) {
         return TWHRPLitecoin;
-<<<<<<< HEAD
     } else if (strcmp(string, HRP_VIACOIN) == 0) {
         return TWHRPViacoin;
     } else if (strcmp(string, HRP_BITCOINCASH) == 0) {
-=======
     } else if (std::strcmp(string, HRP_BITCOINCASH) == 0) {
->>>>>>> 4299eceb
         return TWHRPBitcoinCash;
     } else if (std::strcmp(string, HRP_BINANCE) == 0) {
         return TWHRPBinance;
