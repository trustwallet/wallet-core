// Copyright © 2017-2019 Trust Wallet.
//
// This file is part of Trust. The full Trust copyright notice, including
// terms governing use, modification, and redistribution, is contained in the
// file LICENSE at the root of the source code distribution tree.

#include <TrustWalletCore/TWCoinTypeConfiguration.h>

#include <string>

#pragma clang diagnostic push
#pragma clang diagnostic fatal "-Wswitch"

using namespace std;

const char *explorerURLForCoinType(enum TWCoinType type);

TWString *_Nullable TWCoinTypeConfigurationGetSymbol(enum TWCoinType type) {
    string string;
    switch (type) {
    case TWCoinTypeEthereum: string = "ETH"; break;
    case TWCoinTypeBitcoin: string = "BTC"; break;
    case TWCoinTypeBitcoinCash:  string = "BCH"; break;
    case TWCoinTypeCallisto:  string = "CLO"; break;
    case TWCoinTypeDash:  string = "DASH"; break;
    case TWCoinTypeDecred: string = "DCR"; break;
    case TWCoinTypeDogecoin: string = "DOGE"; break;
    case TWCoinTypeEthereumClassic:  string = "ETC"; break;
    case TWCoinTypeGo:  string =  "GO"; break;
    case TWCoinTypeGroestlcoin: string = "GRS"; break;
    case TWCoinTypeICON:  string =  "ICX"; break;
    case TWCoinTypeIOST:  string = "IOST"; break;
    case TWCoinTypeLitecoin: string = "LTC"; break;
    case TWCoinTypeOntology: string = "ONT"; break;
    case TWCoinTypeViacoin: string = "VIA"; break;
    case TWCoinTypePoa: string = "POA"; break;
    case TWCoinTypeThunderToken: string = "TT"; break;
    case TWCoinTypeTomoChain: string = "TOMO"; break;
    case TWCoinTypeTron: string = "TRX"; break;
    case TWCoinTypeVeChain: string = "VET"; break;
    case TWCoinTypeWanChain: string = "WAN"; break;
    case TWCoinTypeXDai: string = "xDAI"; break;
    case TWCoinTypeZcoin: string = "XZC"; break;
    case TWCoinTypeZcash: string = "ZEC"; break;
    case TWCoinTypeBinance: string = "BNB"; break;
    case TWCoinTypeRipple: string = "XRP"; break;
    case TWCoinTypeTezos: string = "XTZ"; break;
    case TWCoinTypeNimiq: string = "NIM"; break;
    case TWCoinTypeStellar: string = "XLM"; break;
    case TWCoinTypeAion: string = "AION"; break;
    case TWCoinTypeCosmos: string = "ATOM"; break;
    case TWCoinTypeNEO: string = "NEO"; break;
    case TWCoinTypeKIN: string = "KIN"; break;
    case TWCoinTypeNULS: string = "NULS"; break;
    case TWCoinTypeTheta: string = "THETA"; break;
    case TWCoinTypeLux: string = "LUX"; break;
    case TWCoinTypeQtum: string = "QTUM"; break;
    default: string = ""; break;
    }
    return TWStringCreateWithUTF8Bytes(string.c_str());
}

int TWCoinTypeConfigurationGetDecimals(enum TWCoinType type) {
    switch (type) {
    case TWCoinTypeEthereum:
    case TWCoinTypeCallisto:
    case TWCoinTypeEthereumClassic:
    case TWCoinTypeICON:
    case TWCoinTypeGo:
    case TWCoinTypePoa:
    case TWCoinTypeThunderToken:
    case TWCoinTypeTomoChain:
    case TWCoinTypeVeChain:
    case TWCoinTypeWanChain:
    case TWCoinTypeXDai:
    case TWCoinTypeAion:
    case TWCoinTypeTheta:
        return 18;
    case TWCoinTypeBitcoinCash:
    case TWCoinTypeBitcoin:
    case TWCoinTypeDash:
    case TWCoinTypeDecred:
    case TWCoinTypeDogecoin:
    case TWCoinTypeGroestlcoin:
    case TWCoinTypeIOST:
    case TWCoinTypeLitecoin:
    case TWCoinTypeViacoin:
    case TWCoinTypeBinance:
    case TWCoinTypeZcoin:
    case TWCoinTypeLux:
    case TWCoinTypeZcash:
    case TWCoinTypeNEO:
    case TWCoinTypeNULS:
    case TWCoinTypeQtum:
        return 8;
    case TWCoinTypeStellar:
        return 7;
    case TWCoinTypeRipple:
    case TWCoinTypeTezos:
    case TWCoinTypeTron:
    case TWCoinTypeCosmos:
        return 6;
    case TWCoinTypeNimiq:
    case TWCoinTypeKIN:
        return 5;
    case TWCoinTypeOntology:
        return 0;
    }
}

TWString *_Nullable TWCoinTypeConfigurationGetTransactionURL(enum TWCoinType type, TWString *_Nonnull transactionID) {
    string url = string(explorerURLForCoinType(type));
    string txId = string(TWStringUTF8Bytes(transactionID));
    switch (type) {
    case TWCoinTypeBitcoin:
    case TWCoinTypeBitcoinCash:
    case TWCoinTypeDash:
    case TWCoinTypeICON:
    case TWCoinTypeLitecoin:
    case TWCoinTypeNEO:
    case TWCoinTypeStellar:
    case TWCoinTypeOntology:
        url += "/transaction/" + txId;
        break;
    case TWCoinTypeCallisto:
    case TWCoinTypeDecred:
    case TWCoinTypeDogecoin:
    case TWCoinTypeEthereum:
    case TWCoinTypeEthereumClassic:
    case TWCoinTypeGo:
    case TWCoinTypeGroestlcoin:
    case TWCoinTypeKIN:
    case TWCoinTypeIOST:
    case TWCoinTypeViacoin:
    case TWCoinTypeWanChain:
    case TWCoinTypeXDai:
    case TWCoinTypeZcoin:
    case TWCoinTypeQtum:
        url += "/tx/" + txId;
        break;
    case TWCoinTypePoa:
        url += "/txid/search/" + txId;
        break;
    case TWCoinTypeTomoChain:
    case TWCoinTypeTheta:
        url += "/txs/" + txId;
        break;
    case TWCoinTypeTron:
    case TWCoinTypeAion:
        url += "/#/transaction/" + txId;
        break;
    case TWCoinTypeVeChain:
    case TWCoinTypeThunderToken:
    case TWCoinTypeNULS:
        url += "/transactions/" + txId;
        break;
    case TWCoinTypeZcash:
        url += "/tx/ZEC/" + txId;
        break;
    case TWCoinTypeRipple:
        url += "/explorer/" + txId;
        break;
    case TWCoinTypeTezos:
        url += "/" + txId;
        break;
    case TWCoinTypeNimiq:
        url += "/#" + txId;
        break;
    case TWCoinTypeBinance: break;
    case TWCoinTypeCosmos:
        url += "/blocks/1/transactions/" + txId;
        break;
    case TWCoinTypeLux:
        url += "/#/tx/" + txId;
    default: break;
    }
    return TWStringCreateWithUTF8Bytes(url.c_str());
}

const char *explorerURLForCoinType(enum TWCoinType type) {
    switch (type) {
    case TWCoinTypeEthereum: return "https://etherscan.io";
    case TWCoinTypeBitcoin: return "https://blockchair.com/bitcoin";
    case TWCoinTypeBitcoinCash: return "https://blockchair.com/bitcoin-cash";
    case TWCoinTypeCallisto: return "https://explorer2.callisto.network";
    case TWCoinTypeDash: return "https://blockchair.com/dash";
    case TWCoinTypeDecred: return "https://mainnet.decred.org";
    case TWCoinTypeDogecoin: return "https://live.blockcypher.com/doge";
    case TWCoinTypeEthereumClassic: return "https://gastracker.io";
    case TWCoinTypeGo: return "https://explorer.gochain.io";
    case TWCoinTypeGroestlcoin: return "https://blockbook.groestlcoin.org";
    case TWCoinTypeICON: return "https://tracker.icon.foundation";
    case TWCoinTypeIOST: return "https://www.iostabc.com";
    case TWCoinTypeLitecoin: return "https://blockchair.com/litecoin";
    case TWCoinTypeOntology: return "https://explorer.ont.io";
    case TWCoinTypeViacoin: return "https://explorer.viacoin.org";
    case TWCoinTypePoa: return "https://poaexplorer.com";
    case TWCoinTypeThunderToken: return "https://scan.thundercore.com";
    case TWCoinTypeTomoChain: return "https://scan.tomochain.com";
    case TWCoinTypeTron: return "https://tronscan.org";
    case TWCoinTypeVeChain: return "https://explore.veforge.com";
    case TWCoinTypeWanChain: return "https://explorer.wanchain.org";
    case TWCoinTypeXDai: return "https://blockscout.com/poa/dai";
    case TWCoinTypeZcoin: return "https://explorer.zcoin.io";
    case TWCoinTypeZcash: return "https://chain.so";
    case TWCoinTypeBinance: return "https://binance.com";
    case TWCoinTypeRipple: return "https://bithomp.com";
    case TWCoinTypeTezos: return "https://tzscan.io";
    case TWCoinTypeNimiq: return "https://nimiq.watch";
    case TWCoinTypeStellar: return "https://stellarscan.io";
    case TWCoinTypeAion: return "https://mainnet.aion.network";
    case TWCoinTypeCosmos: return "https://hubble.figment.network/chains/cosmoshub-1";
    case TWCoinTypeNEO: return "https://neoscan.io";
    case TWCoinTypeKIN: return "https://kinexplorer.com";
    case TWCoinTypeTheta: return "https://explorer.thetatoken.org";
<<<<<<< HEAD
    case TWCoinTypeNULS: return "https://nuls.world";
=======
    case TWCoinTypeLux: return "https://explorer.poswallet.io";
>>>>>>> 9b80c6c1
    case TWCoinTypeQtum: return "https://qtum.info";
    default: return "";
    }
}

TWString *_Nonnull TWCoinTypeConfigurationGetID(enum TWCoinType type) {
    string string;
    switch (type) {
    case TWCoinTypeEthereum: string = "ethereum"; break;
    case TWCoinTypeBitcoin: string = "bitcoin"; break;
    case TWCoinTypeBitcoinCash:  string = "bitcoincash"; break;
    case TWCoinTypeCallisto:  string = "callisto"; break;
    case TWCoinTypeDash:  string = "dash"; break;
    case TWCoinTypeDecred: string = "decred"; break;
    case TWCoinTypeDogecoin: string = "doge"; break;
    case TWCoinTypeEthereumClassic:  string = "classic"; break;
    case TWCoinTypeGo:  string =  "gochain"; break;
    case TWCoinTypeGroestlcoin: string = "groestlcoin"; break;
    case TWCoinTypeICON:  string =  "icon"; break;
    case TWCoinTypeIOST:  string =  "iost"; break;
    case TWCoinTypeLitecoin: string = "litecoin"; break;
    case TWCoinTypeOntology: string = "ontology"; break;
    case TWCoinTypeViacoin: string = "viacoin"; break;
    case TWCoinTypePoa: string = "poa"; break;
    case TWCoinTypeThunderToken: string = "thundertoken"; break;
    case TWCoinTypeTomoChain: string = "tomochain"; break;
    case TWCoinTypeTron: string = "tron"; break;
    case TWCoinTypeVeChain: string = "vechain"; break;
    case TWCoinTypeWanChain: string = "wanchain"; break;
    case TWCoinTypeXDai: string = "xdai"; break;
    case TWCoinTypeZcoin: string = "zcoin"; break;
    case TWCoinTypeZcash: string = "zcash"; break;
    case TWCoinTypeBinance: string = "binance"; break;
    case TWCoinTypeRipple: string = "ripple"; break;
    case TWCoinTypeTezos: string = "tezos"; break;
    case TWCoinTypeNimiq: string = "nimiq"; break;
    case TWCoinTypeStellar: string = "stellar"; break;
    case TWCoinTypeAion: string = "aion"; break;
    case TWCoinTypeCosmos: string = "cosmos"; break;
    case TWCoinTypeNEO: string = "neo"; break;
    case TWCoinTypeKIN: string = "kin"; break;
    case TWCoinTypeTheta: string = "theta"; break;
<<<<<<< HEAD
    case TWCoinTypeNULS: string = "nuls"; break;
=======
    case TWCoinTypeLux: string = "lux"; break;
>>>>>>> 9b80c6c1
    case TWCoinTypeQtum: string = "qtum"; break;
    default: string = ""; break;
    }
    return TWStringCreateWithUTF8Bytes(string.c_str());
}

TWString *_Nonnull TWCoinTypeConfigurationGetName(enum TWCoinType type) {
    string string;
    switch (type) {
    case TWCoinTypeEthereum: string = "Ethereum"; break;
    case TWCoinTypeBitcoin: string = "Bitcoin"; break;
    case TWCoinTypeBitcoinCash:  string = "Bitcoin Cash"; break;
    case TWCoinTypeCallisto:  string = "Callisto"; break;
    case TWCoinTypeDash:  string = "Dash"; break;
    case TWCoinTypeDecred: string = "Decred"; break;
    case TWCoinTypeDogecoin: string = "Dogecoin"; break;
    case TWCoinTypeEthereumClassic:  string = "Ethereum Classic"; break;
    case TWCoinTypeGo:  string =  "GoChain"; break;
    case TWCoinTypeGroestlcoin: string =  "Groestlcoin"; break;
    case TWCoinTypeICON:  string =  "ICON"; break;
    case TWCoinTypeIOST:  string =  "IOST"; break;
    case TWCoinTypeLitecoin: string = "Litecoin"; break;
    case TWCoinTypeOntology: string = "Ontology"; break;
    case TWCoinTypeViacoin: string = "Viacoin"; break;
    case TWCoinTypePoa: string = "POA Network"; break;
    case TWCoinTypeThunderToken: string = "Thunder Token"; break;
    case TWCoinTypeTomoChain: string = "TomoChain"; break;
    case TWCoinTypeTron: string = "Tron"; break;
    case TWCoinTypeVeChain: string = "VeChain"; break;
    case TWCoinTypeWanChain: string = "Wanchain"; break;
    case TWCoinTypeXDai: string = "xDai"; break;
    case TWCoinTypeZcoin: string = "Zcoin"; break;
    case TWCoinTypeZcash: string = "Zcash"; break;
    case TWCoinTypeBinance: string = "Binance"; break;
    case TWCoinTypeRipple: string = "XRP"; break;
    case TWCoinTypeTezos: string = "Tezos"; break;
    case TWCoinTypeNimiq: string = "Nimiq"; break;
    case TWCoinTypeStellar: string = "Stellar"; break;
    case TWCoinTypeAion: string = "Aion"; break;
    case TWCoinTypeCosmos: string = "Cosmos"; break;
    case TWCoinTypeNEO: string = "NEO"; break;
    case TWCoinTypeKIN: string = "Kin"; break;
    case TWCoinTypeTheta: string = "Theta"; break;
<<<<<<< HEAD
    case TWCoinTypeNULS: string = "NULS"; break;
=======
    case TWCoinTypeLux: string = "Lux"; break;
>>>>>>> 9b80c6c1
    case TWCoinTypeQtum: string = "Qtum"; break;
    default: string = ""; break;
    }
    return TWStringCreateWithUTF8Bytes(string.c_str());
}

#pragma clang diagnostic pop<|MERGE_RESOLUTION|>--- conflicted
+++ resolved
@@ -213,11 +213,8 @@
     case TWCoinTypeNEO: return "https://neoscan.io";
     case TWCoinTypeKIN: return "https://kinexplorer.com";
     case TWCoinTypeTheta: return "https://explorer.thetatoken.org";
-<<<<<<< HEAD
     case TWCoinTypeNULS: return "https://nuls.world";
-=======
     case TWCoinTypeLux: return "https://explorer.poswallet.io";
->>>>>>> 9b80c6c1
     case TWCoinTypeQtum: return "https://qtum.info";
     default: return "";
     }
@@ -260,11 +257,8 @@
     case TWCoinTypeNEO: string = "neo"; break;
     case TWCoinTypeKIN: string = "kin"; break;
     case TWCoinTypeTheta: string = "theta"; break;
-<<<<<<< HEAD
     case TWCoinTypeNULS: string = "nuls"; break;
-=======
     case TWCoinTypeLux: string = "lux"; break;
->>>>>>> 9b80c6c1
     case TWCoinTypeQtum: string = "qtum"; break;
     default: string = ""; break;
     }
@@ -308,11 +302,8 @@
     case TWCoinTypeNEO: string = "NEO"; break;
     case TWCoinTypeKIN: string = "Kin"; break;
     case TWCoinTypeTheta: string = "Theta"; break;
-<<<<<<< HEAD
     case TWCoinTypeNULS: string = "NULS"; break;
-=======
     case TWCoinTypeLux: string = "Lux"; break;
->>>>>>> 9b80c6c1
     case TWCoinTypeQtum: string = "Qtum"; break;
     default: string = ""; break;
     }
