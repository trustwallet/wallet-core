// Copyright © 2017-2019 Trust Wallet.
//
// This file is part of Trust. The full Trust copyright notice, including
// terms governing use, modification, and redistribution, is contained in the
// file LICENSE at the root of the source code distribution tree.

#include <TrustWalletCore/TWCoinTypeConfiguration.h>
#include <stdio.h>
#include <string.h>
#include <string>

using namespace std;

const char *explorerURLForCoinType(enum TWCoinType type);

TWString *_Nullable TWCoinTypeConfigurationGetSymbol(enum TWCoinType type) {
    string string;
    switch (type) {
    case TWCoinTypeEthereum: string = "ETH"; break;
    case TWCoinTypeBitcoin: string = "BTC"; break;
    case TWCoinTypeBitcoinCash:  string = "BCH"; break;
    case TWCoinTypeCallisto:  string = "CLO"; break;
    case TWCoinTypeDash:  string = "DASH"; break;
    case TWCoinTypeEthereumClassic:  string = "ETC"; break;
    case TWCoinTypeGo:  string =  "GO"; break;
    case TWCoinTypeICON:  string =  "ICX"; break;
    case TWCoinTypeLitecoin: string = "LTC"; break;
    case TWCoinTypePoa: string = "POA"; break;
    case TWCoinTypeThunderToken: string = "TT"; break;
    case TWCoinTypeTomoChain: string = "TOMO"; break;
    case TWCoinTypeTron: string = "TRX"; break;
    case TWCoinTypeVeChain: string = "VET"; break;
    case TWCoinTypeWanChain: string = "WAN"; break;
    case TWCoinTypeZcoin: string = "XZC"; break;
    case TWCoinTypeZcash: string = "ZEC"; break;
    case TWCoinTypeBinance: string = "BNB"; break;
    case TWCoinTypeEOS: string = "EOS"; break;
    case TWCoinTypeRipple: string = "XRP"; break;
    case TWCoinTypeTezos: string = "XTZ"; break;
    default: string = ""; break;
    }
    return TWStringCreateWithUTF8Bytes(string.c_str());
}

int TWCoinTypeConfigurationGetDecimals(enum TWCoinType type) {
    switch (type) {
    case TWCoinTypeEthereum:
    case TWCoinTypeCallisto:
    case TWCoinTypeEthereumClassic:
    case TWCoinTypeICON:
    case TWCoinTypeGo:
    case TWCoinTypePoa:
    case TWCoinTypeThunderToken:
    case TWCoinTypeTomoChain:
    case TWCoinTypeVeChain:
    case TWCoinTypeWanChain:
        return 18;
    case TWCoinTypeBitcoinCash:
    case TWCoinTypeBitcoin:
    case TWCoinTypeDash:
    case TWCoinTypeLitecoin:
    case TWCoinTypeBinance:
    case TWCoinTypeZcoin:
    case TWCoinTypeZcash:
     return 8;
    case TWCoinTypeRipple:
    case TWCoinTypeTezos:
    case TWCoinTypeTron:
        return 6;
    case TWCoinTypeEOS: //TODO
    default:
        return 0;
    }
}

TWString *_Nullable TWCoinTypeConfigurationGetTransactionURL(enum TWCoinType type, TWString *_Nonnull transactionID) {
    string url = string(explorerURLForCoinType(type));
    string txId = string(TWStringUTF8Bytes(transactionID));
    switch (type) {
    case TWCoinTypeBitcoin:
    case TWCoinTypeBitcoinCash:
    case TWCoinTypeICON:
    case TWCoinTypeLitecoin:
        url += "/transaction/" + txId;
        break;
    case TWCoinTypeEthereum:
    case TWCoinTypeDash:
    case TWCoinTypeCallisto:
    case TWCoinTypeEthereumClassic:
    case TWCoinTypeGo:
    case TWCoinTypeWanChain:
    case TWCoinTypeZcoin:
    case TWCoinTypeEOS:
        url += "/tx/" + txId;
        break;
    case TWCoinTypePoa:
        url += "/txid/search/" + txId;
        break;
    case TWCoinTypeTomoChain:
        url += "/txs/" + txId;
        break;
    case TWCoinTypeTron:
        url += "/#/transaction/" + txId;
        break;
    case TWCoinTypeVeChain:
    case TWCoinTypeThunderToken:
        url += "/transactions/" + txId;
        break;
    case TWCoinTypeZcash:
        url += "/tx/ZEC/" + txId;
        break;
    case TWCoinTypeRipple:
        url += "/explorer/" + txId;
        break;
<<<<<<< HEAD
    case TWCoinTypeBinance:
    case TWCoinTypeTezos:
       break;
=======
    case TWCoinTypeTezos:
        url += "/" + txId;
        break;
    case TWCoinTypeBinance: break;    
>>>>>>> 9ca18b6e
    default: break;
    }
    return TWStringCreateWithUTF8Bytes(url.c_str());
}

const char *explorerURLForCoinType(enum TWCoinType type) {
    switch (type) {
    case TWCoinTypeEthereum: return "https://etherscan.io";
    case TWCoinTypeBitcoin: return "https://blockchair.com/bitcoin";
    case TWCoinTypeBitcoinCash: return "https://blockchair.com/bitcoin-cash";
    case TWCoinTypeCallisto: return "https://explorer2.callisto.network";
    case TWCoinTypeDash: return "https://live.blockcypher.com/dash";
    case TWCoinTypeEthereumClassic: return "https://gastracker.io";
    case TWCoinTypeGo: return "https://explorer.gochain.io";
    case TWCoinTypeICON: return "https://tracker.icon.foundation";
    case TWCoinTypeLitecoin: return "https://blockchair.com/litecoin";
    case TWCoinTypePoa: return "https://poaexplorer.com";
    case TWCoinTypeThunderToken: return "https://scan.thundercore.com";
    case TWCoinTypeTomoChain: return "https://scan.tomochain.com";
    case TWCoinTypeTron: return "https://tronscan.org";
    case TWCoinTypeVeChain: return "https://explore.veforge.com";
    case TWCoinTypeWanChain: return "https://explorer.wanchain.org";
    case TWCoinTypeZcoin: return "https://explorer.zcoin.io";
    case TWCoinTypeZcash: return "https://chain.so";
    case TWCoinTypeBinance: return "https://binance.com";
    case TWCoinTypeEOS: return "https://eospark.com";
    case TWCoinTypeRipple: return "https://bithomp.com";
<<<<<<< HEAD
    case TWCoinTypeTezos: return "https://tzscan.io";
=======
    case TWCoinTypeTezos: return "https://tzscan.io";    
>>>>>>> 9ca18b6e
    default: return "";
    }
}

TWString *_Nonnull TWCoinTypeConfigurationGetID(enum TWCoinType type) {
    string string;
    switch (type) {
    case TWCoinTypeEthereum: string = "ethereum"; break;
    case TWCoinTypeBitcoin: string = "bitcoin"; break;
    case TWCoinTypeBitcoinCash:  string = "bitcoincash"; break;
    case TWCoinTypeCallisto:  string = "callisto"; break;
    case TWCoinTypeDash:  string = "dash"; break;
    case TWCoinTypeEthereumClassic:  string = "classic"; break;
    case TWCoinTypeGo:  string =  "gochain"; break;
    case TWCoinTypeICON:  string =  "icon"; break;
    case TWCoinTypeLitecoin: string = "litecoin"; break;
    case TWCoinTypePoa: string = "poa"; break;
    case TWCoinTypeThunderToken: string = "thundertoken"; break;
    case TWCoinTypeTomoChain: string = "tomochain"; break;
    case TWCoinTypeTron: string = "tron"; break;
    case TWCoinTypeVeChain: string = "vechain"; break;
    case TWCoinTypeWanChain: string = "wanchain"; break;
    case TWCoinTypeZcoin: string = "zcoin"; break;
    case TWCoinTypeZcash: string = "zcash"; break;
    case TWCoinTypeBinance: string = "binance"; break;
    case TWCoinTypeEOS: string = "eos"; break;
    case TWCoinTypeRipple: string = "ripple"; break;
<<<<<<< HEAD
    case TWCoinTypeTezos: string = "tezos"; break;
=======
    case TWCoinTypeTezos: string = "tezos"; break;    
>>>>>>> 9ca18b6e
    default: string = ""; break;
    }
    return TWStringCreateWithUTF8Bytes(string.c_str());
}

TWString *_Nonnull TWCoinTypeConfigurationGetName(enum TWCoinType type) {
    string string;
    switch (type) {
    case TWCoinTypeEthereum: string = "Ethereum"; break;
    case TWCoinTypeBitcoin: string = "Bitcoin"; break;
    case TWCoinTypeBitcoinCash:  string = "Bitcoin Cash"; break;
    case TWCoinTypeCallisto:  string = "Callisto"; break;
    case TWCoinTypeDash:  string = "Dash"; break;
    case TWCoinTypeEthereumClassic:  string = "Ethereum Classic"; break;
    case TWCoinTypeGo:  string =  "GoChain"; break;
    case TWCoinTypeICON:  string =  "ICON"; break;
    case TWCoinTypeLitecoin: string = "Litecoin"; break;
    case TWCoinTypePoa: string = "POA Network"; break;
    case TWCoinTypeThunderToken: string = "Thunder Token"; break;
    case TWCoinTypeTomoChain: string = "TomoChain"; break;
    case TWCoinTypeTron: string = "Tron"; break;
    case TWCoinTypeVeChain: string = "VeChain"; break;
    case TWCoinTypeWanChain: string = "Wanchain"; break;
    case TWCoinTypeZcoin: string = "Zcoin"; break;
    case TWCoinTypeZcash: string = "Zcash"; break;
    case TWCoinTypeBinance: string = "Binance"; break;
    case TWCoinTypeEOS: string = "EOS"; break;
    case TWCoinTypeRipple: string = "Ripple"; break;
<<<<<<< HEAD
    case TWCoinTypeTezos
      : string = "Tezos"; break;
=======
    case TWCoinTypeTezos: string = "Tezos"; break;
>>>>>>> 9ca18b6e
    default: string = ""; break;
    }
    return TWStringCreateWithUTF8Bytes(string.c_str());
}<|MERGE_RESOLUTION|>--- conflicted
+++ resolved
@@ -112,16 +112,10 @@
     case TWCoinTypeRipple:
         url += "/explorer/" + txId;
         break;
-<<<<<<< HEAD
-    case TWCoinTypeBinance:
-    case TWCoinTypeTezos:
-       break;
-=======
     case TWCoinTypeTezos:
         url += "/" + txId;
         break;
     case TWCoinTypeBinance: break;    
->>>>>>> 9ca18b6e
     default: break;
     }
     return TWStringCreateWithUTF8Bytes(url.c_str());
@@ -149,11 +143,7 @@
     case TWCoinTypeBinance: return "https://binance.com";
     case TWCoinTypeEOS: return "https://eospark.com";
     case TWCoinTypeRipple: return "https://bithomp.com";
-<<<<<<< HEAD
-    case TWCoinTypeTezos: return "https://tzscan.io";
-=======
     case TWCoinTypeTezos: return "https://tzscan.io";    
->>>>>>> 9ca18b6e
     default: return "";
     }
 }
@@ -181,11 +171,7 @@
     case TWCoinTypeBinance: string = "binance"; break;
     case TWCoinTypeEOS: string = "eos"; break;
     case TWCoinTypeRipple: string = "ripple"; break;
-<<<<<<< HEAD
-    case TWCoinTypeTezos: string = "tezos"; break;
-=======
     case TWCoinTypeTezos: string = "tezos"; break;    
->>>>>>> 9ca18b6e
     default: string = ""; break;
     }
     return TWStringCreateWithUTF8Bytes(string.c_str());
@@ -214,12 +200,7 @@
     case TWCoinTypeBinance: string = "Binance"; break;
     case TWCoinTypeEOS: string = "EOS"; break;
     case TWCoinTypeRipple: string = "Ripple"; break;
-<<<<<<< HEAD
-    case TWCoinTypeTezos
-      : string = "Tezos"; break;
-=======
     case TWCoinTypeTezos: string = "Tezos"; break;
->>>>>>> 9ca18b6e
     default: string = ""; break;
     }
     return TWStringCreateWithUTF8Bytes(string.c_str());
