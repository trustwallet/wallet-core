--- conflicted
+++ resolved
@@ -48,11 +48,8 @@
     case TWCoinTypeCosmos: string = "ATOM"; break;
     case TWCoinTypeNEO: string = "NEO"; break;
     case TWCoinTypeKIN: string = "KIN"; break;
-<<<<<<< HEAD
     case TWCoinTypeTheta: string = "THETA"; break;
-=======
     case TWCoinTypeLux: string = "LUX"; break;
->>>>>>> 9ee294c2
     default: string = ""; break;
     }
     return TWStringCreateWithUTF8Bytes(string.c_str());
@@ -197,11 +194,8 @@
     case TWCoinTypeCosmos: return "https://hubble.figment.network/chains/cosmoshub-1";
     case TWCoinTypeNEO: return "https://neoscan.io";
     case TWCoinTypeKIN: return "https://kinexplorer.com";
-<<<<<<< HEAD
     case TWCoinTypeTheta: return "https://explorer.thetatoken.org";
-=======
     case TWCoinTypeLux: return "https://explorer.poswallet.io";
->>>>>>> 9ee294c2
     default: return "";
     }
 }
@@ -238,11 +232,8 @@
     case TWCoinTypeCosmos: string = "cosmos"; break;
     case TWCoinTypeNEO: string = "neo"; break;
     case TWCoinTypeKIN: string = "kin"; break;
-<<<<<<< HEAD
     case TWCoinTypeTheta: string = "theta"; break;
-=======
     case TWCoinTypeLux: string = "lux"; break;
->>>>>>> 9ee294c2
     default: string = ""; break;
     }
     return TWStringCreateWithUTF8Bytes(string.c_str());
@@ -280,11 +271,8 @@
     case TWCoinTypeCosmos: string = "Cosmos"; break;
     case TWCoinTypeNEO: string = "NEO"; break;
     case TWCoinTypeKIN: string = "Kin"; break;
-<<<<<<< HEAD
     case TWCoinTypeTheta: string = "Theta"; break;
-=======
     case TWCoinTypeLux: string = "Lux"; break;
->>>>>>> 9ee294c2
     default: string = ""; break;
     }
     return TWStringCreateWithUTF8Bytes(string.c_str());
