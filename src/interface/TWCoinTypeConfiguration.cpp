--- conflicted
+++ resolved
@@ -40,11 +40,8 @@
     case TWCoinTypeNimiq: string = "NIM"; break;
     case TWCoinTypeStellar: string = "XLM"; break;
     case TWCoinTypeAion: string = "AION"; break;
-<<<<<<< HEAD
     case TWCoinTypeCosmos: string = "ATOM"; break;
-=======
     case TWCoinTypeNEO: string = "NEO"; break;
->>>>>>> 05b5ad1f
     default: string = ""; break;
     }
     return TWStringCreateWithUTF8Bytes(string.c_str());
@@ -171,11 +168,8 @@
     case TWCoinTypeNimiq: return "https://nimiq.watch";
     case TWCoinTypeStellar: return "https://stellarscan.io";
     case TWCoinTypeAion: return "https://mainnet.aion.network";
-<<<<<<< HEAD
     case TWCoinTypeCosmos: return "http://rpc.hub.certus.one:26657";
-=======
     case TWCoinTypeNEO: return "https://neoscan.io";
->>>>>>> 05b5ad1f
     default: return "";
     }
 }
@@ -207,11 +201,8 @@
     case TWCoinTypeNimiq: string = "nimiq"; break;
     case TWCoinTypeStellar: string = "stellar"; break;
     case TWCoinTypeAion: string = "aion"; break;
-<<<<<<< HEAD
     case TWCoinTypeCosmos: string = "atom"; break;
-=======
     case TWCoinTypeNEO: string = "neo"; break;
->>>>>>> 05b5ad1f
     default: string = ""; break;
     }
     return TWStringCreateWithUTF8Bytes(string.c_str());
@@ -244,11 +235,8 @@
     case TWCoinTypeNimiq: string = "Nimiq"; break;
     case TWCoinTypeStellar: string = "Stellar"; break;
     case TWCoinTypeAion: string = "Aion"; break;
-<<<<<<< HEAD
     case TWCoinTypeCosmos: string = "Atom"; break;
-=======
     case TWCoinTypeNEO: string = "NEO"; break;
->>>>>>> 05b5ad1f
     default: string = ""; break;
     }
     return TWStringCreateWithUTF8Bytes(string.c_str());
