// Copyright © 2017-2019 Trust Wallet.
//
// This file is part of Trust. The full Trust copyright notice, including
// terms governing use, modification, and redistribution, is contained in the
// file LICENSE at the root of the source code distribution tree.

#include <TrustWalletCore/TWCoinTypeConfiguration.h>

#include <string>

#pragma clang diagnostic push
#pragma clang diagnostic fatal "-Wswitch"

using namespace std;

const char *explorerURLForCoinType(enum TWCoinType type);

TWString *_Nullable TWCoinTypeConfigurationGetSymbol(enum TWCoinType type) {
    string string;
    switch (type) {
    case TWCoinTypeEthereum: string = "ETH"; break;
    case TWCoinTypeBitcoin: string = "BTC"; break;
    case TWCoinTypeBitcoinCash:  string = "BCH"; break;
    case TWCoinTypeCallisto:  string = "CLO"; break;
    case TWCoinTypeDash:  string = "DASH"; break;
    case TWCoinTypeDecred: string = "DCR"; break;
    case TWCoinTypeDogecoin: string = "DOGE"; break;
    case TWCoinTypeEthereumClassic:  string = "ETC"; break;
    case TWCoinTypeGo:  string =  "GO"; break;
    case TWCoinTypeGroestlcoin: string = "GRS"; break;
    case TWCoinTypeICON:  string =  "ICX"; break;
    case TWCoinTypeIOST:  string = "IOST"; break;
    case TWCoinTypeLitecoin: string = "LTC"; break;
    case TWCoinTypeOntology: string = "ONT"; break;
    case TWCoinTypeViacoin: string = "VIA"; break;
    case TWCoinTypePoa: string = "POA"; break;
    case TWCoinTypeThunderToken: string = "TT"; break;
    case TWCoinTypeTomoChain: string = "TOMO"; break;
    case TWCoinTypeTron: string = "TRX"; break;
    case TWCoinTypeVeChain: string = "VET"; break;
    case TWCoinTypeWanChain: string = "WAN"; break;
    case TWCoinTypeXDai: string = "xDAI"; break;
    case TWCoinTypeZcoin: string = "XZC"; break;
    case TWCoinTypeZcash: string = "ZEC"; break;
    case TWCoinTypeBinance: string = "BNB"; break;
    case TWCoinTypeRipple: string = "XRP"; break;
    case TWCoinTypeTezos: string = "XTZ"; break;
    case TWCoinTypeNimiq: string = "NIM"; break;
    case TWCoinTypeStellar: string = "XLM"; break;
    case TWCoinTypeAion: string = "AION"; break;
    case TWCoinTypeCosmos: string = "ATOM"; break;
    case TWCoinTypeNEO: string = "NEO"; break;
    case TWCoinTypeKIN: string = "KIN"; break;
    case TWCoinTypeNULS: string = "NULS"; break;
    case TWCoinTypeTheta: string = "THETA"; break;
    case TWCoinTypeQtum: string = "QTUM"; break;
    default: string = ""; break;
    }
    return TWStringCreateWithUTF8Bytes(string.c_str());
}

int TWCoinTypeConfigurationGetDecimals(enum TWCoinType type) {
    switch (type) {
    case TWCoinTypeEthereum:
    case TWCoinTypeCallisto:
    case TWCoinTypeEthereumClassic:
    case TWCoinTypeICON:
    case TWCoinTypeGo:
    case TWCoinTypePoa:
    case TWCoinTypeThunderToken:
    case TWCoinTypeTomoChain:
    case TWCoinTypeVeChain:
    case TWCoinTypeWanChain:
    case TWCoinTypeXDai:
    case TWCoinTypeAion:
    case TWCoinTypeTheta:
        return 18;
    case TWCoinTypeBitcoinCash:
    case TWCoinTypeBitcoin:
    case TWCoinTypeDash:
    case TWCoinTypeDecred:
    case TWCoinTypeDogecoin:
    case TWCoinTypeGroestlcoin:
    case TWCoinTypeIOST:
    case TWCoinTypeLitecoin:
    case TWCoinTypeViacoin:
    case TWCoinTypeBinance:
    case TWCoinTypeZcoin:
    case TWCoinTypeZcash:
    case TWCoinTypeNEO:
<<<<<<< HEAD
    case TWCoinTypeNULS:
=======
    case TWCoinTypeQtum:
>>>>>>> d8b4a7eb
        return 8;
    case TWCoinTypeStellar:
        return 7;
    case TWCoinTypeRipple:
    case TWCoinTypeTezos:
    case TWCoinTypeTron:
    case TWCoinTypeCosmos:
        return 6;
    case TWCoinTypeNimiq:
    case TWCoinTypeKIN:
        return 5;
    case TWCoinTypeOntology:
        return 0;
    }
}

TWString *_Nullable TWCoinTypeConfigurationGetTransactionURL(enum TWCoinType type, TWString *_Nonnull transactionID) {
    string url = string(explorerURLForCoinType(type));
    string txId = string(TWStringUTF8Bytes(transactionID));
    switch (type) {
    case TWCoinTypeBitcoin:
    case TWCoinTypeBitcoinCash:
    case TWCoinTypeDash:
    case TWCoinTypeICON:
    case TWCoinTypeLitecoin:
    case TWCoinTypeNEO:
    case TWCoinTypeStellar:
    case TWCoinTypeOntology:
        url += "/transaction/" + txId;
        break;
    case TWCoinTypeCallisto:
    case TWCoinTypeDecred:
    case TWCoinTypeDogecoin:
    case TWCoinTypeEthereum:
    case TWCoinTypeEthereumClassic:
    case TWCoinTypeGo:
    case TWCoinTypeGroestlcoin:
    case TWCoinTypeKIN:
    case TWCoinTypeIOST:
    case TWCoinTypeViacoin:
    case TWCoinTypeWanChain:
    case TWCoinTypeXDai:
    case TWCoinTypeZcoin:
    case TWCoinTypeQtum:
        url += "/tx/" + txId;
        break;
    case TWCoinTypePoa:
        url += "/txid/search/" + txId;
        break;
    case TWCoinTypeTomoChain:
    case TWCoinTypeTheta:
        url += "/txs/" + txId;
        break;
    case TWCoinTypeTron:
    case TWCoinTypeAion:
        url += "/#/transaction/" + txId;
        break;
    case TWCoinTypeVeChain:
    case TWCoinTypeThunderToken:
    case TWCoinTypeNULS:
        url += "/transactions/" + txId;
        break;
    case TWCoinTypeZcash:
        url += "/tx/ZEC/" + txId;
        break;
    case TWCoinTypeRipple:
        url += "/explorer/" + txId;
        break;
    case TWCoinTypeTezos:
        url += "/" + txId;
        break;
    case TWCoinTypeNimiq:
        url += "/#" + txId;
        break;
    case TWCoinTypeBinance: break;
    case TWCoinTypeCosmos:
        url += "/blocks/1/transactions/" + txId;
        break;
    default: break;
    }
    return TWStringCreateWithUTF8Bytes(url.c_str());
}

const char *explorerURLForCoinType(enum TWCoinType type) {
    switch (type) {
    case TWCoinTypeEthereum: return "https://etherscan.io";
    case TWCoinTypeBitcoin: return "https://blockchair.com/bitcoin";
    case TWCoinTypeBitcoinCash: return "https://blockchair.com/bitcoin-cash";
    case TWCoinTypeCallisto: return "https://explorer2.callisto.network";
    case TWCoinTypeDash: return "https://blockchair.com/dash";
    case TWCoinTypeDecred: return "https://mainnet.decred.org";
    case TWCoinTypeDogecoin: return "https://live.blockcypher.com/doge";
    case TWCoinTypeEthereumClassic: return "https://gastracker.io";
    case TWCoinTypeGo: return "https://explorer.gochain.io";
    case TWCoinTypeGroestlcoin: return "https://blockbook.groestlcoin.org";
    case TWCoinTypeICON: return "https://tracker.icon.foundation";
    case TWCoinTypeIOST: return "https://www.iostabc.com";
    case TWCoinTypeLitecoin: return "https://blockchair.com/litecoin";
    case TWCoinTypeOntology: return "https://explorer.ont.io";
    case TWCoinTypeViacoin: return "https://explorer.viacoin.org";
    case TWCoinTypePoa: return "https://poaexplorer.com";
    case TWCoinTypeThunderToken: return "https://scan.thundercore.com";
    case TWCoinTypeTomoChain: return "https://scan.tomochain.com";
    case TWCoinTypeTron: return "https://tronscan.org";
    case TWCoinTypeVeChain: return "https://explore.veforge.com";
    case TWCoinTypeWanChain: return "https://explorer.wanchain.org";
    case TWCoinTypeXDai: return "https://blockscout.com/poa/dai";
    case TWCoinTypeZcoin: return "https://explorer.zcoin.io";
    case TWCoinTypeZcash: return "https://chain.so";
    case TWCoinTypeBinance: return "https://binance.com";
    case TWCoinTypeRipple: return "https://bithomp.com";
    case TWCoinTypeTezos: return "https://tzscan.io";
    case TWCoinTypeNimiq: return "https://nimiq.watch";
    case TWCoinTypeStellar: return "https://stellarscan.io";
    case TWCoinTypeAion: return "https://mainnet.aion.network";
    case TWCoinTypeCosmos: return "https://hubble.figment.network/chains/cosmoshub-1";
    case TWCoinTypeNEO: return "https://neoscan.io";
    case TWCoinTypeKIN: return "https://kinexplorer.com";
    case TWCoinTypeTheta: return "https://explorer.thetatoken.org";
<<<<<<< HEAD
    case TWCoinTypeNULS: return "https://nuls.world";
=======
    case TWCoinTypeQtum: return "https://qtum.info";
>>>>>>> d8b4a7eb
    default: return "";
    }
}

TWString *_Nonnull TWCoinTypeConfigurationGetID(enum TWCoinType type) {
    string string;
    switch (type) {
    case TWCoinTypeEthereum: string = "ethereum"; break;
    case TWCoinTypeBitcoin: string = "bitcoin"; break;
    case TWCoinTypeBitcoinCash:  string = "bitcoincash"; break;
    case TWCoinTypeCallisto:  string = "callisto"; break;
    case TWCoinTypeDash:  string = "dash"; break;
    case TWCoinTypeDecred: string = "decred"; break;
    case TWCoinTypeDogecoin: string = "doge"; break;
    case TWCoinTypeEthereumClassic:  string = "classic"; break;
    case TWCoinTypeGo:  string =  "gochain"; break;
    case TWCoinTypeGroestlcoin: string = "groestlcoin"; break;
    case TWCoinTypeICON:  string =  "icon"; break;
    case TWCoinTypeIOST:  string =  "iost"; break;
    case TWCoinTypeLitecoin: string = "litecoin"; break;
    case TWCoinTypeOntology: string = "ontology"; break;
    case TWCoinTypeViacoin: string = "viacoin"; break;
    case TWCoinTypePoa: string = "poa"; break;
    case TWCoinTypeThunderToken: string = "thundertoken"; break;
    case TWCoinTypeTomoChain: string = "tomochain"; break;
    case TWCoinTypeTron: string = "tron"; break;
    case TWCoinTypeVeChain: string = "vechain"; break;
    case TWCoinTypeWanChain: string = "wanchain"; break;
    case TWCoinTypeXDai: string = "xdai"; break;
    case TWCoinTypeZcoin: string = "zcoin"; break;
    case TWCoinTypeZcash: string = "zcash"; break;
    case TWCoinTypeBinance: string = "binance"; break;
    case TWCoinTypeRipple: string = "ripple"; break;
    case TWCoinTypeTezos: string = "tezos"; break;
    case TWCoinTypeNimiq: string = "nimiq"; break;
    case TWCoinTypeStellar: string = "stellar"; break;
    case TWCoinTypeAion: string = "aion"; break;
    case TWCoinTypeCosmos: string = "cosmos"; break;
    case TWCoinTypeNEO: string = "neo"; break;
    case TWCoinTypeKIN: string = "kin"; break;
    case TWCoinTypeTheta: string = "theta"; break;
<<<<<<< HEAD
    case TWCoinTypeNULS: string = "nuls"; break;
=======
    case TWCoinTypeQtum: string = "qtum"; break;
>>>>>>> d8b4a7eb
    default: string = ""; break;
    }
    return TWStringCreateWithUTF8Bytes(string.c_str());
}

TWString *_Nonnull TWCoinTypeConfigurationGetName(enum TWCoinType type) {
    string string;
    switch (type) {
    case TWCoinTypeEthereum: string = "Ethereum"; break;
    case TWCoinTypeBitcoin: string = "Bitcoin"; break;
    case TWCoinTypeBitcoinCash:  string = "Bitcoin Cash"; break;
    case TWCoinTypeCallisto:  string = "Callisto"; break;
    case TWCoinTypeDash:  string = "Dash"; break;
    case TWCoinTypeDecred: string = "Decred"; break;
    case TWCoinTypeDogecoin: string = "Dogecoin"; break;
    case TWCoinTypeEthereumClassic:  string = "Ethereum Classic"; break;
    case TWCoinTypeGo:  string =  "GoChain"; break;
    case TWCoinTypeGroestlcoin: string =  "Groestlcoin"; break;
    case TWCoinTypeICON:  string =  "ICON"; break;
    case TWCoinTypeIOST:  string =  "IOST"; break;
    case TWCoinTypeLitecoin: string = "Litecoin"; break;
    case TWCoinTypeOntology: string = "Ontology"; break;
    case TWCoinTypeViacoin: string = "Viacoin"; break;
    case TWCoinTypePoa: string = "POA Network"; break;
    case TWCoinTypeThunderToken: string = "Thunder Token"; break;
    case TWCoinTypeTomoChain: string = "TomoChain"; break;
    case TWCoinTypeTron: string = "Tron"; break;
    case TWCoinTypeVeChain: string = "VeChain"; break;
    case TWCoinTypeWanChain: string = "Wanchain"; break;
    case TWCoinTypeXDai: string = "xDai"; break;
    case TWCoinTypeZcoin: string = "Zcoin"; break;
    case TWCoinTypeZcash: string = "Zcash"; break;
    case TWCoinTypeBinance: string = "Binance"; break;
    case TWCoinTypeRipple: string = "XRP"; break;
    case TWCoinTypeTezos: string = "Tezos"; break;
    case TWCoinTypeNimiq: string = "Nimiq"; break;
    case TWCoinTypeStellar: string = "Stellar"; break;
    case TWCoinTypeAion: string = "Aion"; break;
    case TWCoinTypeCosmos: string = "Cosmos"; break;
    case TWCoinTypeNEO: string = "NEO"; break;
    case TWCoinTypeKIN: string = "Kin"; break;
    case TWCoinTypeTheta: string = "Theta"; break;
<<<<<<< HEAD
    case TWCoinTypeNULS: string = "NULS"; break;
=======
    case TWCoinTypeQtum: string = "Qtum"; break;
>>>>>>> d8b4a7eb
    default: string = ""; break;
    }
    return TWStringCreateWithUTF8Bytes(string.c_str());
}

#pragma clang diagnostic pop<|MERGE_RESOLUTION|>--- conflicted
+++ resolved
@@ -88,11 +88,8 @@
     case TWCoinTypeZcoin:
     case TWCoinTypeZcash:
     case TWCoinTypeNEO:
-<<<<<<< HEAD
     case TWCoinTypeNULS:
-=======
     case TWCoinTypeQtum:
->>>>>>> d8b4a7eb
         return 8;
     case TWCoinTypeStellar:
         return 7;
@@ -212,11 +209,8 @@
     case TWCoinTypeNEO: return "https://neoscan.io";
     case TWCoinTypeKIN: return "https://kinexplorer.com";
     case TWCoinTypeTheta: return "https://explorer.thetatoken.org";
-<<<<<<< HEAD
     case TWCoinTypeNULS: return "https://nuls.world";
-=======
     case TWCoinTypeQtum: return "https://qtum.info";
->>>>>>> d8b4a7eb
     default: return "";
     }
 }
@@ -258,11 +252,8 @@
     case TWCoinTypeNEO: string = "neo"; break;
     case TWCoinTypeKIN: string = "kin"; break;
     case TWCoinTypeTheta: string = "theta"; break;
-<<<<<<< HEAD
     case TWCoinTypeNULS: string = "nuls"; break;
-=======
     case TWCoinTypeQtum: string = "qtum"; break;
->>>>>>> d8b4a7eb
     default: string = ""; break;
     }
     return TWStringCreateWithUTF8Bytes(string.c_str());
@@ -305,11 +296,8 @@
     case TWCoinTypeNEO: string = "NEO"; break;
     case TWCoinTypeKIN: string = "Kin"; break;
     case TWCoinTypeTheta: string = "Theta"; break;
-<<<<<<< HEAD
     case TWCoinTypeNULS: string = "NULS"; break;
-=======
     case TWCoinTypeQtum: string = "Qtum"; break;
->>>>>>> d8b4a7eb
     default: string = ""; break;
     }
     return TWStringCreateWithUTF8Bytes(string.c_str());
