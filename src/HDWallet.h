// Copyright © 2017-2019 Trust Wallet.
//
// This file is part of Trust. The full Trust copyright notice, including
// terms governing use, modification, and redistribution, is contained in the
// file LICENSE at the root of the source code distribution tree.

#pragma once

#include "Data.h"
#include "DerivationPath.h"
#include "Hash.h"
#include "PrivateKey.h"
#include "PublicKey.h"

#include <TrustWalletCore/TWCoinType.h>
#include <TrustWalletCore/TWCurve.h>
#include <TrustWalletCore/TWHDVersion.h>
#include <TrustWalletCore/TWPurpose.h>

#include <array>
#include <optional>
#include <string>

namespace TW {

class HDWallet {
  public:
    static constexpr size_t seedSize = 64;
    static constexpr size_t maxMnemomincSize = 240;
    static constexpr size_t maxExtendedKeySize = 128;

    /// Wallet seed.
    std::array<byte, seedSize> seed;

    /// Mnemonic word list.
    std::string mnemonic;

    /// Mnemonic passphrase.
    std::string passphrase;

  public:
    /// Determines if a mnemonic phrase is valid.
    static bool isValid(const std::string& mnemonic);

    /// Initializes a new random HDWallet with the provided strength in bits.
    HDWallet(int strength, const std::string& passphrase);

    /// Initializes an HDWallet from a mnemonic seed.
    HDWallet(const std::string& mnemonic, const std::string& passphrase);

    /// Initializes an HDWallet from a seed.
    HDWallet(const Data& data, const std::string& passphrase);

    HDWallet(const HDWallet& other) = default;
    HDWallet(HDWallet&& other) = default;
    HDWallet& operator=(const HDWallet& other) = default;
    HDWallet& operator=(HDWallet&& other) = default;

    virtual ~HDWallet();

    /// Returns the private key at the given derivation path.
    PrivateKey getKey(const DerivationPath& derivationPath) const;

    /// Derives the address for a coin.
    std::string deriveAddress(TWCoinType coin) const;

    /// Returns the extended private key.
    std::string getExtendedPrivateKey(TWPurpose purpose, TWCoinType coin,
                                      TWHDVersion version) const;

    /// Returns the exteded public key.
    std::string getExtendedPublicKey(TWPurpose purpose, TWCoinType coin, TWHDVersion version) const;

    /// Computes the public key from an exteded public key representation.
<<<<<<< HEAD
    static PublicKey getPublicKeyFromExtended(const std::string& extended, TWCurve curve,
=======
    static PublicKey getPublicKeyFromExtended(const std::string& extended, TWCurve curve, Hash::Hasher hasher,
>>>>>>> 2542c5c0
                                              enum TWHDVersion versionPublic,
                                              enum TWHDVersion versionPrivate, uint32_t change,
                                              uint32_t address);
};

} // namespace TW

/// Wrapper for C interface.
struct TWHDWallet {
    TW::HDWallet impl;
};<|MERGE_RESOLUTION|>--- conflicted
+++ resolved
@@ -65,18 +65,13 @@
     std::string deriveAddress(TWCoinType coin) const;
 
     /// Returns the extended private key.
-    std::string getExtendedPrivateKey(TWPurpose purpose, TWCoinType coin,
-                                      TWHDVersion version) const;
+    std::string getExtendedPrivateKey(TWPurpose purpose, TWCoinType coin, TWHDVersion version) const;
 
     /// Returns the exteded public key.
     std::string getExtendedPublicKey(TWPurpose purpose, TWCoinType coin, TWHDVersion version) const;
 
     /// Computes the public key from an exteded public key representation.
-<<<<<<< HEAD
-    static PublicKey getPublicKeyFromExtended(const std::string& extended, TWCurve curve,
-=======
     static PublicKey getPublicKeyFromExtended(const std::string& extended, TWCurve curve, Hash::Hasher hasher,
->>>>>>> 2542c5c0
                                               enum TWHDVersion versionPublic,
                                               enum TWHDVersion versionPrivate, uint32_t change,
                                               uint32_t address);
