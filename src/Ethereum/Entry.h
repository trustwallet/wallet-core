// Copyright © 2017-2020 Trust Wallet.
//
// This file is part of Trust. The full Trust copyright notice, including
// terms governing use, modification, and redistribution, is contained in the
// file LICENSE at the root of the source code distribution tree.

#pragma once

#include "../CoinEntry.h"

namespace TW::Ethereum {

/// Entry point for Ethereum and Ethereum-fork coins.
/// Note: do not put the implementation here (no matter how simple), to avoid having coin-specific includes in this file
class Entry: public CoinEntry {
public:
    virtual const std::vector<TWCoinType> coinTypes() const {
        return {
            TWCoinTypeCallisto,
            TWCoinTypeEthereum,
            TWCoinTypeEthereumClassic,
            TWCoinTypeGoChain,
            TWCoinTypePOANetwork,
            TWCoinTypeThunderToken,
            TWCoinTypeTomoChain,
            TWCoinTypeSmartChainLegacy,
            TWCoinTypeSmartChain,
<<<<<<< HEAD
            TWCoinTypeAvalancheCChain,
=======
            TWCoinTypePolygon,
>>>>>>> fc147abf
        };
    }
    virtual bool validateAddress(TWCoinType coin, const std::string& address, TW::byte p2pkh, TW::byte p2sh, const char* hrp) const;
    virtual std::string normalizeAddress(TWCoinType coin, const std::string& address) const;
    virtual std::string deriveAddress(TWCoinType coin, const PublicKey& publicKey, TW::byte p2pkh, const char* hrp) const;
    virtual void sign(TWCoinType coin, const Data& dataIn, Data& dataOut) const;
    virtual bool supportsJSONSigning() const { return true; }
    virtual std::string signJSON(TWCoinType coin, const std::string& json, const Data& key) const;
    virtual void encodeRawTx(TWCoinType coin, const Data& dataIn, Data& dataOut) const;
    virtual void decodeRawTx(TWCoinType coin, const Data& dataIn, Data& dataOut) const;
};

} // namespace TW::Ethereum<|MERGE_RESOLUTION|>--- conflicted
+++ resolved
@@ -25,11 +25,8 @@
             TWCoinTypeTomoChain,
             TWCoinTypeSmartChainLegacy,
             TWCoinTypeSmartChain,
-<<<<<<< HEAD
             TWCoinTypeAvalancheCChain,
-=======
             TWCoinTypePolygon,
->>>>>>> fc147abf
         };
     }
     virtual bool validateAddress(TWCoinType coin, const std::string& address, TW::byte p2pkh, TW::byte p2sh, const char* hrp) const;
