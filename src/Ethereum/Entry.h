--- conflicted
+++ resolved
@@ -10,25 +10,10 @@
 
 /// Entry point for Ethereum and Ethereum-fork coins.
 /// Note: do not put the implementation here (no matter how simple), to avoid having coin-specific includes in this file
-<<<<<<< HEAD
-class Entry final : public CoinEntry {
-public:
-    bool validateAddress(TWCoinType coin, const std::string& address, const PrefixVariant& addressPrefix) const override;
-    std::string normalizeAddress(TWCoinType coin, const std::string& address) const override;
-    std::string deriveAddress(TWCoinType coin, const PublicKey& publicKey, TWDerivation derivation, const PrefixVariant& addressPrefix) const override;
-    Data addressToData(TWCoinType coin, const std::string& address) const override;
-    void sign(TWCoinType coin, const Data& dataIn, Data& dataOut) const override;
-    bool supportsJSONSigning() const override { return true; }
-    std::string signJSON(TWCoinType coin, const std::string& json, const Data& key) const override;
-
-    Data preImageHashes(TWCoinType coin, const Data& txInputData) const override;
-    void compile(TWCoinType coin, const Data& txInputData, const std::vector<Data>& signatures, const std::vector<PublicKey>& publicKeys, Data& dataOut) const override;
-=======
 class Entry : public Rust::RustCoinEntryWithSignJSON {
 public:
     bool supportsJSONSigning() const final { return true; }
     std::string signJSON(TWCoinType coin, const std::string& json, const Data& key) const final;
->>>>>>> 4af0ee33
 };
 
 } // namespace TW::Ethereum