// Copyright © 2017-2020 Trust Wallet.
//
// This file is part of Trust. The full Trust copyright notice, including
// terms governing use, modification, and redistribution, is contained in the
// file LICENSE at the root of the source code distribution tree.

#pragma once

#include "../CoinEntry.h"

namespace TW::Ethereum {

/// Entry point for Ethereum and Ethereum-fork coins.
/// Note: do not put the implementation here (no matter how simple), to avoid having coin-specific includes in this file
class Entry: public CoinEntry {
public:
    virtual const std::vector<TWCoinType> coinTypes() const {
        return {
            TWCoinTypeCallisto,
            TWCoinTypeEthereum,
            TWCoinTypeEthereumClassic,
            TWCoinTypeGoChain,
            TWCoinTypePOANetwork,
            TWCoinTypeThunderToken,
            TWCoinTypeTomoChain,
            TWCoinTypeSmartChainLegacy,
            TWCoinTypeSmartChain,
            TWCoinTypePolygon,
            TWCoinTypeWanchain,
            TWCoinTypeOptimism,
            TWCoinTypeArbitrum,
            TWCoinTypeECOChain,
            TWCoinTypeAvalancheCChain,
            TWCoinTypeXDai,
            TWCoinTypeFantom,
            TWCoinTypeCelo,
            TWCoinTypeCronosChain,
            TWCoinTypeSmartBitcoinCash,
            TWCoinTypeKuCoinCommunityChain,
<<<<<<< HEAD
            TWCoinTypePlaton,
            TWCoinTypeBoba
=======
            TWCoinTypeBoba,
            TWCoinTypeMetis
>>>>>>> 34725932
        };
    }
    virtual bool validateAddress(TWCoinType coin, const std::string& address, TW::byte p2pkh, TW::byte p2sh, const char* hrp) const;
    virtual std::string normalizeAddress(TWCoinType coin, const std::string& address) const;
    virtual std::string deriveAddress(TWCoinType coin, const PublicKey& publicKey, TW::byte p2pkh, const char* hrp) const;
    virtual void sign(TWCoinType coin, const Data& dataIn, Data& dataOut) const;
    virtual bool supportsJSONSigning() const { return true; }
    virtual std::string signJSON(TWCoinType coin, const std::string& json, const Data& key) const;

    virtual Data preImageHashes(TWCoinType coin, const Data& txInputData) const;
    virtual void compile(TWCoinType coin, const Data& txInputData, const std::vector<Data>& signatures, const std::vector<PublicKey>& publicKeys, Data& dataOut) const;
    virtual Data buildTransactionInput(TWCoinType coinType, const std::string& from, const std::string& to, const uint256_t& amount, const std::string& asset, const std::string& memo, const std::string& chainId) const;
};

} // namespace TW::Ethereum<|MERGE_RESOLUTION|>--- conflicted
+++ resolved
@@ -37,13 +37,9 @@
             TWCoinTypeCronosChain,
             TWCoinTypeSmartBitcoinCash,
             TWCoinTypeKuCoinCommunityChain,
-<<<<<<< HEAD
             TWCoinTypePlaton,
-            TWCoinTypeBoba
-=======
             TWCoinTypeBoba,
             TWCoinTypeMetis
->>>>>>> 34725932
         };
     }
     virtual bool validateAddress(TWCoinType coin, const std::string& address, TW::byte p2pkh, TW::byte p2sh, const char* hrp) const;
