// SPDX-License-Identifier: Apache-2.0
//
// Copyright © 2017 Trust Wallet.

<<<<<<< HEAD
=======
#include <string>
#include "ABI/ValueEncoder.h"
>>>>>>> 4af0ee33
#include "ABI/Function.h"
#include "AddressChecksum.h"
#include "EIP1014.h"
#include "Hash.h"
#include "HexCoding.h"
#include "../proto/Barz.pb.h"
#include "AsnParser.h"
#include "Base64.h"

namespace TW::Barz {

std::string getCounterfactualAddress(const Proto::ContractAddressInput input) {
    auto encodedData = Ethereum::ABI::Function::encodeParams(Ethereum::ABI::BaseParams {
        std::make_shared<Ethereum::ABI::ProtoAddress>(input.account_facet()),
        std::make_shared<Ethereum::ABI::ProtoAddress>(input.verification_facet()),
        std::make_shared<Ethereum::ABI::ProtoAddress>(input.entry_point()),
        std::make_shared<Ethereum::ABI::ProtoAddress>(input.facet_registry()),
        std::make_shared<Ethereum::ABI::ProtoAddress>(input.default_fallback()),
        std::make_shared<Ethereum::ABI::ProtoByteArray>(parse_hex(input.public_key())),
    });
    if (!encodedData.has_value()) {
        return {};
    }

    Data initCode = parse_hex(input.bytecode());
    append(initCode, encodedData.value());

    const Data initCodeHash = Hash::keccak256(initCode);
    Data salt = store(input.salt(), 32);
    return Ethereum::checksumed(Ethereum::Address(hexEncoded(Ethereum::create2Address(input.factory(), salt, initCodeHash))));
}

Data getInitCode(const std::string& factoryAddress, const PublicKey& publicKey, const std::string& verificationFacet, const uint32_t salt) {
    auto createAccountFuncEncoded = Ethereum::ABI::Function::encodeFunctionCall("createAccount", Ethereum::ABI::BaseParams {
        std::make_shared<Ethereum::ABI::ProtoAddress>(verificationFacet),
        std::make_shared<Ethereum::ABI::ProtoByteArray>(publicKey.bytes),
        std::make_shared<Ethereum::ABI::ProtoUInt256>(salt),
    });
    if (!createAccountFuncEncoded.has_value()) {
        return {};
    }

    Data envelope;
    append(envelope, parse_hex(factoryAddress));
    append(envelope, createAccountFuncEncoded.value());
    return envelope;
}

Data getFormattedSignature(const Data& signature, const Data challenge, const Data& authenticatorData, const std::string& clientDataJSON) {
    std::string challengeBase64 = TW::Base64::encodeBase64Url(challenge);
    while (challengeBase64.back() == '=') {
        challengeBase64.pop_back();
    }
    size_t challengePos = clientDataJSON.find(challengeBase64);
    if (challengePos == std::string::npos) {
        return Data();
    }

    const std::string clientDataJSONPre = clientDataJSON.substr(0, challengePos);
    const std::string clientDataJSONPost = clientDataJSON.substr(challengePos + challengeBase64.size());

    const auto parsedSignatureOptional = ASN::AsnParser::ecdsa_signature_from_der(signature);
    if (!parsedSignatureOptional.has_value()) {
        return {};
    }
    const Data parsedSignature = parsedSignatureOptional.value();
    const Data rValue = subData(parsedSignature, 0, 32);
    const Data sValue = subData(parsedSignature, 32, 64);

    auto encoded = Ethereum::ABI::Function::encodeParams(Ethereum::ABI::BaseParams {
        std::make_shared<Ethereum::ABI::ProtoUInt256>(rValue),
        std::make_shared<Ethereum::ABI::ProtoUInt256>(sValue),
        std::make_shared<Ethereum::ABI::ProtoByteArray>(authenticatorData),
        std::make_shared<Ethereum::ABI::ProtoString>(clientDataJSONPre),
        std::make_shared<Ethereum::ABI::ProtoString>(clientDataJSONPost),
    });
<<<<<<< HEAD

    if (encoded.has_value()) {
        return encoded.value();
    }
    return {};
=======

    if (encoded.has_value()) {
        return encoded.value();
    }
    return {};
}

Data getPrefixedMsgHash(const Data msgHash, const std::string& barzAddress, const uint32_t chainId) {
    // keccak256("EIP712Domain(uint256 chainId,address verifyingContract)");
    const Data& domainSeparatorTypeHashData = parse_hex("0x47e79534a245952e8b16893a336b85a3d9ea9fa8c573f3d803afb92a79469218");
    // keccak256("BarzMessage(bytes message)")
    const Data& barzMsgHashData = parse_hex("0xb1bcb804a4a3a1af3ee7920d949bdfd417ea1b736c3552c8d6563a229a619100");
    const auto signedDataPrefix = "0x1901";

    auto encodedDomainSeparatorData = Ethereum::ABI::Function::encodeParams(Ethereum::ABI::BaseParams {
        std::make_shared<Ethereum::ABI::ProtoBytes32>(domainSeparatorTypeHashData),
        std::make_shared<Ethereum::ABI::ProtoUInt256>(chainId),
        std::make_shared<Ethereum::ABI::ProtoAddress>(barzAddress)
    });
    if (!encodedDomainSeparatorData.has_value()) {
        return {};
    }

    Data domainSeparator = encodedDomainSeparatorData.value();
    const Data domainSeparatorHash = Hash::keccak256(domainSeparator);

    auto encodedRawMessageData = Ethereum::ABI::Function::encodeParams(Ethereum::ABI::BaseParams {
        std::make_shared<Ethereum::ABI::ProtoBytes32>(barzMsgHashData),
        std::make_shared<Ethereum::ABI::ProtoBytes32>(Hash::keccak256(msgHash)),
    });

    Data rawMessageData = encodedRawMessageData.value();

    auto encodedMsg = Ethereum::ABI::Function::encodeParams(Ethereum::ABI::BaseParams {
        std::make_shared<Ethereum::ABI::ProtoBytes32>(domainSeparatorHash),
        std::make_shared<Ethereum::ABI::ProtoBytes32>(Hash::keccak256(rawMessageData))
    });
    auto encodedMsgData = signedDataPrefix + hex(encodedMsg.value());

    Data finalEncodedMsgData = parse_hex(encodedMsgData);

    const Data encodedMsgHash = Hash::keccak256(finalEncodedMsgData);

    Data envelope;
    append(envelope, encodedMsgHash);

    return envelope;
}

// Function to encode the diamondCut function call using protobuf message as input
Data getDiamondCutCode(const Proto::DiamondCutInput& input) {
    const auto diamondCutSelector = "1f931c1c";
    const auto dataLocationChunk = "60";
    const char defaultPadding = '0';
    Data encoded;

    //    function diamondCut(
    //        FacetCut[] calldata diamondCut,
    //        address init,
    //        bytes calldata _calldata // Note that Barz does not use the _calldata for initialization.
    //    )
    Data encodedSignature = parse_hex(diamondCutSelector); // diamondCut() function selector
    encoded.insert(encoded.end(), encodedSignature.begin(), encodedSignature.end());

    // First argument Data Location `diamondCut`
    Data dataLocation = parse_hex(dataLocationChunk);
    pad_left(dataLocation, 32);
    append(encoded, dataLocation);

    // Encode second Parameter `init`
    Data initAddress = parse_hex(input.init_address());
    pad_left(initAddress, 32);
    append(encoded, initAddress);

    // Third Argument Data location `_calldata`
    auto callDataDataLocation = int(hex(encoded).size()) / 2;

    Ethereum::ABI::ValueEncoder::encodeUInt256(input.facet_cuts_size(), encoded);

    // Prepend the function selector for the diamondCut function
    int instructChunk = 0;
    int totalInstructChunk = 0;
    int prevDataPosition = 0;
    const auto encodingChunk = 32;
    const auto bytesChunkLine = 5;
    int chunkLocation;
    Data dataPosition;
    // Encode each FacetCut from the input
    for (const auto& facetCut : input.facet_cuts()) {
        if (instructChunk == 0) {
            prevDataPosition = input.facet_cuts_size() * encodingChunk;
            Ethereum::ABI::ValueEncoder::encodeUInt256(prevDataPosition, encoded);
            chunkLocation = int(hex(encoded).size()) / 2;
        } else {
            prevDataPosition = prevDataPosition + (instructChunk * encodingChunk);
            Ethereum::ABI::ValueEncoder::encodeUInt256(prevDataPosition, dataPosition);
            instructChunk = 0;

            encoded.insert(encoded.begin() + chunkLocation, dataPosition.begin(), dataPosition.end());
            ++instructChunk;
        }
        Ethereum::ABI::ValueEncoder::encodeAddress(parse_hex(facetCut.facet_address()), encoded); // facet address
        ++instructChunk;
        Ethereum::ABI::ValueEncoder::encodeUInt256(facetCut.action(), encoded); // FacetAction enum
        ++instructChunk;
        append(encoded, dataLocation); // adding 0x60 DataStorage position
        ++instructChunk;
        Ethereum::ABI::ValueEncoder::encodeUInt256(facetCut.function_selectors_size(), encoded); // Number of FacetSelector
        ++instructChunk;
        // Encode and append function selectors
        for (const auto& selector : facetCut.function_selectors()) {
            Ethereum::ABI::ValueEncoder::encodeBytes(parse_hex(hex(selector)), encoded);
            ++instructChunk;
        }
        totalInstructChunk += instructChunk;
    }

    Data calldataLength;
    Ethereum::ABI::ValueEncoder::encodeUInt256((totalInstructChunk * encodingChunk) + (bytesChunkLine * encodingChunk), calldataLength);

    encoded.insert(encoded.begin() + callDataDataLocation, calldataLength.begin(), calldataLength.end());

    auto initDataSize = int(hex(parse_hex(input.init_data())).size());
    if (initDataSize == 0 || initDataSize % 2 != 0)
        return {};

    auto initDataLength = initDataSize / 2; // 1 byte is encoded into 2 char
    Ethereum::ABI::ValueEncoder::encodeUInt256(initDataLength, encoded);

    append(encoded, parse_hex(input.init_data()));

    const int paddingLength = (encodingChunk * 2) - (initDataSize % (encodingChunk * 2));
    const std::string padding(paddingLength, defaultPadding);
    append(encoded, parse_hex(padding));

    return encoded;
>>>>>>> 4af0ee33
}

} // namespace TW::Barz<|MERGE_RESOLUTION|>--- conflicted
+++ resolved
@@ -2,11 +2,8 @@
 //
 // Copyright © 2017 Trust Wallet.
 
-<<<<<<< HEAD
-=======
 #include <string>
 #include "ABI/ValueEncoder.h"
->>>>>>> 4af0ee33
 #include "ABI/Function.h"
 #include "AddressChecksum.h"
 #include "EIP1014.h"
@@ -83,13 +80,6 @@
         std::make_shared<Ethereum::ABI::ProtoString>(clientDataJSONPre),
         std::make_shared<Ethereum::ABI::ProtoString>(clientDataJSONPost),
     });
-<<<<<<< HEAD
-
-    if (encoded.has_value()) {
-        return encoded.value();
-    }
-    return {};
-=======
 
     if (encoded.has_value()) {
         return encoded.value();
@@ -226,7 +216,6 @@
     append(encoded, parse_hex(padding));
 
     return encoded;
->>>>>>> 4af0ee33
 }
 
 } // namespace TW::Barz