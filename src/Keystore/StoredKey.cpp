--- conflicted
+++ resolved
@@ -49,20 +49,8 @@
 
 StoredKey StoredKey::createWithMnemonicAddDefaultAddress(const std::string& name, const Data& password, const std::string& mnemonic, TWCoinType coin) {
     StoredKey key = createWithMnemonic(name, password, mnemonic, TWStoredKeyEncryptionLevelDefault);
-<<<<<<< HEAD
     const auto wallet = key.wallet(password);
     key.account(coin, &wallet);
-=======
-
-    const auto wallet = HDWallet(mnemonic, "");
-    const auto derivationPath = TW::derivationPath(coin);
-    const auto pubKeyType = TW::publicKeyType(coin);
-    const auto pubKey = wallet.getKey(coin, derivationPath).getPublicKey(pubKeyType);
-    const auto address = TW::deriveAddress(coin, pubKey);
-    const auto extendedKey = wallet.getExtendedPublicKey(TW::purpose(coin), coin, TW::xpubVersion(coin));
-    key.accounts.emplace_back(address, coin, derivationPath, hex(pubKey.bytes), extendedKey);
-
->>>>>>> 7b222f41
     return key;
 }
 
@@ -79,16 +67,10 @@
 
     StoredKey key = createWithPrivateKey(name, password, privateKeyData);
     const auto derivationPath = TW::derivationPath(coin);
-<<<<<<< HEAD
-    const auto address = TW::deriveAddress(coin, PrivateKey(privateKeyData));
-    key.accounts.emplace_back(address, coin, TWDerivationDefault, derivationPath);
-=======
     const auto pubKeyType = TW::publicKeyType(coin);
     const auto pubKey = PrivateKey(privateKeyData).getPublicKey(pubKeyType);
-    const auto address = TW::deriveAddress(coin, pubKey);
-    key.accounts.emplace_back(address, coin, derivationPath, hex(pubKey.bytes), "");
-
->>>>>>> 7b222f41
+    const auto address = TW::deriveAddress(coin, PrivateKey(privateKeyData));
+    key.accounts.emplace_back(address, coin, TWDerivationDefault, derivationPath, hex(pubKey.bytes), "");
     return key;
 }
 
@@ -151,23 +133,9 @@
     return std::nullopt;
 }
 
-<<<<<<< HEAD
 std::optional<Account> StoredKey::getAccount(TWCoinType coin, const std::string& address) const {
     for (auto& account : accounts) {
         if (account.coin == coin && account.address == address) {
-=======
-    const auto pubKeyType = TW::publicKeyType(coin);
-    const auto derivationPath = TW::derivationPath(coin);
-    const auto pubKey = wallet->getKey(coin, derivationPath).getPublicKey(pubKeyType);
-    for (auto& account : accounts) {
-        if (account.coin == coin) {
-            if (account.address.empty()) {
-                account.address = TW::deriveAddress(coin, pubKey);
-            }
-            if (account.publicKey.empty()) {
-                account.publicKey = hex(pubKey.bytes);
-            }
->>>>>>> 7b222f41
             return account;
         }
     }
@@ -187,7 +155,6 @@
     return account;
 }
 
-<<<<<<< HEAD
 std::optional<const Account> StoredKey::account(TWCoinType coin, const HDWallet* wallet) {
     const auto account = getDefaultAccountOrAny(coin, wallet);
     if (account.has_value()) {
@@ -201,15 +168,12 @@
     assert(wallet != nullptr);
     const auto derivationPath = TW::derivationPath(coin);
     const auto address = wallet->deriveAddress(coin);
-=======
-    const auto address = TW::deriveAddress(coin, pubKey);
->>>>>>> 7b222f41
     const auto version = TW::xpubVersion(coin);
-    const auto publicKey = hex(pubKey.bytes);
     const auto extendedPublicKey = wallet->getExtendedPublicKey(derivationPath.purpose(), coin, version);
-
-<<<<<<< HEAD
-    addAccount(address, coin, TWDerivationDefault, derivationPath, extendedPublicKey);
+    const auto pubKeyType = TW::publicKeyType(coin);
+    const auto pubKey = wallet->getKey(coin, derivationPath).getPublicKey(pubKeyType);
+
+    addAccount(address, coin, TWDerivationDefault, derivationPath, hex(pubKey.bytes), extendedPublicKey);
     return accounts.back();
 }
 
@@ -224,8 +188,10 @@
     const auto address = wallet.deriveAddress(coin, derivation);
     const auto version = TW::xpubVersion(coin);
     const auto extendedPublicKey = wallet.getExtendedPublicKey(derivationPath.purpose(), coin, version);
-
-    addAccount(address, coin, derivation, derivationPath, extendedPublicKey);
+    const auto pubKeyType = TW::publicKeyType(coin);
+    const auto pubKey = wallet.getKey(coin, derivationPath).getPublicKey(pubKeyType);
+
+    addAccount(address, coin, derivation, derivationPath, hex(pubKey.bytes), extendedPublicKey);
     return accounts.back();
 }
 
@@ -242,26 +208,19 @@
     return std::nullopt;
 }
 
-void StoredKey::addAccount(const std::string& address, TWCoinType coin, TWDerivation derivation, const DerivationPath& derivationPath, const std::string& extetndedPublicKey) {
+void StoredKey::addAccount(
+    const std::string& address,
+    TWCoinType coin,
+    TWDerivation derivation,
+    const DerivationPath& derivationPath,
+    const std::string& publicKey,
+    const std::string& extendedPublicKey
+) {
     if (getAccount(coin, address).has_value()) {
         // address already present
         return;
     }
-    accounts.emplace_back(address, coin, derivation, derivationPath, extetndedPublicKey);
-=======
-    accounts.emplace_back(address, coin, derivationPath, publicKey, extendedPublicKey);
-    return accounts.back();
-}
-
-void StoredKey::addAccount(
-    const std::string& address, 
-    TWCoinType coin, 
-    const DerivationPath& derivationPath, 
-    const std::string& publicKey,
-    const std::string& extendedPublicKey
-) {
-    accounts.emplace_back(address, coin, derivationPath, publicKey, extendedPublicKey);
->>>>>>> 7b222f41
+    accounts.emplace_back(address, coin, derivation, derivationPath, publicKey, extendedPublicKey);
 }
 
 void StoredKey::removeAccount(TWCoinType coin) {
@@ -392,11 +351,7 @@
             coin = json[CodingKeys::coin].get<TWCoinType>();
         }
         auto address = json[CodingKeys::address].get<std::string>();
-<<<<<<< HEAD
-        accounts.emplace_back(address, coin, TWDerivationDefault, DerivationPath(TWPurposeBIP44, TWCoinTypeSlip44Id(coin), 0, 0, 0));
-=======
-        accounts.emplace_back(address, coin, DerivationPath(TWPurposeBIP44, TWCoinTypeSlip44Id(coin), 0, 0, 0), "", "");
->>>>>>> 7b222f41
+        accounts.emplace_back(address, coin, TWDerivationDefault, DerivationPath(TWPurposeBIP44, TWCoinTypeSlip44Id(coin), 0, 0, 0), "", "");
     }
 }
 
