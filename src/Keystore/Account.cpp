--- conflicted
+++ resolved
@@ -15,10 +15,6 @@
 
 namespace CodingKeys {
 static const auto address = "address";
-<<<<<<< HEAD
-static const auto addressData = "addressData";
-=======
->>>>>>> 2542c5c0
 static const auto derivationPath = "derivationPath";
 static const auto extendedPublicKey = "extendedPublicKey";
 static const auto indices = "indices";
@@ -39,20 +35,8 @@
 
     if (json.count(CodingKeys::address) != 0 && json[CodingKeys::address].is_string()) {
         address = json[CodingKeys::address].get<std::string>();
-<<<<<<< HEAD
-    } else if (json.count(CodingKeys::addressData) != 0 &&
-               json[CodingKeys::addressData].is_string()) {
-        try {
-            const auto addressData =
-                Base64::decode(json[CodingKeys::addressData].get<std::string>());
-            address = loadAddress(derivationPath.coin(), addressData);
-        } catch (std::exception) {
-            address = "";
-        }
-=======
     } else {
         address = "";
->>>>>>> 2542c5c0
     }
 
     if (json.count(CodingKeys::extendedPublicKey) > 0 &&
