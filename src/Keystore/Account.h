--- conflicted
+++ resolved
@@ -35,18 +35,7 @@
     /// Extended public key, info only.
     std::string extendedPublicKey;
 
-    /// Account public key in hex format.
-    std::string publicKey;
-
     Account() = default;
-<<<<<<< HEAD
-    Account(std::string address, TWCoinType coin, DerivationPath derivationPath, std::string publicKey, std::string extendedPublicKey)
-        : address(std::move(address))
-        , derivationPath(std::move(derivationPath))
-        , extendedPublicKey(std::move(extendedPublicKey))
-        , coin(coin) 
-        , publicKey(std::move(publicKey)) {}
-=======
     Account(std::string address, TWCoinType coin, TWDerivation derivation, DerivationPath derivationPath, std::string publicKey, std::string extendedPublicKey)
         : coin(coin)
         , address(std::move(address))
@@ -54,7 +43,6 @@
         , derivationPath(std::move(derivationPath))
         , publicKey(std::move(publicKey))
         , extendedPublicKey(std::move(extendedPublicKey)) {}
->>>>>>> 49e557b2
 
     /// Initializes `Account` with a JSON object.
     Account(const nlohmann::json& json);
