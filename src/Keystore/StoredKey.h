--- conflicted
+++ resolved
@@ -86,23 +86,19 @@
     /// In case of muliple accounts, the default derivation is returned, or the first one is returned.
     std::optional<const Account> account(TWCoinType coin) const;
     
-<<<<<<< HEAD
     /// Returns the account for a specific coin and derivation, if it exists.
     std::optional<const Account> account(TWCoinType coin, TWDerivation derivation, const HDWallet& wallet) const;
-=======
-    /// Add an account
+
+    /// Add an account with aribitrary address/derivation path.  Discouraged, use account() versions.
+    /// Address must be unique (for a coin).
     void addAccount(
-        const std::string& address, 
-        TWCoinType coin, 
+        const std::string& address,
+        TWCoinType coin,
+        TWDerivation derivation,
         const DerivationPath& derivationPath,
         const std::string& publicKey,
         const std::string& extendedPublicKey
     );
->>>>>>> 7b222f41
-
-    /// Add an account with aribitrary address/derivation path.  Discouraged, use account() versions.
-    /// Address must be unique (for a coin).
-    void addAccount(const std::string& address, TWCoinType coin, TWDerivation derivation, const DerivationPath& derivationPath, const std::string& extetndedPublicKey);
 
     /// Remove the account(s) for a specific coin
     void removeAccount(TWCoinType coin);
