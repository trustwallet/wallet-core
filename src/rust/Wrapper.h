--- conflicted
+++ resolved
@@ -21,13 +21,10 @@
 }
 
 struct TWDataVectorWrapper {
-<<<<<<< HEAD
-=======
     TWDataVectorWrapper():
         ptr(std::shared_ptr<TWDataVector>(tw_data_vector_create(), Rust::tw_data_vector_delete)) {
     }
 
->>>>>>> 4af0ee33
     /// Implicit constructor.
     TWDataVectorWrapper(const std::vector<Data>& vec) {
         ptr = std::shared_ptr<TWDataVector>(tw_data_vector_create(), Rust::tw_data_vector_delete);
@@ -41,15 +38,12 @@
 
     ~TWDataVectorWrapper() = default;
 
-<<<<<<< HEAD
-=======
     void push(const Data& item) {
         auto* itemData = tw_data_create_with_bytes(item.data(), item.size());
         Rust::tw_data_vector_add(ptr.get(), itemData);
         Rust::tw_data_delete(itemData);
     }
 
->>>>>>> 4af0ee33
     TWDataVector* get() const {
         return ptr.get();
     }
@@ -98,15 +92,12 @@
     TWStringWrapper(TWString *ptr): ptr(std::shared_ptr<TWString>(ptr, tw_string_delete)) {
     }
 
-<<<<<<< HEAD
-=======
     /// Implicit constructor.
     TWStringWrapper(const char* string) {
         auto* stringRaw = tw_string_create_with_utf8_bytes(string);
         ptr = std::shared_ptr<TWString>(stringRaw, tw_string_delete);
     }
 
->>>>>>> 4af0ee33
     ~TWStringWrapper() = default;
 
     TWString* get() const {
@@ -122,8 +113,6 @@
         return {bytes};
     }
 
-<<<<<<< HEAD
-=======
     const char* c_str() const {
         return ptr ? tw_string_utf8_bytes(ptr.get()) : nullptr;
     }
@@ -132,7 +121,6 @@
         return static_cast<bool>(ptr);
     }
 
->>>>>>> 4af0ee33
     std::shared_ptr<TWString> ptr;
 };
 
