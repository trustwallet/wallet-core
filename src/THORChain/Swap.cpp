// Copyright © 2017-2023 Trust Wallet.
//
// This file is part of Trust. The full Trust copyright notice, including
// terms governing use, modification, and redistribution, is contained in the
// file LICENSE at the root of the source code distribution tree.

#include "Swap.h"

#include "Coin.h"
#include "HexCoding.h"
#include <TrustWalletCore/TWCoinType.h>
#include <TrustWalletCore/TWHRP.h>

// ATOM
#include "Cosmos/Address.h"
#include "../proto/Cosmos.pb.h"
// BTC
#include "Bitcoin/SigHashType.h"
#include "../proto/Bitcoin.pb.h"
// ETH
#include "Ethereum/ABI/Function.h"
#include "Ethereum/ABI/ParamAddress.h"
#include "Ethereum/ABI/ParamBase.h"
#include "Ethereum/Address.h"
#include "uint256.h"
#include "../proto/Ethereum.pb.h"
// BNB
#include "Binance/Address.h"
#include "../proto/Binance.pb.h"

#include <cstdlib>

/*
 * References:
 *  https://gitlab.com/thorchain/asgardex-common/asgardex-util
 */

namespace TW::THORChainSwap {

static Data ethAddressStringToData(const std::string& asString) {
    Data asData(20);
    if (asString.empty() || !Ethereum::Address::isValid(asString)) {
        return asData;
    }
    auto address = Ethereum::Address(asString);
    std::copy(address.bytes.begin(), address.bytes.end(), asData.data());
    return asData;
}

TWCoinType chainCoinTypeTHOR(Chain chain) {
    switch (chain) {
    case Chain::ETH:
        return TWCoinTypeEthereum;
    case Chain::AVAX:
        return TWCoinTypeAvalancheCChain;
    case Chain::BNB:
        return TWCoinTypeBinance;
    case Chain::BTC:
        return TWCoinTypeBitcoin;
    case Chain::DOGE:
        return TWCoinTypeDogecoin;
    case Chain::BCH:
        return TWCoinTypeBitcoinCash;
    case Chain::LTC:
        return TWCoinTypeLitecoin;
    case Chain::ATOM:
        return TWCoinTypeCosmos;
    case Chain::THOR:
    default:
        return TWCoinTypeTHORChain;
    }
}

TWCoinType chainCoinTypeMAYA(Chain chain) {
    switch (chain) {
    case Chain::ETH:
        return TWCoinTypeEthereum;
    case Chain::BTC:
        return TWCoinTypeBitcoin;
    case Chain::THOR:
        return TWCoinTypeTHORChain;
    case Chain::DASH:
        return TWCoinTypeDash;
    case Chain::MAYA:
    default:
        return TWCoinTypeMAYAChain;
    }
}

TWCoinType chainCoinType(Chain toChain, Chain mfromChain) {
    if(mfromChain == Chain::MAYA){
        return chainCoinTypeMAYA(toChain);
    }

    return chainCoinTypeTHOR(toChain);
}

std::string chainNameTHOR(Chain chain) {
    switch (chain) {
    case Chain::AVAX:
        return "AVAX";
    case Chain::ETH:
        return "ETH";
    case Chain::BNB:
        return "BNB";
    case Chain::BTC:
        return "BTC";
    case Chain::DOGE:
        return "DOGE";
    case Chain::BCH:
        return "BCH";
    case Chain::LTC:
        return "LTC";
    case Chain::ATOM:
        return "GAIA";
    case Chain::THOR:
    default:
        return "THOR";
    }
}

std::string chainNameMAYA(Chain chain) {
    switch (chain) {
    case Chain::ETH:
        return "ETH";
    case Chain::BTC:
        return "BTC";
    case Chain::THOR:
        return "THOR";
    case Chain::DASH:
        return "DASH";
    default:
        return "MAYA";
    }
}

std::string chainName(Chain toChain, Chain mfromChain) {
    if(mfromChain == Chain::MAYA){
        return chainNameMAYA(toChain);
    }

    return chainNameTHOR(toChain);
}

bool validateAddress(Chain chain, const std::string& address, Chain mfromChain) {
    return TW::validateAddress(chainCoinType(chain, mfromChain), address);
}

SwapBundled SwapBuilder::build(bool shortened) {
    auto fromChain = static_cast<Chain>(mFromAsset.chain());
    auto toChain = static_cast<Chain>(mToAsset.chain());

    if (!validateAddress(fromChain, mFromAddress, mfromChain)) {
        return {.status_code = static_cast<SwapErrorCode>(Proto::ErrorCode::Error_Invalid_from_address), .error = "Invalid from address"};
    }
    if (!validateAddress(toChain, mToAddress, mfromChain)) {
        return {.status_code = static_cast<SwapErrorCode>(Proto::ErrorCode::Error_Invalid_to_address), .error = "Invalid to address"};
    }

    uint256_t fromAmountNum = uint256_t(mFromAmount);
    const auto memo = this->buildMemo(shortened);

    switch (fromChain) {
    case Chain::THOR:
        return buildRune(fromAmountNum, memo);
    case Chain::BTC:
    case Chain::DOGE:
    case Chain::BCH:
    case Chain::LTC: {
        return buildBitcoin(fromAmountNum, memo, fromChain);
    case Chain::BNB:
        return buildBinance(mFromAsset, fromAmountNum, memo);
    case Chain::ATOM:
        return buildAtom(fromAmountNum, memo);
    case Chain::ETH:
    case Chain::AVAX:
        return buildEth(fromAmountNum, memo);
    }
    default:
        return {.status_code = static_cast<SwapErrorCode>(Proto::ErrorCode::Error_Unsupported_from_chain), .error = "Unsupported from chain: " + std::to_string(fromChain)};
    }
}
std::string SwapBuilder::buildMemo(bool shortened) noexcept {
    uint64_t toAmountLimitNum = std::stoull(mToAmountLimit);

    // Memo: 'SWAP', or shortened '='; see https://dev.thorchain.org/thorchain-dev/concepts/memos
    std::string prefix = shortened ? "=" : "SWAP";
    const auto& toChain = static_cast<Chain>(mToAsset.chain());
    const auto& toTokenId = mToAsset.token_id();
    const auto& toSymbol = mToAsset.symbol();
    const auto toCoinToken = (!toTokenId.empty() && toTokenId != "0x0000000000000000000000000000000000000000") ? toTokenId : toSymbol;
    std::stringstream memo;
<<<<<<< HEAD
    memo << prefix + ":" + chainName(toChain, mfromChain) + "." + toCoinToken + ":" + mToAddress;
    if (toAmountLimitNum > 0) {
        memo << ":" << std::to_string(toAmountLimitNum);
=======
    memo << prefix + ":" + chainName(toChain) + "." + toCoinToken + ":" + mToAddress;

    memo << ":" << std::to_string(toAmountLimitNum);
    if (mStreamParams.has_value()) {
        uint64_t intervalNum = std::stoull(mStreamParams->mInterval);
        uint64_t quantityNum = std::stoull(mStreamParams->mQuantity);
        memo << "/" << std::to_string(intervalNum) << "/" << std::to_string(quantityNum);
>>>>>>> 6dc5acb3
    }

    if (mAffFeeAddress.has_value() || mAffFeeRate.has_value() || mExtraMemo.has_value()) {
        memo << ":";
        if (mAffFeeAddress.has_value()) {
            memo << mAffFeeAddress.value();
        }
        if (mAffFeeRate.has_value() || mExtraMemo.has_value()) {
            memo << ":";
            if (mAffFeeRate.has_value()) {
                memo << mAffFeeRate.value();
            }
            if (mExtraMemo.has_value()) {
                memo << ":" << mExtraMemo.value();
            }
        }
    }

    return memo.str();
}

SwapBundled SwapBuilder::buildBitcoin(const uint256_t& amount, const std::string& memo, Chain fromChain) {
    auto input = Bitcoin::Proto::SigningInput();
    Data out;
    // Following fields must be set afterwards, before signing ...
    auto coinType = chainCoinType(fromChain, mfromChain);
    input.set_hash_type(Bitcoin::hashTypeForCoin(coinType));
    input.set_byte_fee(1);
    input.set_use_max_amount(false);
    // private_key[]
    // utxo[]
    // scripts[]
    // ... end

    input.set_amount(static_cast<int64_t>(amount));
    input.set_to_address(mVaultAddress);
    input.set_change_address(mFromAddress);
    input.set_coin_type(coinType);
    input.set_output_op_return(memo);

    auto serialized = input.SerializeAsString();
    out.insert(out.end(), serialized.begin(), serialized.end());
    return {.out = std::move(out)};
}
SwapBundled SwapBuilder::buildBinance(Proto::Asset fromAsset, const uint256_t& amount, const std::string& memo) {
    auto input = Binance::Proto::SigningInput();
    Data out;

    // Following fields must be set afterwards, before signing ...
    input.set_chain_id("");
    input.set_account_number(0);
    input.set_sequence(0);
    input.set_source(0);
    input.set_private_key("");
    // ... end

    input.set_memo(memo);

    auto& order = *input.mutable_send_order();

    auto token = Binance::Proto::SendOrder::Token();
    token.set_denom(fromAsset.token_id().empty() ? "BNB" : fromAsset.token_id());
    token.set_amount(static_cast<uint64_t>(amount));
    {
        Binance::Address fromAddressBin;
        Binance::Address::decode(mFromAddress, fromAddressBin);
        auto input_ = order.add_inputs();
        input_->set_address(fromAddressBin.getKeyHash().data(), fromAddressBin.getKeyHash().size());
        *input_->add_coins() = token;
    }
    {
        Binance::Address vaultAddressBin;
        Binance::Address::decode(mVaultAddress, vaultAddressBin);
        auto output = order.add_outputs();
        output->set_address(vaultAddressBin.getKeyHash().data(), vaultAddressBin.getKeyHash().size());
        *output->add_coins() = token;
    }

    auto serialized = input.SerializeAsString();
    out.insert(out.end(), serialized.begin(), serialized.end());
    return {.out = std::move(out)};
}

SwapBundled SwapBuilder::buildEth(const uint256_t& amount, const std::string& memo) {
    Data out;
    auto input = Ethereum::Proto::SigningInput();
    // EIP-1559
    input.set_tx_mode(Ethereum::Proto::Enveloped);
    const auto& toTokenId = mFromAsset.token_id();
    // some sanity check / address conversion
    Data vaultAddressBin = ethAddressStringToData(mVaultAddress);
    if (!Ethereum::Address::isValid(mVaultAddress) || vaultAddressBin.size() != Ethereum::Address::size) {
        return {.status_code = static_cast<int>(Proto::ErrorCode::Error_Invalid_vault_address), .error = "Invalid vault address: " + mVaultAddress};
    }
    if (!toTokenId.empty() && !Ethereum::Address::isValid(*mRouterAddress)) {
        return {.status_code = static_cast<int>(Proto::ErrorCode::Error_Invalid_router_address), .error = "Invalid router address: " + *mRouterAddress};
    }
    Data toAssetAddressBin = ethAddressStringToData(toTokenId);

    // Following fields must be set afterwards, before signing ...
    const auto chainId = store(uint256_t(0));
    input.set_chain_id(chainId.data(), chainId.size());
    const auto nonce = store(uint256_t(0));
    input.set_nonce(nonce.data(), nonce.size());
    const auto gasPrice = store(uint256_t(0));
    input.set_gas_price(gasPrice.data(), gasPrice.size());
    const auto gasLimit = store(uint256_t(0));
    input.set_gas_limit(gasLimit.data(), gasLimit.size());
    input.set_private_key("");
    // ... end

    input.set_to_address(*mRouterAddress);
    if (!toTokenId.empty()) {
        if (!mExpirationPolicy) {
            auto now = std::chrono::system_clock::now();
            auto in_15_minutes = now + std::chrono::minutes(15);
            mExpirationPolicy = std::chrono::duration_cast<std::chrono::seconds>(in_15_minutes.time_since_epoch()).count();
        }
        auto& transfer = *input.mutable_transaction()->mutable_contract_generic();
        auto func = Ethereum::ABI::Function("depositWithExpiry", std::vector<std::shared_ptr<Ethereum::ABI::ParamBase>>{
                                                                     std::make_shared<Ethereum::ABI::ParamAddress>(vaultAddressBin),
                                                                     std::make_shared<Ethereum::ABI::ParamAddress>(toAssetAddressBin),
                                                                     std::make_shared<Ethereum::ABI::ParamUInt256>(uint256_t(amount)),
                                                                     std::make_shared<Ethereum::ABI::ParamString>(memo),
                                                                     std::make_shared<Ethereum::ABI::ParamUInt256>(uint256_t(*mExpirationPolicy))});
        Data payload;
        func.encode(payload);
        transfer.set_data(payload.data(), payload.size());
        Data amountData = store(uint256_t(0));
        // if tokenId is set to 0x0000000000000000000000000000000000000000 this means we are sending ethereum and transfer amount also need to be set
        if (toTokenId == "0x0000000000000000000000000000000000000000") {
            amountData = store(uint256_t(amount));
        }
        transfer.set_amount(amountData.data(), amountData.size());
    } else {
        input.set_to_address(mVaultAddress);
        auto& transfer = *input.mutable_transaction()->mutable_transfer();
        Data amountData = store(uint256_t(amount));
        transfer.set_amount(amountData.data(), amountData.size());
        transfer.set_data(memo.data(), memo.size());
    }

    auto serialized = input.SerializeAsString();
    out.insert(out.end(), serialized.begin(), serialized.end());
    return {.out = std::move(out)};
}

SwapBundled SwapBuilder::buildAtom(const uint256_t& amount, const std::string& memo) {
    if (!Cosmos::Address::isValid(mVaultAddress, "cosmos")) {
        return {.status_code = static_cast<int>(Proto::ErrorCode::Error_Invalid_vault_address), .error = "Invalid vault address: " + mVaultAddress};
    }
    Data out;

    auto input = Cosmos::Proto::SigningInput();
    input.set_signing_mode(Cosmos::Proto::Protobuf);
    input.set_chain_id("cosmoshub-4");
    input.set_memo(memo);

    auto* msg = input.add_messages();
    auto& message = *msg->mutable_send_coins_message();

    message.set_from_address(mFromAddress);
    message.set_to_address(mVaultAddress);

    auto* amountOfTx = message.add_amounts();
    amountOfTx->set_denom("uatom");
    amountOfTx->set_amount(amount.str());

    auto serialized = input.SerializeAsString();
    out.insert(out.end(), serialized.begin(), serialized.end());

    return {.out = std::move(out)};
}

SwapBundled SwapBuilder::buildRune(const uint256_t& amount, const std::string& memo) {
    auto* hrp = stringForHRP(TW::hrp(TWCoinTypeTHORChain));
    auto* chainId = TW::chainId(TWCoinTypeTHORChain);

    Bech32Address fromAddress(hrp);
    Bech32Address::decode(mFromAddress, fromAddress, hrp);

    Data out;

    Cosmos::Proto::SigningInput input;
    input.set_signing_mode(Cosmos::Proto::Protobuf);
    input.set_chain_id(chainId);

    auto* msg = input.add_messages()->mutable_thorchain_deposit_message();
    msg->set_signer(fromAddress.getKeyHash().data(), fromAddress.getKeyHash().size());
    msg->set_memo(memo);

    auto* coin = msg->add_coins();
    coin->set_amount(toString(amount));
    coin->set_decimals(0);

    auto* asset = coin->mutable_asset();
    asset->set_chain(chainName(static_cast<Chain>(mFromAsset.chain()), mfromChain));
    asset->set_symbol(mFromAsset.symbol());
    asset->set_ticker(mFromAsset.symbol());

    auto serialized = input.SerializeAsString();
    out.insert(out.end(), serialized.begin(), serialized.end());

    return {.out = std::move(out)};
}

} // namespace TW::THORChainSwap<|MERGE_RESOLUTION|>--- conflicted
+++ resolved
@@ -190,19 +190,13 @@
     const auto& toSymbol = mToAsset.symbol();
     const auto toCoinToken = (!toTokenId.empty() && toTokenId != "0x0000000000000000000000000000000000000000") ? toTokenId : toSymbol;
     std::stringstream memo;
-<<<<<<< HEAD
     memo << prefix + ":" + chainName(toChain, mfromChain) + "." + toCoinToken + ":" + mToAddress;
-    if (toAmountLimitNum > 0) {
-        memo << ":" << std::to_string(toAmountLimitNum);
-=======
-    memo << prefix + ":" + chainName(toChain) + "." + toCoinToken + ":" + mToAddress;
 
     memo << ":" << std::to_string(toAmountLimitNum);
     if (mStreamParams.has_value()) {
         uint64_t intervalNum = std::stoull(mStreamParams->mInterval);
         uint64_t quantityNum = std::stoull(mStreamParams->mQuantity);
         memo << "/" << std::to_string(intervalNum) << "/" << std::to_string(quantityNum);
->>>>>>> 6dc5acb3
     }
 
     if (mAffFeeAddress.has_value() || mAffFeeRate.has_value() || mExtraMemo.has_value()) {
