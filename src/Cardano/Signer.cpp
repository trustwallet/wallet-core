// Copyright © 2017-2023 Trust Wallet.
//
// This file is part of Trust. The full Trust copyright notice, including
// terms governing use, modification, and redistribution, is contained in the
// file LICENSE at the root of the source code distribution tree.

#include "Signer.h"
#include "AddressV3.h"

#include "Cbor.h"
#include "HexCoding.h"
#include "PrivateKey.h"

#include <algorithm>
#include <cassert>
#include <cmath>
#include <numeric>
#include <vector>

namespace TW::Cardano {

static const Data placeholderPrivateKey = parse_hex("000102030405060708090a0b0c0d0e0f101112131415161718191a1b1c1d1e1f000102030405060708090a0b0c0d0e0f101112131415161718191a1b1c1d1e1f000102030405060708090a0b0c0d0e0f101112131415161718191a1b1c1d1e1f000102030405060708090a0b0c0d0e0f101112131415161718191a1b1c1d1e1f000102030405060708090a0b0c0d0e0f101112131415161718191a1b1c1d1e1f000102030405060708090a0b0c0d0e0f101112131415161718191a1b1c1d1e1f");
static const auto PlaceholderFee = 170000;
static const auto ExtraInputAmount = 500000;

Proto::SigningOutput Signer::sign() {
    // plan if needed
    if (input.has_plan()) {
        _plan = TransactionPlan::fromProto(input.plan());
    } else {
        // no plan supplied, plan it
        _plan = doPlan();
    }

    return signWithPlan();
}

Common::Proto::SigningError Signer::buildTransactionAux(Transaction& tx, const Proto::SigningInput& input, const TransactionPlan& plan) {
    tx = Transaction();
    for (const auto& i : plan.utxos) {
        tx.inputs.emplace_back(i.txHash, i.outputIndex);
    }

    // Spending output
    if (!AddressV3::isValidLegacy(input.transfer_message().to_address())) {
        return Common::Proto::Error_invalid_address;
    }
    const auto toAddress = AddressV3(input.transfer_message().to_address());
    tx.outputs.emplace_back(toAddress.data(), plan.amount, plan.outputTokens);

    for (auto& output: plan.extraOutputs) {
        const auto extraToAddress = AddressV3(output.address);
        tx.outputs.emplace_back(extraToAddress.data(), output.amount, output.tokenBundle);
    }

    // Change
    bool hasChangeToken = any_of(plan.changeTokens.bundle.begin(), plan.changeTokens.bundle.end(), [](auto&& t) { return t.second.amount > 0; });
    if (plan.change > 0 || hasChangeToken) {
        if (!AddressV3::isValidLegacy(input.transfer_message().change_address())) {
            return Common::Proto::Error_invalid_address;
        }
        const auto changeAddress = AddressV3(input.transfer_message().change_address());
        tx.outputs.emplace_back(changeAddress.data(), plan.change, plan.changeTokens);
    }
    tx.fee = plan.fee;
    tx.ttl = input.ttl();

    if (input.has_register_staking_key()) {
        const auto stakingAddress = AddressV3(input.register_staking_key().staking_address());
        // here we need the bare staking key
        const auto key = stakingAddress.bytes;
        tx.certificates.emplace_back(Certificate{Certificate::SkatingKeyRegistration, {CertificateKey{CertificateKey::AddressKeyHash, key}}, Data()});
    }
    if (input.has_delegate()) {
        const auto stakingAddress = AddressV3(input.delegate().staking_address());
        // here we need the bare staking key
        const auto key = stakingAddress.bytes;
        const auto poolId = data(input.delegate().pool_id());
        tx.certificates.emplace_back(Certificate{Certificate::Delegation, {CertificateKey{CertificateKey::AddressKeyHash, key}}, poolId});
    }
    if (input.has_withdraw()) {
        const auto stakingAddress = AddressV3(input.withdraw().staking_address());
        const auto key = stakingAddress.data();
        const auto amount = input.withdraw().withdraw_amount();
        tx.withdrawals.emplace_back(Withdrawal{key, amount});
    }
    if (input.has_deregister_staking_key()) {
        const auto stakingAddress = AddressV3(input.deregister_staking_key().staking_address());
        // here we need the bare staking key
        const auto key = stakingAddress.bytes;
        tx.certificates.emplace_back(Certificate{Certificate::StakingKeyDeregistration, {CertificateKey{CertificateKey::AddressKeyHash, key}}, Data()});
    }

    return Common::Proto::OK;
}

Data deriveStakingPrivateKey(const Data& privateKeyData) {
    if (privateKeyData.size() != PrivateKey::cardanoKeySize) {
        return {};
    }
    assert(privateKeyData.size() == PrivateKey::cardanoKeySize);
    const auto halfSize = PrivateKey::cardanoKeySize / 2;
    auto stakingPrivKeyData = TW::subData(privateKeyData, halfSize);
    TW::append(stakingPrivKeyData, TW::Data(halfSize));
    return stakingPrivKeyData;
}

Common::Proto::SigningError Signer::assembleSignatures(std::vector<std::pair<Data, Data>>& signatures, const Proto::SigningInput& input, const TransactionPlan& plan, const Data& txId, bool sizeEstimationOnly) {
    signatures.clear();
    // Private keys and corresponding addresses
    std::map<std::string, Data> privateKeys;
    for (auto i = 0; i < input.private_key_size(); ++i) {
        const auto privateKeyData = data(input.private_key(i));
        if (!PrivateKey::isValid(privateKeyData)) {
            return Common::Proto::Error_invalid_private_key;
        }

        // Add this private key and associated address
        const auto privateKey = PrivateKey(privateKeyData);
        const auto publicKey = privateKey.getPublicKey(TWPublicKeyTypeED25519Cardano);
        const auto address = AddressV3(publicKey);
        privateKeys[address.string()] = privateKeyData;

        const auto legacyAddress = AddressV2(publicKey);
        privateKeys[legacyAddress.string()] = privateKeyData;

        // Also add the derived staking private key (the 2nd half) and associated address; because staking keys also need signature
        const auto stakingPrivKeyData = deriveStakingPrivateKey(privateKeyData);
        if (!stakingPrivKeyData.empty()) {
            privateKeys[address.getStakingAddress()] = stakingPrivKeyData;
        }
    }

    // collect every unique input UTXO address, preserving order
    std::vector<std::string> addresses;
    for (auto& u : plan.utxos) {
        if (!AddressV3::isValidLegacy(u.address)) {
            return Common::Proto::Error_invalid_address;
        }
        addresses.emplace_back(u.address);
    }
    // Staking key is also an address that needs signature
    if (input.has_register_staking_key()) {
        addresses.emplace_back(input.register_staking_key().staking_address());
    }
    if (input.has_deregister_staking_key()) {
        addresses.emplace_back(input.deregister_staking_key().staking_address());
    }
    if (input.has_delegate()) {
        addresses.emplace_back(input.delegate().staking_address());
    }
    if (input.has_withdraw()) {
        addresses.emplace_back(input.withdraw().staking_address());
    }
    // discard duplicates (std::set, std::copy_if, std::unique does not work well here)
    std::vector<std::string> addressesUnique;
    for (auto& a: addresses) {
        if (find(addressesUnique.begin(), addressesUnique.end(), a) == addressesUnique.end()) {
            addressesUnique.emplace_back(a);
        }
    }

    // create signature for each address
    for (auto& a : addressesUnique) {
        const auto privKeyFind = privateKeys.find(a);
        Data privateKeyData;
        if (privKeyFind != privateKeys.end()) {
            privateKeyData = privKeyFind->second;
        } else {
            // private key not found
            if (sizeEstimationOnly) {
                privateKeyData = placeholderPrivateKey;
            } else {
                return Common::Proto::Error_missing_private_key;
            }
        }
        const auto privateKey = PrivateKey(privateKeyData);
        const auto publicKey = privateKey.getPublicKey(TWPublicKeyTypeED25519Cardano);
        const auto signature = privateKey.sign(txId, TWCurveED25519ExtendedCardano);
        signatures.emplace_back(publicKey.bytes, signature);
    }

    return Common::Proto::OK;
}

Cbor::Encode cborizeSignatures(const std::vector<std::pair<Data, Data>>& signatures, const bool addByronSignatures) {
    std::map<Cbor::Encode, Cbor::Encode> cborizeSigs;
    // signatures as Cbor
    // clang-format off
    std::vector<Cbor::Encode> sigsShelly;
    std::vector<Cbor::Encode> sigsByron;

    for (auto& s : signatures) {
        sigsShelly.emplace_back(Cbor::Encode::array({
            // public key (first 32 bytes)
            Cbor::Encode::bytes(subData(s.first, 0, 32)),
            Cbor::Encode::bytes(s.second)
        }));

        if (addByronSignatures) {
            sigsByron.emplace_back(Cbor::Encode::array({
                // skey - public key (first 32 bytes)  
                Cbor::Encode::bytes(subData(s.first, 0, 32)),
                Cbor::Encode::bytes(s.second),
                // vkey - public key (second 32 bytes started from 32)
                Cbor::Encode::bytes(subData(s.first, 32, 32)),
                // payload
                Cbor::Encode::bytes(parse_hex("A0"))
            }));
        }
    }

    cborizeSigs.emplace(
        Cbor::Encode::uint(0),
        Cbor::Encode::array(sigsShelly)
    );

    if (!sigsByron.empty()) {
        cborizeSigs.emplace(
            Cbor::Encode::uint(2),
            Cbor::Encode::array(sigsByron)
        );
    }

    // Cbor-encode txAux & signatures
    return Cbor::Encode::map(cborizeSigs);
    // clang-format on
}

Proto::SigningOutput Signer::signWithPlan() const {
    auto ret = Proto::SigningOutput();
    if (_plan.error != Common::Proto::OK) {
        // plan has error
        ret.set_error(_plan.error);
        return ret;
    }

    Data encoded;
    Data txId;
    const auto buildRet = encodeTransaction(encoded, txId, input, _plan);
    if (buildRet != Common::Proto::OK) {
        ret.set_error(buildRet);
        return ret;
    }

    ret.set_encoded(std::string(encoded.begin(), encoded.end()));
    ret.set_tx_id(std::string(txId.begin(), txId.end()));
    ret.set_error(Common::Proto::OK);

    return ret;
}

Common::Proto::SigningError Signer::encodeTransaction(Data& encoded, Data& txId, const Proto::SigningInput& input, const TransactionPlan& plan, bool sizeEstimationOnly) {
    if (plan.error != Common::Proto::OK) {
        return plan.error;
    }

    Transaction txAux;
    const auto buildRet = buildTransactionAux(txAux, input, plan);
    if (buildRet != Common::Proto::OK) {
        return buildRet;
    }
    txId = txAux.getId();

    std::vector<std::pair<Data, Data>> signatures;
    const auto sigError = assembleSignatures(signatures, input, plan, txId, sizeEstimationOnly);
    if (sigError != Common::Proto::OK) {
        return sigError;
    }

    bool hasLegacyUtxos = false;
    for (const auto& utxo : input.utxos()) {
        if (AddressV2::isValid(utxo.address())) {
            hasLegacyUtxos = true;
            break;
        }
    }

    const auto sigsCbor = cborizeSignatures(signatures, hasLegacyUtxos);

    // Cbor-encode txAux & signatures
    const auto cbor = Cbor::Encode::array({
        // txaux
        Cbor::Encode::fromRaw(txAux.encode()),
        // signatures
        sigsCbor,
        // aux data
        Cbor::Encode::null(),
    });
    encoded = cbor.encoded();
    return Common::Proto::OK;
}

// Select a subset of inputs, to cover desired coin amount. Simple algorithm: pick the largest ones.
std::vector<TxInput> selectInputsSimpleNative(const std::vector<TxInput>& inputs, Amount amount) {
    auto ii = std::vector<TxInput>(inputs);
    sort(ii.begin(), ii.end(), [](auto&& t1, auto&& t2) {
        return t1.amount > t2.amount;
    });
    auto selected = std::vector<TxInput>();
    Amount selectedAmount = 0;

    for (const auto& i : ii) {
        selected.emplace_back(i);
        selectedAmount += i.amount;
        if (selectedAmount >= amount) {
            break;
        }
    }
    return selected;
}

// Select a subset of inputs, to cover desired token amount. Simple algorithm: pick the largest ones.
void selectInputsSimpleToken(const std::vector<TxInput>& inputs, std::string key, const uint256_t& amount, std::vector<TxInput>& selectedInputs) {
    auto accumulateFunctor = [key]([[maybe_unused]] auto&& sum, auto&& si) { return si.tokenBundle.getAmount(key); };
    uint256_t selectedAmount = std::accumulate(selectedInputs.begin(), selectedInputs.end(), uint256_t(0), accumulateFunctor);
    if (selectedAmount >= amount) {
        return; // already covered
    }
    // sort inputs descending
    auto ii = std::vector<TxInput>(inputs);
    std::sort(ii.begin(), ii.end(), [key](auto&& t1, auto&& t2) { return t1.tokenBundle.getAmount(key) > t2.tokenBundle.getAmount(key); });
    for (const auto& i : ii) {
        if (static_cast<std::size_t>(distance(selectedInputs.begin(), find(selectedInputs.begin(), selectedInputs.end(), i))) < selectedInputs.size()) {
            // already selected
            continue;
        }
        selectedInputs.emplace_back(i);
        selectedAmount += i.amount;
        if (selectedAmount >= amount) {
            return;
        }
    }
    // not enough
}

// Select a subset of inputs, to cover desired amount. Simple algorithm: pick the largest ones
std::vector<TxInput> Signer::selectInputsWithTokens(const std::vector<TxInput>& inputs, Amount amount, const TokenBundle& requestedTokens) {
    auto selected = selectInputsSimpleNative(inputs, amount);
    for (auto&& [_, curAmount] : requestedTokens.bundle) {
        selectInputsSimpleToken(inputs, curAmount.key(), curAmount.amount, selected);
    }
    return selected;
}

// Create a simple plan, used for estimation
TransactionPlan simplePlan(Amount amount, const TokenBundle& requestedTokens, const std::vector<TxInput>& selectedInputs, bool maxAmount, uint64_t deposit, uint64_t undeposit, const std::vector<TxOutput>& extraOutputs) {
    TransactionPlan plan{.utxos = selectedInputs, .extraOutputs = extraOutputs, .amount = amount, .deposit = deposit, .undeposit = undeposit};
    // Sum availableAmount
    plan.availableAmount = 0;
    for (auto& u : plan.utxos) {
        plan.availableAmount += u.amount;
        for (auto && [_, curAmount] : u.tokenBundle.bundle) {
            plan.availableTokens.add(curAmount);
        }
    }
    plan.fee = PlaceholderFee; // placeholder value
    const auto availAfterDeposit = plan.availableAmount + plan.undeposit - plan.deposit;
    // adjust/compute output amount and output tokens
    if (!maxAmount) {
        // reduce amount if needed
        plan.amount = std::max(Amount(0), std::min(plan.amount, availAfterDeposit - plan.fee));
        plan.outputTokens = requestedTokens;
    } else {
        // max available amount
        plan.amount = std::max(Amount(0), availAfterDeposit - plan.fee);
        plan.outputTokens = plan.availableTokens; // use all
    }

    // compute change
    plan.change = availAfterDeposit - (plan.amount + plan.fee);
    for (auto iter = plan.availableTokens.bundle.begin(); iter != plan.availableTokens.bundle.end(); ++iter) {
        const auto key = iter->second.key();
        const auto changeAmount = iter->second.amount - plan.outputTokens.getAmount(key);
        assert(changeAmount >= 0);
        plan.changeTokens.bundle[key] = iter->second;
        plan.changeTokens.bundle[key].amount = changeAmount;
    }
    return plan;
}

uint64_t sumDeposits(const Proto::SigningInput& input) {
    uint64_t sum = 0;
    if (input.has_register_staking_key()) {
        sum += input.register_staking_key().deposit_amount();
    }
    if (input.has_delegate()) {
        sum += input.delegate().deposit_amount();
    }
    return sum;
}

uint64_t sumUndeposits(const Proto::SigningInput& input) {
    uint64_t sum = 0;
    if (input.has_deregister_staking_key()) {
        sum += input.deregister_staking_key().undeposit_amount();
    }
    if (input.has_withdraw()) {
        sum += input.withdraw().withdraw_amount();
    }
    return sum;
}

// Estimates size of transaction in bytes.
uint64_t estimateTxSize(const Proto::SigningInput& input, Amount amount, const TokenBundle& requestedTokens, const std::vector<TxInput>& selectedInputs, const std::vector<TxOutput>& extraOutputs) {
    auto inputs = std::vector<TxInput>();
    for (auto i = 0; i < input.utxos_size(); ++i) {
        inputs.emplace_back(TxInput::fromProto(input.utxos(i)));
    }
    const auto deposits = sumDeposits(input);
    const uint64_t undeposits = sumUndeposits(input);
    const auto _simplePlan = simplePlan(amount, requestedTokens, selectedInputs, input.transfer_message().use_max_amount(), deposits, undeposits, extraOutputs);

    Data encoded;
    Data txId;
    const auto encodeError = Signer::encodeTransaction(encoded, txId, input, _simplePlan, true);
    if (encodeError != Common::Proto::OK) {
        return 0;
    }

    return encoded.size();
}

// Compute fee from tx size, with some over-estimation
Amount txFeeFunction(uint64_t txSizeInBytes) {
    const double fixedTerm = 155381 + 500;
    const double linearTerm = 43.946 + 0.1;

    const auto fee = (Amount)(ceil(fixedTerm + (double)txSizeInBytes * linearTerm));
    return fee;
}

Amount Signer::estimateFee(const Proto::SigningInput& input, Amount amount, const TokenBundle& requestedTokens, const std::vector<TxInput>& selectedInputs, const std::vector<TxOutput>& extraOutputs) {
    return txFeeFunction(estimateTxSize(input, amount, requestedTokens, selectedInputs, extraOutputs));
}

TransactionPlan Signer::doPlan() const {
    auto plan = TransactionPlan();

    bool maxAmount = input.transfer_message().use_max_amount();
    if (input.transfer_message().amount() == 0 && !maxAmount && input.transfer_message().token_amount().token_size() == 0) {
        plan.error = Common::Proto::Error_zero_amount_requested;
        return plan;
    }
    // Check input UTXOs, process, sum ADA and token amounts
    auto utxos = std::vector<TxInput>();
    uint64_t inputSum = 0;
    for (auto i = 0; i < input.utxos_size(); ++i) {
        const auto& utxo = input.utxos(i);
        utxos.emplace_back(TxInput::fromProto(utxo));
        inputSum += utxo.amount();
    }
    if (inputSum == 0 || input.utxos_size() == 0) {
        plan.error = Common::Proto::Error_missing_input_utxos;
        return plan;
    }
    assert(inputSum > 0);
    // adjust inputSum with deposited/undeposited amount
    plan.deposit = sumDeposits(input);
    plan.undeposit = sumUndeposits(input);
    const auto inputSumAfterDeposit = inputSum + plan.undeposit - plan.deposit;

    // Amounts requested
    plan.amount = input.transfer_message().amount();

    uint64_t extraAmountSum = 0;
    auto extraOutputs = std::vector<TxOutput>();
    for (auto& output: input.extra_outputs()) {
        const auto extraToAddress = AddressV3(output.address());
        extraOutputs.emplace_back(extraToAddress.data(), output.amount());
        extraAmountSum = extraAmountSum + output.amount();
    }
    plan.extraOutputs = extraOutputs;

    TokenBundle requestedTokens;
    for (auto i = 0; i < input.transfer_message().token_amount().token_size(); ++i) {
        const auto token = TokenAmount::fromProto(input.transfer_message().token_amount().token(i));
        requestedTokens.add(token);
    }
    assert(plan.amount > 0 || maxAmount || input.transfer_message().token_amount().token_size() > 0);
    if (requestedTokens.size() > 1) {
        // We support transfer of only one coin (for simplicity; inputs may contain more coins which are preserved)
        plan.error = Common::Proto::Error_invalid_requested_token_amount;
        return plan;
    }

    // if amount requested is the same or more than available amount, it cannot be satisfied, but
    // treat this case as MaxAmount, and send maximum available (which will be less)
    if (!maxAmount && input.transfer_message().amount() >= inputSumAfterDeposit) {
        maxAmount = true;
    }

    // select UTXOs
    if (!maxAmount) {
        // aim for larger total input, enough for 4/3 of the target amount plus typical fee plus minimal ADA for change plus some extra
        auto targetInputAmount = (plan.amount * 4) / 3 + plan.deposit - plan.undeposit + PlaceholderFee + requestedTokens.minAdaAmount() + ExtraInputAmount;
        plan.utxos = selectInputsWithTokens(utxos, targetInputAmount, requestedTokens);
    } else {
        // maxAmount, select all
        plan.utxos = utxos;
    }
    assert(!plan.utxos.empty());

    // Sum availableAmount
    plan.availableAmount = 0;
    for (auto& u : plan.utxos) {
        plan.availableAmount += u.amount;
        for (auto && [_, curAmount] : u.tokenBundle.bundle) {
            plan.availableTokens.add(curAmount);
        }
    }
    if (plan.availableAmount == 0) {
        plan.error = Common::Proto::Error_missing_input_utxos;
        return plan;
    }
    assert(plan.availableAmount > 0);
    // adjust availableAmount with deposited/undeposited amount
    const auto availableAmountAfterDeposit = plan.availableAmount + plan.undeposit - plan.deposit;

    // check that there are enough coins in the inputs
    if (plan.amount > availableAmountAfterDeposit) {
        plan.error = Common::Proto::Error_low_balance;
        return plan;
    }
    assert(plan.amount <= availableAmountAfterDeposit);
    // check that there are enough tokens in the inputs
    for (auto && [_, curAmount] : requestedTokens.bundle) {
        if (curAmount.amount > plan.availableTokens.getAmount(curAmount.key())) {
            plan.error = Common::Proto::Error_low_balance;
            return plan;
        }
    }

    // compute fee
    if (input.transfer_message().force_fee() == 0) {
        plan.fee = estimateFee(input, plan.amount, requestedTokens, plan.utxos, plan.extraOutputs);
    } else {
        // fee provided, use it (capped)
        plan.fee = std::max(Amount(0), std::min(availableAmountAfterDeposit - plan.amount - extraAmountSum, input.transfer_message().force_fee()));
    }
    assert(plan.fee >= 0 && plan.fee < availableAmountAfterDeposit);

    // adjust/compute output amount
    if (!maxAmount) {
        // reduce amount if needed
        plan.amount = std::max(Amount(0), std::min(plan.amount, availableAmountAfterDeposit - plan.fee - extraAmountSum));
    } else {
        // max available amount
        plan.amount = std::max(Amount(0), availableAmountAfterDeposit - plan.fee - extraAmountSum);
    }
    assert(plan.amount >= 0 && plan.amount <= availableAmountAfterDeposit);

    if (plan.amount + extraAmountSum + plan.fee > availableAmountAfterDeposit) {
        plan.error = Common::Proto::Error_low_balance;
        return plan;
    }
    assert(plan.amount + extraAmountSum + plan.fee <= availableAmountAfterDeposit);

    // compute output token amounts
    if (!maxAmount) {
        plan.outputTokens = requestedTokens;
    } else {
        plan.outputTokens = plan.availableTokens; // send all
    }

    // compute change
    plan.change = availableAmountAfterDeposit - (plan.amount + extraAmountSum + plan.fee);
    for (auto iter = plan.availableTokens.bundle.begin(); iter != plan.availableTokens.bundle.end(); ++iter) {
        const auto key = iter->second.key();
        const auto changeAmount = iter->second.amount - plan.outputTokens.getAmount(key);
        if (changeAmount > 0) { // omit 0-amount tokens
            plan.changeTokens.bundle[key] = iter->second;
            plan.changeTokens.bundle[key].amount = changeAmount;
        }
    }

    assert(plan.change >= 0 && plan.change <= availableAmountAfterDeposit);
    assert(!maxAmount || plan.change == 0); // change is 0 in max amount case
    assert(plan.amount + extraAmountSum+ plan.change + plan.fee == availableAmountAfterDeposit);
    assert(plan.amount + extraAmountSum+ plan.change + plan.fee + plan.deposit == plan.availableAmount + plan.undeposit);

    return plan;
}


Data Signer::encodeTransactionWithSig(const Proto::SigningInput &input, const PublicKey &publicKey, const Data &signature) {
    Transaction txAux;
    auto buildRet = buildTx(txAux, input);
    if (buildRet != Common::Proto::OK) {
        throw Common::Proto::SigningError(buildRet);
    }

    std::vector<std::pair<Data, Data>> signatures;
<<<<<<< HEAD
    signatures.emplace_back(subData(publicKey.bytes, 0, 32), signature);
    const auto sigsCbor = cborizeSignatures(signatures);
=======
    signatures.emplace_back(publicKey.bytes, signature);

    bool hasLegacyUtxos = false;
    for (const auto& utxo : input.utxos()) {
        if (AddressV2::isValid(utxo.address())) {
            hasLegacyUtxos = true;
            break;
        }
    }

    const auto sigsCbor = cborizeSignatures(signatures, hasLegacyUtxos);
>>>>>>> f266567e

    // Cbor-encode txAux & signatures
    const auto cbor = Cbor::Encode::array({
        // txaux
        Cbor::Encode::fromRaw(txAux.encode()),
        // signatures
        sigsCbor,
        // aux data
        Cbor::Encode::null(),
    });

    return cbor.encoded();
}

Common::Proto::SigningError Signer::buildTx(Transaction& tx, const Proto::SigningInput& input) {
    auto plan = Signer(input).doPlan();
    return buildTransactionAux(tx, input, plan);
}

} // namespace TW::Cardano<|MERGE_RESOLUTION|>--- conflicted
+++ resolved
@@ -591,10 +591,6 @@
     }
 
     std::vector<std::pair<Data, Data>> signatures;
-<<<<<<< HEAD
-    signatures.emplace_back(subData(publicKey.bytes, 0, 32), signature);
-    const auto sigsCbor = cborizeSignatures(signatures);
-=======
     signatures.emplace_back(publicKey.bytes, signature);
 
     bool hasLegacyUtxos = false;
@@ -606,7 +602,6 @@
     }
 
     const auto sigsCbor = cborizeSignatures(signatures, hasLegacyUtxos);
->>>>>>> f266567e
 
     // Cbor-encode txAux & signatures
     const auto cbor = Cbor::Encode::array({
