--- conflicted
+++ resolved
@@ -76,17 +76,13 @@
     return Common::Proto::OK;
 }
 
-<<<<<<< HEAD
 Data deriveStakingPrivateKey(const Data& privateKeyData) {
     auto stakingPrivKeyData = TW::subData(privateKeyData, 96);
     TW::append(stakingPrivKeyData, TW::Data(96));
     return stakingPrivKeyData;
 }
 
-Common::Proto::SigningError Signer::assembleSignatures(vector<pair<Data, Data>>& signatures, const Proto::SigningInput& input, const TransactionPlan& plan, const Data& txId, bool sizeEstimationOnly) {
-=======
 Common::Proto::SigningError Signer::assembleSignatures(std::vector<std::pair<Data, Data>>& signatures, const Proto::SigningInput& input, const TransactionPlan& plan, const Data& txId, bool sizeEstimationOnly) {
->>>>>>> e5889a45
     signatures.clear();
     // Private keys and corresponding addresses
     std::map<std::string, Data> privateKeys;
@@ -108,15 +104,9 @@
         privateKeys[stakingKeyHash] = stakingPrivKeyData;
     }
 
-<<<<<<< HEAD
     // collect every unique input UTXO address, preserving order
-    vector<string> addresses;
-    for (auto& u: plan.utxos) {
-=======
-    // collect every unique input UTXO address
     std::vector<std::string> addresses;
     for (auto& u : plan.utxos) {
->>>>>>> e5889a45
         if (!AddressV3::isValid(u.address)) {
             return Common::Proto::Error_invalid_address;
         }
@@ -136,7 +126,7 @@
         addresses.push_back(stakingKey);
     }
     // discard duplicates (std::set, std::copy_if, std::unique does not work well here)
-    vector<string> addressesUnique;
+    std::vector<std::string> addressesUnique;
     for (auto& a: addresses) {
         if (find(addressesUnique.begin(), addressesUnique.end(), a) == addressesUnique.end()) {
             addressesUnique.push_back(a);
@@ -144,11 +134,7 @@
     }
 
     // create signature for each address
-<<<<<<< HEAD
-    for (auto& a: addressesUnique) {
-=======
-    for (auto& a : addresses) {
->>>>>>> e5889a45
+    for (auto& a : addressesUnique) {
         const auto privKeyFind = privateKeys.find(a);
         Data privateKeyData;
         if (privKeyFind != privateKeys.end()) {
@@ -300,11 +286,7 @@
 }
 
 // Create a simple plan, used for estimation
-<<<<<<< HEAD
-TransactionPlan simplePlan(Amount amount, const TokenBundle& requestedTokens, const vector<TxInput>& selectedInputs, bool maxAmount, uint64_t deposit, uint64_t undeposit) {
-=======
-TransactionPlan simplePlan(Amount amount, const TokenBundle& requestedTokens, const std::vector<TxInput>& selectedInputs, bool maxAmount) {
->>>>>>> e5889a45
+TransactionPlan simplePlan(Amount amount, const TokenBundle& requestedTokens, const std::vector<TxInput>& selectedInputs, bool maxAmount, uint64_t deposit, uint64_t undeposit) {
     TransactionPlan plan;
     plan.amount = amount;
     plan.utxos = selectedInputs;
@@ -323,19 +305,11 @@
     // adjust/compute output amount and output tokens
     if (!maxAmount) {
         // reduce amount if needed
-<<<<<<< HEAD
-        plan.amount = max(Amount(0), min(plan.amount, availAfterDeposit - plan.fee));
+        plan.amount = std::max(Amount(0), std::min(plan.amount, availAfterDeposit - plan.fee));
         plan.outputTokens = requestedTokens;
     } else {
         // max available amount
-        plan.amount = max(Amount(0), availAfterDeposit - plan.fee);
-=======
-        plan.amount = std::max(Amount(0), std::min(plan.amount, plan.availableAmount - plan.fee));
-        plan.outputTokens = requestedTokens;
-    } else {
-        // max available amount
-        plan.amount = std::max(Amount(0), plan.availableAmount - plan.fee);
->>>>>>> e5889a45
+        plan.amount = std::max(Amount(0), availAfterDeposit - plan.fee);
         plan.outputTokens = plan.availableTokens; // use all
     }
 
@@ -495,28 +469,17 @@
         plan.fee = estimateFee(input, plan.amount, requestedTokens, plan.utxos);
     } else {
         // fee provided, use it (capped)
-<<<<<<< HEAD
-        plan.fee = max(Amount(0), min(availableAmountAfterDeposit - plan.amount, input.transfer_message().force_fee()));
-=======
-        plan.fee = std::max(Amount(0), std::min(plan.availableAmount - plan.amount, input.transfer_message().force_fee()));
->>>>>>> e5889a45
+        plan.fee = std::max(Amount(0), std::min(availableAmountAfterDeposit - plan.amount, input.transfer_message().force_fee()));
     }
     assert(plan.fee >= 0 && plan.fee < availableAmountAfterDeposit);
 
     // adjust/compute output amount
     if (!maxAmount) {
         // reduce amount if needed
-<<<<<<< HEAD
-        plan.amount = max(Amount(0), min(plan.amount, availableAmountAfterDeposit - plan.fee));
+        plan.amount = std::max(Amount(0), std::min(plan.amount, availableAmountAfterDeposit - plan.fee));
     } else {
         // max available amount
-        plan.amount = max(Amount(0), availableAmountAfterDeposit - plan.fee);
-=======
-        plan.amount = std::max(Amount(0), std::min(plan.amount, plan.availableAmount - plan.fee));
-    } else {
-        // max available amount
-        plan.amount = std::max(Amount(0), plan.availableAmount - plan.fee);
->>>>>>> e5889a45
+        plan.amount = std::max(Amount(0), availableAmountAfterDeposit - plan.fee);
     }
     assert(plan.amount >= 0 && plan.amount <= availableAmountAfterDeposit);
 
