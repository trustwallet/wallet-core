--- conflicted
+++ resolved
@@ -143,16 +143,10 @@
     byte p2pkhPrefix;
     byte p2shPrefix;
     TWHRP hrp;
-<<<<<<< HEAD
     const char* chainId;
-    Hash::HashFunc publicKeyHasherFunc;
-    Hash::HashFunc base58HasherFunc;
-    Hash::HashFunc addressHasherFunc;
-=======
     Hash::Hasher publicKeyHasher;
     Hash::Hasher base58Hasher;
     Hash::Hasher addressHasher;
->>>>>>> 4073a258
     const char* symbol;
     int decimals;
     const char* explorerTransactionUrl;
