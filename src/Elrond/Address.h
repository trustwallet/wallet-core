// Copyright © 2017-2020 Trust Wallet.
//
// This file is part of Trust. The full Trust copyright notice, including
// terms governing use, modification, and redistribution, is contained in the
// file LICENSE at the root of the source code distribution tree.

#pragma once

#include "../Data.h"
#include "../PublicKey.h"
#include "../Bech32Address.h"

#include <string>

namespace TW::Elrond {

class Address : public Bech32Address {
  public:
<<<<<<< HEAD
    // The human-readable part of the address
=======
    /// The human-readable part of the address, as defined in "coins.json"
>>>>>>> 5d35050f
    static const std::string hrp; // HRP_ELROND

    /// Determines whether a string makes a valid address.
    static bool isValid(const std::string& string);

    Address() : Bech32Address(hrp) {}

    /// Initializes an address with a key hash.
    Address(Data keyHash) : Bech32Address(hrp, keyHash) {}

    /// Initializes an address with a public key.
    Address(const PublicKey& publicKey) : Bech32Address(hrp, publicKey.bytes) {}

    static bool decode(const std::string& addr, Address& obj_out) {
        return Bech32Address::decode(addr, obj_out, hrp);
    }
};

} // namespace TW::Elrond<|MERGE_RESOLUTION|>--- conflicted
+++ resolved
@@ -16,11 +16,7 @@
 
 class Address : public Bech32Address {
   public:
-<<<<<<< HEAD
-    // The human-readable part of the address
-=======
-    /// The human-readable part of the address, as defined in "coins.json"
->>>>>>> 5d35050f
+    /// The human-readable part of the address, as defined in "registry.json"
     static const std::string hrp; // HRP_ELROND
 
     /// Determines whether a string makes a valid address.
