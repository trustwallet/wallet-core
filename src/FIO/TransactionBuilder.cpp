--- conflicted
+++ resolved
@@ -120,16 +120,12 @@
     const auto apiName = "addaddress";
 
     string actor = Actor::actor(address);
-<<<<<<< HEAD
-    AddPubAddressData aaData(fioName, pubAddresses, fee, walletTpId, actor);
-=======
-    // convert addresses to add chainCode -- set it to tokenCode
+    // convert addresses to add chainCode -- set it equal to tokenCode
     vector<PublicAddress> pubAddresses2;
     for (const auto a: pubAddresses) {
         pubAddresses2.push_back(PublicAddress{a.first, a.first, a.second});
     }
     AddPubAddressData aaData(fioName, pubAddresses2, fee, walletTpId, actor);
->>>>>>> 56b46a36
     Data serData;
     aaData.serialize(serData);
     
