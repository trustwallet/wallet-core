--- conflicted
+++ resolved
@@ -21,27 +21,7 @@
 
     static TW_Ontology_Proto_SigningOutput balanceOf(const Ontology::Proto::SigningInput& input);
 
-<<<<<<< HEAD
     static TW_Ontology_Proto_SigningOutput transfer(const Ontology::Proto::SigningInput& input);
-=======
-    static TW_Ontology_Proto_SigningOutput transfer(const Ontology::Proto::SigningInput& input) {
-        auto payerPrivateKeyData = Data(input.payer_private_key().begin(), input.payer_private_key().end());
-        auto payerSigner = Signer(PrivateKey(payerPrivateKeyData));
-
-        auto ownerPrivateKeyData = Data(input.owner_private_key().begin(), input.owner_private_key().end());
-        auto fromSigner = Signer(PrivateKey(ownerPrivateKeyData));
-
-        auto toAddress = Address(input.to_address());
-        auto tranferTx = Ont().transfer(fromSigner, toAddress, input.amount(), payerSigner,
-                                        input.gas_price(), input.gas_limit());
-        auto encoded = tranferTx.serialize();
-        auto protoOutput = Proto::SigningOutput();
-        protoOutput.set_encoded(encoded.data(), encoded.size());
-        auto serialized = protoOutput.SerializeAsString();
-        return TWDataCreateWithBytes(reinterpret_cast<const uint8_t*>(serialized.data()),
-                                     serialized.size());
-    }
->>>>>>> 030d7dbe
 
     static TW_Ontology_Proto_SigningOutput build(const Ontology::Proto::SigningInput& input);
 };
