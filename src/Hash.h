// Copyright © 2017-2019 Trust Wallet.
//
// This file is part of Trust. The full Trust copyright notice, including
// terms governing use, modification, and redistribution, is contained in the
// file LICENSE at the root of the source code distribution tree.

#pragma once

#include "Data.h"

<<<<<<< HEAD
namespace TW::Hash {
=======
#include <functional>

namespace TW::Hash {

/// Hashing function.
using Hasher = std::function<Data(const byte*, const byte*)>;
>>>>>>> 2542c5c0

/// Number of bytes in a SHA1 hash.
static const size_t sha1Size = 20;

/// Number of bytes in a SHA256 hash.
static const size_t sha256Size = 32;

/// Number of bytes in a SHA512 hash.
static const size_t sha512Size = 64;

/// Number of bytes in a RIPEMD160 hash.
static const size_t ripemdSize = 20;

/// Computes the SHA1 hash.
Data sha1(const byte* begin, const byte* end);

/// Computes the SHA256 hash.
Data sha256(const byte* begin, const byte* end);

/// Computes the SHA512 hash.
Data sha512(const byte* begin, const byte* end);

/// Computes the Keccak SHA256 hash.
Data keccak256(const byte* begin, const byte* end);

/// Computes the Keccak SHA512 hash.
Data keccak512(const byte* begin, const byte* end);

/// Computes the version 3 SHA256 hash.
Data sha3_256(const byte* begin, const byte* end);

/// Computes the version 3 SHA512 hash.
Data sha3_512(const byte* begin, const byte* end);

/// Computes the RIPEMD160 hash.
Data ripemd(const byte* begin, const byte* end);

/// Computes the Blake256 hash.
Data blake256(const byte* begin, const byte* end);

/// Computes the Blake2b hash.
Data blake2b(const byte* begin, const byte* end, size_t size);

Data blake2b(const byte* begin, const byte* end, size_t size, const Data& personal);

<<<<<<< HEAD
=======
/// Computed the Groestl 512 hash.
Data groestl512(const byte* begin, const byte* end);

>>>>>>> 2542c5c0
/// Computes the SHA1 hash.
template <typename T>
Data sha1(const T& data) {
    const auto begin = reinterpret_cast<const byte*>(data.data());
    return sha1(begin, begin + data.size());
}

/// Computes the SHA256 hash.
template <typename T>
Data sha256(const T& data) {
    const auto begin = reinterpret_cast<const byte*>(data.data());
    return sha256(begin, begin + data.size());
}

/// Computes the SHA512 hash.
template <typename T>
Data sha512(const T& data) {
    const auto begin = reinterpret_cast<const byte*>(data.data());
    return sha512(begin, begin + data.size());
}

/// Computes the Keccak SHA256 hash.
template <typename T>
Data keccak256(const T& data) {
    const auto begin = reinterpret_cast<const byte*>(data.data());
    return keccak256(begin, begin + data.size());
}

/// Computes the Keccak SHA512 hash.
template <typename T>
Data keccak512(const T& data) {
    const auto begin = reinterpret_cast<const byte*>(data.data());
    return keccak512(begin, begin + data.size());
}

/// Computes the version 3 SHA256 hash.
template <typename T>
Data sha3_256(const T& data) {
    const auto begin = reinterpret_cast<const byte*>(data.data());
    return sha3_256(begin, begin + data.size());
}

/// Computes the version 3 SHA512 hash.
template <typename T>
Data sha3_512(const T& data) {
    const auto begin = reinterpret_cast<const byte*>(data.data());
    return sha3_512(begin, begin + data.size());
}

/// Computes the RIPEMD160 hash.
template <typename T>
Data ripemd(const T& data) {
    const auto begin = reinterpret_cast<const byte*>(data.data());
    return ripemd(begin, begin + data.size());
}

/// Computes the Blake256 hash.
template <typename T>
Data blake256(const T& data) {
    const auto begin = reinterpret_cast<const byte*>(data.data());
    return blake256(begin, begin + data.size());
}

/// Computes the Blake2b hash.
template <typename T>
Data blake2b(const T& data, size_t size) {
    const auto begin = reinterpret_cast<const byte*>(data.data());
    return blake2b(begin, begin + data.size(), size);
}

template <typename T>
Data blake2b(const T& data, size_t size, const Data& personal) {
    const auto begin = reinterpret_cast<const byte*>(data.data());
    return blake2b(begin, begin + data.size(), size, personal);
}

<<<<<<< HEAD
=======
/// Computes the Groestl512 hash.
template <typename T>
Data groestl512(const T& data) {
    const auto begin = reinterpret_cast<const byte*>(data.data());
    return groestl512(begin, begin + data.size());
}

/// Computes the SHA256 hash of the SHA256 hash.
inline Data sha256d(const byte* begin, const byte* end) {
    return sha256(sha256(begin, end));
}

/// Computes the ripemd hash of the SHA256 hash.
inline Data sha256ripemd(const byte* begin, const byte* end) {
    return ripemd(sha256(begin, end));
}

/// Computes the Blake256 hash of the Blake256 hash.
inline Data blake256d(const byte* begin, const byte* end) {
    return blake256(blake256(begin, end));
}

/// Computes the ripemd hash of the Blake256 hash.
inline Data blake256ripemd(const byte* begin, const byte* end) {
    return ripemd(blake256(begin, end));
}

/// Computes the Groestl512 hash of the Groestl512 hash.
inline Data groestl512d(const byte* begin, const byte* end) {
    return groestl512(groestl512(begin, end));
}

>>>>>>> 2542c5c0
} // namespace TW::Hash<|MERGE_RESOLUTION|>--- conflicted
+++ resolved
@@ -8,16 +8,12 @@
 
 #include "Data.h"
 
-<<<<<<< HEAD
-namespace TW::Hash {
-=======
 #include <functional>
 
 namespace TW::Hash {
 
 /// Hashing function.
 using Hasher = std::function<Data(const byte*, const byte*)>;
->>>>>>> 2542c5c0
 
 /// Number of bytes in a SHA1 hash.
 static const size_t sha1Size = 20;
@@ -63,12 +59,9 @@
 
 Data blake2b(const byte* begin, const byte* end, size_t size, const Data& personal);
 
-<<<<<<< HEAD
-=======
 /// Computed the Groestl 512 hash.
 Data groestl512(const byte* begin, const byte* end);
 
->>>>>>> 2542c5c0
 /// Computes the SHA1 hash.
 template <typename T>
 Data sha1(const T& data) {
@@ -145,8 +138,6 @@
     return blake2b(begin, begin + data.size(), size, personal);
 }
 
-<<<<<<< HEAD
-=======
 /// Computes the Groestl512 hash.
 template <typename T>
 Data groestl512(const T& data) {
@@ -179,5 +170,4 @@
     return groestl512(groestl512(begin, end));
 }
 
->>>>>>> 2542c5c0
 } // namespace TW::Hash