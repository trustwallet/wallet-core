--- conflicted
+++ resolved
@@ -41,18 +41,12 @@
     ///
     /// \returns the transaction signature or an empty vector if there is an error.
     Data sign() const;
-<<<<<<< HEAD
-
-    Data sign(Proto::SigningInput& input) const;
 
     Data buildUnsignedTx() const;
 
     Data buildSignedTx(Data pubkey, Data sigBytes) const;
 
 private:
-=======
-  private:
->>>>>>> dad35d9a
     uint64_t CalculatorTransactionFee(uint64_t size) const;
     int32_t CalculatorMaxInput(uint32_t remarkSize) const;
     uint32_t CalculatorTransactionSize(uint32_t inputCount, uint32_t outputCount, uint32_t remarkSize) const;
