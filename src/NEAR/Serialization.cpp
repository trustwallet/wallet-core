--- conflicted
+++ resolved
@@ -29,12 +29,8 @@
     data.insert(std::end(data), std::begin(numberData), std::end(numberData));
 }
 
-<<<<<<< HEAD
-template <class T> static void writeRawBuffer(Data& data, const T& buf) {
-=======
 template <class T>
 static void writeRawBuffer(Data& data, const T& buf) {
->>>>>>> c8bec3b2
     data.insert(std::end(data), std::begin(buf), std::end(buf));
 }
 
