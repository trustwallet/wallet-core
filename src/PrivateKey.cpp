--- conflicted
+++ resolved
@@ -213,13 +213,7 @@
     switch (curve) {
     case TWCurveSECP256k1: {
         result.resize(65);
-<<<<<<< HEAD
-        assert(bytes.size() >= 32);
-        assert(digest.size() >= 32);
-        success = ecdsa_sign_digest(&secp256k1, bytes.data(), digest.data(), result.data() + 1,
-=======
         success = ecdsa_sign_digest_checked(&secp256k1, bytes.data(), digest.data(), digest.size(), result.data() + 1,
->>>>>>> a5d6ac38
                                     result.data(), canonicalChecker) == 0;
     } break;
     case TWCurveED25519: // not supported
