--- conflicted
+++ resolved
@@ -248,21 +248,6 @@
         result = rust_private_key_sign(bytes, digest, curve);
         success = result.size() == 64;
     } break;
-<<<<<<< HEAD
-    case TWCurveCurve25519: {
-        result.resize(64);
-        const auto publicKey = getPublicKey(TWPublicKeyTypeED25519);
-        ed25519_sign(digest.data(), digest.size(), key().data(), result.data());
-        const auto sign_bit = publicKey.bytes[31] & 0x80;
-        result[63] = result[63] & 127;
-        result[63] |= sign_bit;
-        success = true;
-=======
-    case TWCurveNIST256p1: {
-        result.resize(65);
-        success = ecdsa_sign_digest_checked(&nist256p1, key().data(), digest.data(), digest.size(), result.data(), result.data() + 64, nullptr) == 0;
->>>>>>> 1e82fc63
-    } break;
     case TWCurveNone:
     default:
         break;
