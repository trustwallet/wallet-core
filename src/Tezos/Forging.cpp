--- conflicted
+++ resolved
@@ -9,13 +9,9 @@
 #include "BinaryCoding.h"
 #include "../HexCoding.h"
 #include "../proto/Tezos.pb.h"
-
-<<<<<<< HEAD
-namespace TW::Tezos::Proto {
-=======
 #include <sstream>
 
-using namespace TW;
+namespace TW::Tezos {
 
 namespace {
 
@@ -28,9 +24,6 @@
 }
 
 } // namespace
-
-namespace TW::Tezos {
->>>>>>> d6cff3ae
 
 // Forge the given boolean into a hex encoded string.
 Data forgeBool(bool input) {
@@ -220,9 +213,6 @@
     throw std::invalid_argument("Invalid operation kind");
 }
 
-<<<<<<< HEAD
-} // namespace TW::Tezos::Proto
-=======
 Data forgePrim(const PrimValue& value) {
     Data forged;
     if (value.prim == "Pair") {
@@ -295,5 +285,4 @@
     return forged;
 }
 
-} // namespace TW::Tezos
->>>>>>> d6cff3ae
+} // namespace TW::Tezos