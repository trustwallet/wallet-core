--- conflicted
+++ resolved
@@ -27,24 +27,12 @@
     switch ((char)publicKeyHash[2]) {
     case '1':
         forged.push_back(0x00);
-<<<<<<< HEAD
-        prefix[2] = 159;
-        break;
-    case '2':
-        forged.push_back(0x01);
-        prefix[2] = 161;
-        break;
-    case '3':
-        forged.push_back(0x02);
-        prefix[2] = 164;
-=======
         break;
     case '2':
         forged.push_back(0x01);
         break;
     case '3':
         forged.push_back(0x02);
->>>>>>> 2542c5c0
         break;
     default:
         throw std::invalid_argument("Invalid Prefix");
