--- conflicted
+++ resolved
@@ -30,26 +30,11 @@
     }
 
     // verify prefix
-<<<<<<< HEAD
-    std::array<byte, 3> prefix{6, 161, 159};
-    if (!std::equal(prefix.begin(), prefix.end(), decoded.begin())) {
-        return false;
-    }
-
-    return true;
-}
-
-Address::Address(const std::string& string) {
-    const auto decoded = Base58::bitcoin.decodeCheck(string);
-    if (decoded.size() != Address::size) {
-        throw std::invalid_argument("Invalid address string");
-=======
     if (std::equal(tz1Prefix.begin(), tz1Prefix.end(), decoded.begin()) ||
         std::equal(tz2Prefix.begin(), tz2Prefix.end(), decoded.begin()) ||
         std::equal(tz3Prefix.begin(), tz3Prefix.end(), decoded.begin()) ||
         std::equal(kt1Prefix.begin(), kt1Prefix.end(), decoded.begin())) {
         return true;
->>>>>>> 2542c5c0
     }
 
     return false;
