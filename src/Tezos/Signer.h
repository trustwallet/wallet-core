// Copyright © 2017-2020 Trust Wallet.
//
// This file is part of Trust. The full Trust copyright notice, including
// terms governing use, modification, and redistribution, is contained in the
// file LICENSE at the root of the source code distribution tree.

#pragma once

#include "OperationList.h"
#include "../Data.h"
#include "../PrivateKey.h"
#include "../proto/Tezos.pb.h"

#include <string>

namespace TW::Tezos {

/// Helper class that performs Tezos transaction signing.
class Signer {
  public:
    /// Signs a Proto::SigningInput transaction
    static Proto::SigningOutput sign(const Proto::SigningInput& input) noexcept;
    /// Signs a json Proto::SigningInput with private key
    static std::string signJSON(const std::string& json, const Data& key);
  public:
    /// Signs the given transaction.
    Data signOperationList(const PrivateKey& privateKey, const OperationList& operationList);
<<<<<<< HEAD
    Data signData(const PrivateKey& privateKey, Data data);
    Data buildUnsignedTx(const OperationList& operationList);
    Data buildSignedTx(const OperationList& operationList, Data signature);
=======
    Data signData(const PrivateKey& privateKey, const Data& data);
>>>>>>> dad35d9a
};

} // namespace TW::Tezos<|MERGE_RESOLUTION|>--- conflicted
+++ resolved
@@ -25,13 +25,9 @@
   public:
     /// Signs the given transaction.
     Data signOperationList(const PrivateKey& privateKey, const OperationList& operationList);
-<<<<<<< HEAD
-    Data signData(const PrivateKey& privateKey, Data data);
     Data buildUnsignedTx(const OperationList& operationList);
     Data buildSignedTx(const OperationList& operationList, Data signature);
-=======
     Data signData(const PrivateKey& privateKey, const Data& data);
->>>>>>> dad35d9a
 };
 
 } // namespace TW::Tezos