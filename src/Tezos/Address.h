// Copyright © 2017-2019 Trust Wallet.
//
// This file is part of Trust. The full Trust copyright notice, including
// terms governing use, modification, and redistribution, is contained in the
// file LICENSE at the root of the source code distribution tree.

#pragma once

#include "../Base58Address.h"
#include "../Data.h"
#include "../PublicKey.h"

#include <string>

namespace TW::Tezos {
<<<<<<< HEAD

class Address {
  public:
    /// Number of bytes in an address.
    static const size_t size = 23;

    /// Address data consisting of a prefix byte followed by the public key
    /// hash.
    std::array<byte, size> bytes;
=======
>>>>>>> 2542c5c0

class Address : public TW::Base58Address<23> {
  public:
    /// Determines whether a string makes a valid  address.
    static bool isValid(const std::string& string);

    /// Initializes a Tezos address with a string representation.
<<<<<<< HEAD
    explicit Address(const std::string& string);

    /// Initializes an address with a collection of bytes.
    explicit Address(const std::vector<uint8_t>& data);

    /// Initializes a Tezos address with a public key.
    explicit Address(const PublicKey& publicKey);

    /// Returns a string representation of the address.
    std::string string() const;
=======
    explicit Address(const std::string& string) : TW::Base58Address<23>(string) {}

    /// Initializes an address with a collection of bytes.
    explicit Address(const std::vector<uint8_t>& data) : TW::Base58Address<23>(data) {}

    /// Initializes a Tezos address with a public key.
    explicit Address(const PublicKey& publicKey);
>>>>>>> 2542c5c0

    /// Forge an address to hex bytes.
    Data forge() const;
};

<<<<<<< HEAD
inline bool operator==(const Address& lhs, const Address& rhs) {
    return lhs.bytes == rhs.bytes;
}

=======
>>>>>>> 2542c5c0
} // namespace TW::Tezos

/// Wrapper for C interface.
struct TWTezosAddress {
    TW::Tezos::Address impl;
};<|MERGE_RESOLUTION|>--- conflicted
+++ resolved
@@ -13,18 +13,6 @@
 #include <string>
 
 namespace TW::Tezos {
-<<<<<<< HEAD
-
-class Address {
-  public:
-    /// Number of bytes in an address.
-    static const size_t size = 23;
-
-    /// Address data consisting of a prefix byte followed by the public key
-    /// hash.
-    std::array<byte, size> bytes;
-=======
->>>>>>> 2542c5c0
 
 class Address : public TW::Base58Address<23> {
   public:
@@ -32,18 +20,6 @@
     static bool isValid(const std::string& string);
 
     /// Initializes a Tezos address with a string representation.
-<<<<<<< HEAD
-    explicit Address(const std::string& string);
-
-    /// Initializes an address with a collection of bytes.
-    explicit Address(const std::vector<uint8_t>& data);
-
-    /// Initializes a Tezos address with a public key.
-    explicit Address(const PublicKey& publicKey);
-
-    /// Returns a string representation of the address.
-    std::string string() const;
-=======
     explicit Address(const std::string& string) : TW::Base58Address<23>(string) {}
 
     /// Initializes an address with a collection of bytes.
@@ -51,19 +27,11 @@
 
     /// Initializes a Tezos address with a public key.
     explicit Address(const PublicKey& publicKey);
->>>>>>> 2542c5c0
 
     /// Forge an address to hex bytes.
     Data forge() const;
 };
 
-<<<<<<< HEAD
-inline bool operator==(const Address& lhs, const Address& rhs) {
-    return lhs.bytes == rhs.bytes;
-}
-
-=======
->>>>>>> 2542c5c0
 } // namespace TW::Tezos
 
 /// Wrapper for C interface.
