<<<<<<< HEAD
version = '0.8.0'
=======
version = '0.8.1'
>>>>>>> 2542c5c0

Pod::Spec.new do |s|
  s.name         = 'TrustWalletCore'
  s.version      = version
  s.summary      = 'Trust Wallet core data structures and algorithms.'
  s.homepage     = 'https://github.com/TrustWallet/wallet-core'
  s.license      = 'MIT'
  s.authors      = { 'Alejandro Isaza' => 'al@isaza.ca' }

  s.ios.deployment_target = '10.0'
  s.osx.deployment_target = '10.12'
  s.swift_version = '4.2'

  s.source = {
    git: 'git@github.com:TrustWallet/wallet-core.git',
    tag: version,
    submodules: true
  }

  protobuf_dir = 'build/protobuf/staging/protobuf-3.7.0'
  include_dir = 'build/local/include'
  s.source_files =
    'src/**/*.{c,cc,cpp,h}',
    'include/**/*.h',
    'swift/Sources/**/*.{swift,h,m,cpp}',
    'trezor-crypto/src/**/*.{c,h}',
    'trezor-crypto/include/**/*.{h}',
    "#{protobuf_dir}/src/google/protobuf/any.cc",
    "#{protobuf_dir}/src/google/protobuf/any.pb.cc",
    "#{protobuf_dir}/src/google/protobuf/api.pb.cc",
    "#{protobuf_dir}/src/google/protobuf/arena.cc",
    "#{protobuf_dir}/src/google/protobuf/compiler/importer.cc",
    "#{protobuf_dir}/src/google/protobuf/compiler/parser.cc",
    "#{protobuf_dir}/src/google/protobuf/descriptor_database.cc",
    "#{protobuf_dir}/src/google/protobuf/descriptor.cc",
    "#{protobuf_dir}/src/google/protobuf/descriptor.pb.cc",
    "#{protobuf_dir}/src/google/protobuf/duration.pb.cc",
    "#{protobuf_dir}/src/google/protobuf/dynamic_message.cc",
    "#{protobuf_dir}/src/google/protobuf/empty.pb.cc",
    "#{protobuf_dir}/src/google/protobuf/extension_set_heavy.cc",
    "#{protobuf_dir}/src/google/protobuf/extension_set.cc",
    "#{protobuf_dir}/src/google/protobuf/field_mask.pb.cc",
    "#{protobuf_dir}/src/google/protobuf/generated_message_reflection.cc",
    "#{protobuf_dir}/src/google/protobuf/generated_message_table_driven_lite.cc",
    "#{protobuf_dir}/src/google/protobuf/generated_message_table_driven_lite.h",
    "#{protobuf_dir}/src/google/protobuf/generated_message_table_driven.cc",
    "#{protobuf_dir}/src/google/protobuf/generated_message_util.cc",
    "#{protobuf_dir}/src/google/protobuf/implicit_weak_message.cc",
    "#{protobuf_dir}/src/google/protobuf/io/coded_stream.cc",
    "#{protobuf_dir}/src/google/protobuf/io/gzip_stream.cc",
    "#{protobuf_dir}/src/google/protobuf/io/printer.cc",
    "#{protobuf_dir}/src/google/protobuf/io/strtod.cc",
    "#{protobuf_dir}/src/google/protobuf/io/strtod.cc",
    "#{protobuf_dir}/src/google/protobuf/io/tokenizer.cc",
    "#{protobuf_dir}/src/google/protobuf/io/zero_copy_stream_impl_lite.cc",
    "#{protobuf_dir}/src/google/protobuf/io/zero_copy_stream_impl.cc",
    "#{protobuf_dir}/src/google/protobuf/io/zero_copy_stream.cc",
    "#{protobuf_dir}/src/google/protobuf/map_field.cc",
    "#{protobuf_dir}/src/google/protobuf/message_lite.cc",
    "#{protobuf_dir}/src/google/protobuf/message.cc",
    "#{protobuf_dir}/src/google/protobuf/reflection_internal.h",
    "#{protobuf_dir}/src/google/protobuf/reflection_ops.cc",
    "#{protobuf_dir}/src/google/protobuf/repeated_field.cc",
    "#{protobuf_dir}/src/google/protobuf/service.cc",
    "#{protobuf_dir}/src/google/protobuf/source_context.pb.cc",
    "#{protobuf_dir}/src/google/protobuf/struct.pb.cc",
    "#{protobuf_dir}/src/google/protobuf/stubs/bytestream.cc",
    "#{protobuf_dir}/src/google/protobuf/stubs/callback.cc",
    "#{protobuf_dir}/src/google/protobuf/stubs/common.cc",
    "#{protobuf_dir}/src/google/protobuf/stubs/int128.cc",
    "#{protobuf_dir}/src/google/protobuf/stubs/mathlimits.cc",
    "#{protobuf_dir}/src/google/protobuf/stubs/mathlimits.h",
    "#{protobuf_dir}/src/google/protobuf/stubs/status.cc",
    "#{protobuf_dir}/src/google/protobuf/stubs/statusor.cc",
    "#{protobuf_dir}/src/google/protobuf/stubs/stringpiece.cc",
    "#{protobuf_dir}/src/google/protobuf/stubs/stringprintf.cc",
    "#{protobuf_dir}/src/google/protobuf/stubs/structurally_valid.cc",
    "#{protobuf_dir}/src/google/protobuf/stubs/strutil.cc",
    "#{protobuf_dir}/src/google/protobuf/stubs/substitute.cc",
    "#{protobuf_dir}/src/google/protobuf/stubs/substitute.h",
    "#{protobuf_dir}/src/google/protobuf/stubs/time.cc",
    "#{protobuf_dir}/src/google/protobuf/text_format.cc",
    "#{protobuf_dir}/src/google/protobuf/timestamp.pb.cc",
    "#{protobuf_dir}/src/google/protobuf/type.pb.cc",
    "#{protobuf_dir}/src/google/protobuf/unknown_field_set.cc",
    "#{protobuf_dir}/src/google/protobuf/util/delimited_message_util.cc",
    "#{protobuf_dir}/src/google/protobuf/util/field_comparator.cc",
    "#{protobuf_dir}/src/google/protobuf/util/field_mask_util.cc",
    "#{protobuf_dir}/src/google/protobuf/util/internal/constants.h",
    "#{protobuf_dir}/src/google/protobuf/util/internal/datapiece.cc",
    "#{protobuf_dir}/src/google/protobuf/util/internal/datapiece.h",
    "#{protobuf_dir}/src/google/protobuf/util/internal/default_value_objectwriter.cc",
    "#{protobuf_dir}/src/google/protobuf/util/internal/default_value_objectwriter.h",
    "#{protobuf_dir}/src/google/protobuf/util/internal/error_listener.cc",
    "#{protobuf_dir}/src/google/protobuf/util/internal/error_listener.h",
    "#{protobuf_dir}/src/google/protobuf/util/internal/expecting_objectwriter.h",
    "#{protobuf_dir}/src/google/protobuf/util/internal/field_mask_utility.cc",
    "#{protobuf_dir}/src/google/protobuf/util/internal/field_mask_utility.h",
    "#{protobuf_dir}/src/google/protobuf/util/internal/json_escaping.cc",
    "#{protobuf_dir}/src/google/protobuf/util/internal/json_escaping.h",
    "#{protobuf_dir}/src/google/protobuf/util/internal/json_objectwriter.cc",
    "#{protobuf_dir}/src/google/protobuf/util/internal/json_objectwriter.h",
    "#{protobuf_dir}/src/google/protobuf/util/internal/json_stream_parser.cc",
    "#{protobuf_dir}/src/google/protobuf/util/internal/json_stream_parser.h",
    "#{protobuf_dir}/src/google/protobuf/util/internal/location_tracker.h",
    "#{protobuf_dir}/src/google/protobuf/util/internal/mock_error_listener.h",
    "#{protobuf_dir}/src/google/protobuf/util/internal/object_location_tracker.h",
    "#{protobuf_dir}/src/google/protobuf/util/internal/object_source.h",
    "#{protobuf_dir}/src/google/protobuf/util/internal/object_writer.cc",
    "#{protobuf_dir}/src/google/protobuf/util/internal/object_writer.h",
    "#{protobuf_dir}/src/google/protobuf/util/internal/proto_writer.cc",
    "#{protobuf_dir}/src/google/protobuf/util/internal/proto_writer.h",
    "#{protobuf_dir}/src/google/protobuf/util/internal/protostream_objectsource.cc",
    "#{protobuf_dir}/src/google/protobuf/util/internal/protostream_objectsource.h",
    "#{protobuf_dir}/src/google/protobuf/util/internal/protostream_objectwriter.cc",
    "#{protobuf_dir}/src/google/protobuf/util/internal/protostream_objectwriter.h",
    "#{protobuf_dir}/src/google/protobuf/util/internal/structured_objectwriter.h",
    "#{protobuf_dir}/src/google/protobuf/util/internal/type_info_test_helper.cc",
    "#{protobuf_dir}/src/google/protobuf/util/internal/type_info_test_helper.h",
    "#{protobuf_dir}/src/google/protobuf/util/internal/type_info.cc",
    "#{protobuf_dir}/src/google/protobuf/util/internal/type_info.h",
    "#{protobuf_dir}/src/google/protobuf/util/internal/utility.cc",
    "#{protobuf_dir}/src/google/protobuf/util/internal/utility.h",
    "#{protobuf_dir}/src/google/protobuf/util/json_util.cc",
    "#{protobuf_dir}/src/google/protobuf/util/message_differencer.cc",
    "#{protobuf_dir}/src/google/protobuf/util/time_util.cc",
    "#{protobuf_dir}/src/google/protobuf/util/type_resolver_util.cc",
    "#{protobuf_dir}/src/google/protobuf/wire_format_lite.cc",
    "#{protobuf_dir}/src/google/protobuf/wire_format.cc",
    "#{protobuf_dir}/src/google/protobuf/wrappers.pb.cc",
  s.exclude_files =
    'trezor-crypto/src/rand.c'
  s.public_header_files =
    'include/**/*.h',
    'swift/Sources/*.h'

  s.preserve_paths =
    'trezor-crypto/src/*.{table}',
    "#{protobuf_dir}/src/**/*.h",
    "#{include_dir}/nlohmann/**/*.hpp",
    'src/proto/*.proto'
  s.xcconfig = {
    'HEADER_SEARCH_PATHS' => '$(inherited) ' \
      '${PODS_ROOT}/TrustWalletCore/src ' \
      '${PODS_ROOT}/TrustWalletCore/trezor-crypto/src',
    'SYSTEM_HEADER_SEARCH_PATHS' => '$(inherited) ' \
      '/usr/local/include' \
      '${PODS_ROOT}/TrustWalletCore/include ' \
      '${PODS_ROOT}/TrustWalletCore/trezor-crypto/include ' \
      "${PODS_ROOT}/TrustWalletCore/#{protobuf_dir}/src " \
      "${PODS_ROOT}/TrustWalletCore/#{include_dir} ",
    'GCC_WARN_UNUSED_FUNCTION' => 'NO',
    'GCC_WARN_64_TO_32_BIT_CONVERSION' => 'NO',
    'CLANG_CXX_LANGUAGE_STANDARD' => 'c++17',
    'OTHER_CFLAGS' => '-DHAVE_PTHREAD=1'
  }
  s.pod_target_xcconfig = {
    'SYSTEM_HEADER_SEARCH_PATHS' => '$(inherited) /usr/local/include'
  }
  s.prepare_command = 'tools/install-dependencies && tools/generate-files'

  s.dependency 'SwiftProtobuf', '~> 1.3.0'
end<|MERGE_RESOLUTION|>--- conflicted
+++ resolved
@@ -1,8 +1,4 @@
-<<<<<<< HEAD
-version = '0.8.0'
-=======
 version = '0.8.1'
->>>>>>> 2542c5c0
 
 Pod::Spec.new do |s|
   s.name         = 'TrustWalletCore'
